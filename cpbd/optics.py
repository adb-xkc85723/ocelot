'''
linear optics functions (twiss), tracking, first order transfer maps 
for higher order trransfer maps see cpbd.higher_order
'''


from numpy.linalg import inv
from numpy import cosh, sinh
from scipy.misc import factorial
<<<<<<< HEAD
from ocelot.cpbd.elements import *#Element, Multipole, Quadrupole, RBend,SBend, Bend, Matrix, UnknownElement, Solenoid, Drift, Undulator, Hcor, Vcor, Sextupole,Monitor, Marker, Octupole, Cavity, Edge
from ocelot.cpbd.elements import Pulse
from ocelot.cpbd.beam import Particle, Twiss, ParticleArray
from ocelot.cpbd.high_order import *
from ocelot.cpbd.r_matrix import *
from copy import deepcopy
import ocelot
=======
from ocelot.cpbd.elements import Element, Multipole, Quadrupole, RBend,SBend, Bend, Matrix, UnknownElement, Solenoid, Drift, Undulator, Hcor, Vcor, Sextupole,Monitor, Marker, Octupole, Cavity, Edge
from ocelot.cpbd.elements import Pulse
from ocelot.cpbd.beam import Particle, Twiss, ParticleArray
from ocelot.cpbd.high_order import *

import ocelot


def rot_mtx(angle):
    cs = cos(angle)
    sn = sin(angle)
    return array([[cs, 0., sn, 0., 0., 0.],
                  [0., cs, 0., sn, 0., 0.],
                  [-sn, 0., cs, 0., 0., 0.],
                  [0., -sn, 0., cs, 0., 0.],
                  [0., 0., 0., 0., 1., 0.],
                  [0., 0., 0., 0., 0., 1.]])


def uni_matrix(z, k1, hx, sum_tilts=0., energy=0.):
    # r = element.l/element.angle
    # - K - focusing lens , +K - defoc
    gamma = energy/m_e_GeV

    kx2 = (k1 + hx*hx)
    ky2 = -k1
    kx = sqrt(kx2 + 0.j)
    ky = sqrt(ky2 + 0.j)
    cx = cos(z*kx).real
    cy = cos(z*ky).real
    sy = (sin(ky*z)/ky).real if ky != 0 else z
    if kx != 0:
        sx = (sin(kx*z)/kx).real
        dx = hx/kx2*(1. - cx)
        r56 = hx*hx*(z - sx)/kx2
    else:
        sx = z
        dx = z*z*hx/2.
        r56 = hx*hx*z**3/6.
    if gamma != 0:
        gamma2 = gamma*gamma
        beta = 1. - 0.5/gamma2
        #print 1./(beta*beta)
        r56 -= z/(beta*beta*gamma2)
    u_matrix = array([[cx, sx, 0., 0., 0., dx],
                        [-kx2*sx, cx, 0., 0., 0., sx*hx],
                        [0., 0., cy, sy, 0., 0.],
                        [0., 0., -ky2*sy, cy, 0., 0.],
                        [hx*sx, dx, 0., 0., 1., r56],
                        [0., 0., 0., 0., 0., 1.]])
    if sum_tilts != 0:
        u_matrix = dot(dot(rot_mtx(-sum_tilts), u_matrix), rot_mtx(sum_tilts))
    return u_matrix
>>>>>>> 76bf8ae0


def transform_vec_ent(X, dx, dy, tilt):
    n = len(X)
    rotmat = rot_mtx(tilt)
    for i in range(int(n/6)):
        X0 = X[6*i:6*(i+1)]
        X0 =X0 - array([dx, 0., dy, 0., 0., 0.])
        X[6*i:6*(i+1)] = dot(rotmat, X0)
    return X


def transform_vec_ext(X, dx, dy, tilt):
    n = len(X)
    rotmat = rot_mtx(-tilt)
    for i in range(int(n/6)):
        X0 = X[6*i:6*(i+1)]
        X[6*i:6*(i+1)] = dot(rotmat, X0)
<<<<<<< HEAD
        X0 = X0 + array([dx, 0., dy, 0., 0., 0.])
=======
        X0 += array([dx, 0., dy, 0., 0., 0.])
    return X


def t_apply(R, T,  X, dx, dy, tilt, U5666=0.):
    if dx != 0 or dy != 0 or tilt != 0:
        X = transform_vec_ent(X, dx, dy, tilt)

    n = len(X)
    
    Xr = transpose(dot(R, transpose(X.reshape(n/6, 6)))).reshape(n)

    #Xt = zeros(n)
    x, px, y, py, tau, dp = X[0::6], X[1::6], X[2::6], X[3::6], X[4::6], X[5::6]
    x2 = x*x
    xpx = x*px
    px2 = px*px
    py2 = py*py
    ypy = y*py
    y2 = y*y
    dp2 = dp*dp
    xdp = x*dp
    pxdp = px*dp
    xy = x*y
    xpy = x*py
    ypx = px*y
    pxpy = px*py
    ydp = y*dp
    pydp = py*dp
    
    X[0::6] = Xr[::6] + T[0, 0, 0]*x2 + T[0, 0, 1]*xpx + T[0, 0, 5]*xdp + T[0, 1, 1]*px2 + T[0, 1, 5]*pxdp + \
               T[0, 5, 5]*dp2 + T[0, 2, 2]*y2 + T[0, 2, 3]*ypy + T[0, 3, 3]*py2

    X[1::6] = Xr[1::6] + T[1, 0, 0]*x2 + T[1, 0, 1]*xpx + T[1, 0, 5]*xdp + T[1, 1, 1]*px2 + T[1, 1, 5]*pxdp + \
               T[1, 5, 5]*dp2 + T[1, 2, 2]*y2 + T[1, 2, 3]*ypy + T[1, 3, 3]*py2

    X[2::6] = Xr[2::6] + T[2, 0, 2]*xy + T[2, 0, 3]*xpy + T[2, 1, 2]*ypx + T[2, 1, 3]*pxpy + T[2, 2, 5]*ydp + T[2, 3, 5]*pydp

    X[3::6] = Xr[3::6] + T[3, 0, 2]*xy + T[3, 0, 3]*xpy + T[3, 1, 2]*ypx + T[3, 1, 3]*pxpy + T[3, 2, 5]*ydp + T[3, 3, 5]*pydp

    X[4::6] = Xr[4::6] + T[4, 0, 0]*x2 + T[4, 0, 1]*xpx + T[4, 0, 5]*xdp + T[4, 1, 1]*px2 + T[4, 1, 5]*pxdp + \
               T[4, 5, 5]*dp2 + T[4, 2, 2]*y2 + T[4, 2, 3]*ypy + T[4, 3, 3]*py2 # + U5666*dp2*dp    # third order
    #X[:] = Xr[:] + Xt[:]
    
    if dx != 0 or dy != 0 or tilt != 0:
        X = transform_vec_ext(X, dx, dy, tilt)

>>>>>>> 76bf8ae0
    return X


class TransferMap:

    def __init__(self):
        self.dx = 0.
        self.dy = 0.
        self.tilt = 0.
        self.length = 0
        #self.energy = 0.
        #self.k1 = 0.
        #self.k2 = 0.
        self.hx = 0.
        # test RF
        self.delta_e = 0.0
        self.delta_e_z = lambda z: 0.0
        # 6x6 linear transfer matrix

        self.R = lambda energy: eye(6)
        self.R_z = lambda z, energy: zeros((6, 6))
        self.B_z = lambda z, energy: dot((eye(6) - self.R_z(z, energy)), array([self.dx, 0., self.dy, 0., 0., 0.]))
        self.B = lambda energy: self.B_z(self.length, energy)
        #self.B = lambda energy: zeros(6)  # tmp matrix
        self.map = lambda u, energy: self.mul_p_array(u, energy=energy)


    def map_x_twiss(self, tws0):
        E = tws0.E
        M = self.R(E)
<<<<<<< HEAD
        #print(E, self.delta_e, M)
        zero_tol = 1.e-10
=======
        zero_tol = 1.e-10 
>>>>>>> 76bf8ae0
        if abs(self.delta_e) > zero_tol:
            #M = self.R(E + )
            Ei = tws0.E
            Ef = tws0.E + self.delta_e #* cos(self.phi)
            #print "Ei = ", Ei, "Ef = ", Ef
<<<<<<< HEAD
            k = np.sqrt(Ef/Ei)
=======
            k = sqrt(Ef/Ei)
            #k = 1
>>>>>>> 76bf8ae0
            M[0, 0] = M[0, 0]*k
            M[0, 1] = M[0, 1]*k
            M[1, 0] = M[1, 0]*k
            M[1, 1] = M[1, 1]*k
            M[2, 2] = M[2, 2]*k
            M[2, 3] = M[2, 3]*k
            M[3, 2] = M[3, 2]*k
            M[3, 3] = M[3, 3]*k
            #M[4, 5] = M[3, 3]*k
            E = Ef
        m = tws0
        tws = Twiss(tws0)
        tws.E = E
        tws.p = m.p
        tws.beta_x = M[0, 0]*M[0, 0]*m.beta_x - 2*M[0, 1]*M[0, 0]*m.alpha_x + M[0, 1]*M[0, 1]*m.gamma_x
        # tws.beta_x = ((M[0,0]*tws.beta_x - M[0,1]*m.alpha_x)**2 + M[0,1]*M[0,1])/m.beta_x
        tws.beta_y = M[2, 2]*M[2, 2]*m.beta_y - 2*M[2, 3]*M[2, 2]*m.alpha_y + M[2, 3]*M[2, 3]*m.gamma_y
        # tws.beta_y = ((M[2,2]*tws.beta_y - M[2,3]*m.alpha_y)**2 + M[2,3]*M[2,3])/m.beta_y
        tws.alpha_x = -M[0, 0]*M[1, 0]*m.beta_x + (M[0, 1]*M[1, 0]+M[1, 1]*M[0, 0])*m.alpha_x - M[0, 1]*M[1, 1]*m.gamma_x
        tws.alpha_y = -M[2, 2]*M[3, 2]*m.beta_y + (M[2, 3]*M[3, 2]+M[3, 3]*M[2, 2])*m.alpha_y - M[2, 3]*M[3, 3]*m.gamma_y
    
        tws.gamma_x = (1. + tws.alpha_x*tws.alpha_x)/tws.beta_x
        tws.gamma_y = (1. + tws.alpha_y*tws.alpha_y)/tws.beta_y
    
        tws.Dx = M[0, 0]*m.Dx + M[0, 1]*m.Dxp + M[0, 5]
        tws.Dy = M[2, 2]*m.Dy + M[2, 3]*m.Dyp + M[2, 5]
    
        tws.Dxp = M[1, 0]*m.Dx + M[1, 1]*m.Dxp + M[1, 5]
        tws.Dyp = M[3, 2]*m.Dy + M[3, 3]*m.Dyp + M[3, 5]
        denom_x = M[0, 0]*m.beta_x - M[0, 1]*m.alpha_x
        if denom_x == 0.:
            d_mux = pi/2.*M[0, 1]/np.abs(M[0, 1])
        else:
            d_mux = np.arctan(M[0, 1]/denom_x)

        if d_mux < 0:
            d_mux += pi
        tws.mux = m.mux + d_mux
        #print M[0, 0]*m.beta_x - M[0, 1]*m.alpha_x, arctan(M[2, 3]/(M[2, 2]*m.beta_y - M[2, 3]*m.alpha_y))
        denom_y = M[2, 2]*m.beta_y - M[2, 3]*m.alpha_y
        if denom_y == 0.:
            d_muy = pi/2.*M[2, 3]/np.abs(M[2, 3])
        else:
            d_muy = np.arctan(M[2, 3]/denom_y)
        if d_muy < 0:
            d_muy += pi
        tws.muy = m.muy + d_muy
        return tws

<<<<<<< HEAD
    def mul_p_array(self, particles, energy=0.):
        #print("linear:", self.R(0.1))
        #print 'Map: mul_p_array', self.order, order
        ocelot.logger.debug('invoking mul_p_array, particle array len ' + str(len(particles)))
        #ocelot.logger.debug(order)
        #ocelot.logger.debug(self.method)

        n = len(particles)
        if 'pulse' in self.__dict__:
            ocelot.logger.debug('TD transfer map')
            if n > 6: ocelot.logger.debug('warning: time-dependent transfer maps not implemented for an array. Using 1st particle value')
            if n > 6: ocelot.logger.debug('warning: time-dependent transfer maps not implemented for steps inside element')
            tau = particles[4]
            dxp = self.pulse.kick_x(tau)
            dyp = self.pulse.kick_y(tau)
            ocelot.logger.debug('kick ' + str(dxp) + ' ' + str(dyp))
            b = array([0.0, dxp, 0.0, dyp, 0., 0.])
            a = np.add( np.transpose(  dot(self.R(energy), np.transpose( particles.reshape(n/6, 6)) ) ), b ).reshape(n)
        else:
            a = np.add( np.transpose(  dot(self.R(energy), np.transpose( particles.reshape(n/6, 6)) ) ), self.B(energy) ).reshape(n)
        particles[:] = a[:]
        ocelot.logger.debug('return trajectory, array ' + str(len(particles)))
        return particles
=======
    def mul_p_array(self, particles, energy=0., order=1):

        #print 'Map: mul_p_array', self.order, order
        ocelot.logger.debug('invoking mul_p_array, particle array len ' + str(len(particles)))
        ocelot.logger.debug(order)
        ocelot.logger.debug(self.order)
        
        if self.order == 1 or order == 1:

            n = len(particles)
            if 'pulse' in self.__dict__:
                ocelot.logger.debug('TD transfer map')
                if n > 6: ocelot.logger.debug('warning: time-dependent transfer maps not implemented for an array. Using 1st particle value')
                if n > 6: ocelot.logger.debug('warning: time-dependent transfer maps not implemented for steps inside element')
                
                
                tau = particles[4]
                dxp = self.pulse.kick_x(tau);
                dyp = self.pulse.kick_y(tau);
                
                ocelot.logger.debug('kick ' + str(dxp) + ' ' + str(dyp))
                
                b = array([0.0, dxp, 0.0, dyp, 0., 0.])
                                
                a = np.add( np.transpose(  dot(self.R(energy), np.transpose( particles.reshape(n/6, 6)) ) ), b ).reshape(n)
            else:
                a = np.add( np.transpose(  dot(self.R(energy), np.transpose( particles.reshape(n/6, 6)) ) ), self.B(energy) ).reshape(n)
            particles[:] = a[:]
            ocelot.logger.debug('return trajectory, array ' + str(len(particles)))
            return particles

        if order == 2:
            self.map(particles, energy=energy)
            ocelot.logger.debug('return trajectory, array ' + str(len(particles)))
            return particles

        if order == 3:
            #print 'order 3'
            self.sym_map(particles, energy=energy)
            ocelot.logger.debug('return trajectory, array ' + str(len(particles)))
            return particles

>>>>>>> 76bf8ae0

    def __mul__(self, m):
        """
        :param m: TransferMap, Particle or Twiss
        :return: TransferMap, Particle or Twiss
        Ma = {Ba, Ra, Ta}
        Mb = {Bb, Rb, Tb}
        X1 = R*(X0 - dX) + dX = R*X0 + B
        B = (E - R)*dX
        """

        if m.__class__ in [TransferMap]:
            m2 = TransferMap()
            m2.R = lambda energy: dot(self.R(energy), m.R(energy))
            m2.B = lambda energy: dot(self.R(energy), m.B(energy)) + self.B(energy)  #+dB #check
            m2.length = m.length + self.length
            #print("B = ", m2.R(0))
            #m2.delta_e += self.delta_e

            return m2

        elif m.__class__ == Particle:
            p = Particle()
            X0 = array([m.x, m.px, m.y, m.py, m.tau, m.p])
            p.x, p.px, p.y, p.py, p.tau, p.p = self.mul_p_array(X0)
            p.s = m.s + self.length
            return p

        elif m.__class__ == Twiss:

            tws = self.map_x_twiss(m)
            # trajectory
            #X0 = array([m.x, m.xp, m.y, m.yp, m.tau, m.p])
            #tws.x, tws.xp, tws.y, tws.yp, tws.tau, tws.dE = self.mul_p_array(X0, energy=tws.E, order=1)
            tws.s = m.s + self.length
            return tws

        else:
            print(m.__class__)
            exit("unknown object in transfer map multiplication (TransferMap.__mul__)")

    def apply(self, prcl_series):

        if prcl_series.__class__ == list and prcl_series[0].__class__ == Particle:
            
            list_e = array([p.E for p in prcl_series])
            if False in (list_e[:] == list_e[0]):
                for p in prcl_series:
                    self.map(array([p.x, p.px, p.y, p.py, p.tau, p.p]), energy=p.E)
                    p.E += self.delta_e
                    p.s += self.length
            else:
                
                pa = ParticleArray()
                pa.list2array(prcl_series)
                pa.E = prcl_series[0].E
                self.map(pa.particles, energy=pa.E)
                pa.E += self.delta_e
                pa.s += self.length
                pa.array2ex_list(prcl_series)

        elif prcl_series.__class__ == ParticleArray:
<<<<<<< HEAD
            self.map(prcl_series.particles, energy=prcl_series.E)
=======
            #print 'mapping particlearray, order', order
            self.mul_p_array(prcl_series.particles, energy=prcl_series.E, order=order)
>>>>>>> 76bf8ae0
            prcl_series.E += self.delta_e
            prcl_series.s += self.length
        else:
            print(prcl_series)
            #exit("Unknown type of Particle_series. class TransferMap.apply()")

    def __call__(self, s):
        m = copy(self)
        m.length = s
        m.R = lambda energy: m.R_z(s, energy)
        m.B = lambda energy: m.B_z(s, energy)
        m.delta_e = m.delta_e_z(s)
        m.map = lambda u, energy: m.mul_p_array(u, energy=energy)
        return m

class PulseTM(TransferMap):
    def __init__(self, kn):
        TransferMap.__init__(self)


class MultipoleTM(TransferMap):
    def __init__(self, kn):
        TransferMap.__init__(self)
        self.kn = kn
        self.map = lambda X, energy: self.kick(X, self.kn)

    def kick(self, X, kn):
        #print("multipole 1", X)
        p = -kn[0] * X[5::6] + 0j
        for n in range(1, len(kn)):
            #print(kn)
            p += kn[n] * (X[0::6] + 1j * X[2::6]) ** n / factorial(n)
            #print(p)
        X[1::6] = X[1::6] - np.real(p)
        X[3::6] = X[3::6] + np.imag(p)
        X[4::6] = X[4::6] - kn[0] * X[0::6]
        #print("multipole 2", X)
        return X

<<<<<<< HEAD
    def __call__(self, s):
        m = copy(self)
        m.length = s
        m.R = lambda energy: m.R_z(s, energy)
        m.B = lambda energy: m.B_z(s, energy)
        m.delta_e = m.delta_e_z(s)
        m.map = lambda X, energy: m.kick(X, m.kn)
        return m
=======
def create_transfer_map(element, order=1):
    transfer_map = TransferMap()
    #transfer_map.type = element.type
    transfer_map.length = element.l
    transfer_map.dx = element.dx
    transfer_map.dy = element.dy
    transfer_map.tilt = element.dtilt + element.tilt
    transfer_map.k1 = element.k1
    transfer_map.k2 = element.k2
    if element.l == 0:
        transfer_map.hx = 0.
    else:
        transfer_map.hx = element.angle/element.l
>>>>>>> 76bf8ae0

class CorrectorTM(TransferMap):
    def __init__(self, angle_x=0., angle_y=0.):
        TransferMap.__init__(self)
        self.angle_x = angle_x
        self.angle_y = angle_y
        self.map = lambda X, energy: self.kick(X,  self.length, self.length, self.angle_x, self.angle_y, energy)
        self.B_z = lambda z, energy: self.kick_b(z, self.length, angle_x, angle_y)

    def kick_b(self, z, l, angle_x, angle_y):
        if l == 0:
            hx = 0.
            hy = 0.
        else:
            hx = angle_x / l
            hy = angle_y / l

        dx = hx * z * z / 2.
        dy = hy * z * z / 2.
        dx1 = hx * z if l != 0 else angle_x
        dy1 = hy * z if l != 0 else angle_y
        b = array([dx, dx1, dy, dy1, 0., 0.])
        return b

    def kick(self, X,  z, l, angle_x, angle_y, energy):
        #print("corrector kick", angle_x, angle_y)
        ocelot.logger.debug('invoking kick_b')
        n = len(X)
        b = self.kick_b(z, l, angle_x, angle_y)
        X1 = np.add(np.transpose( dot(self.R(energy), np.transpose( X.reshape(n/6, 6)))), b).reshape(n)
        #print(X1)
        X[:] = X1[:]
        return X

    def __call__(self, s):
        m = copy(self)
        m.length = s
        m.R = lambda energy: m.R_z(s, energy)
        m.B = lambda energy: m.B_z(s, energy)
        m.delta_e = m.delta_e_z(s)
        m.map = lambda X, energy: m.kick(X,  s, self.length, m.angle_x, m.angle_y, energy)
        return m


<<<<<<< HEAD
class CavityTM(TransferMap):
    def __init__(self, v=0, f=0., phi=0.):
        TransferMap.__init__(self)
        self.v = v
        self.f = f
        self.phi = phi
        self.delta_e_z = lambda z: self.v * np.cos(self.phi * np.pi / 180.) * z / self.length
        self.delta_e = self.v * np.cos(self.phi * np.pi / 180.)
        self.map = lambda X, energy: self.map4cav(X, energy,  self.v, self.f, self.phi)

    def map4cav(self, X, E,  V, freq, phi):
        print("CAVITY")
        n = len(X)
        phi = phi*np.pi/180.
        X = self.mul_p_array(X, energy=E) #t_apply(R, T, X, dx, dy, tilt)
        #print(E, self.R(E))
        #a = np.add( np.transpose(  dot(self.R(E), np.transpose( X.reshape(n/6, 6)) ) ), self.B(E) ).reshape(n)
        #X[:] = a[:]
        delta_e = V*cos(phi)
        if E + delta_e > 0:
            k = 2.*pi*freq/speed_of_light
            X[5::6] = (X[5::6]*E + V*np.cos(X[4::6]*k + phi) - delta_e)/(E + delta_e)


    def __call__(self, s):
        m = copy(self)
        m.length = s
        m.R = lambda energy: m.R_z(s, energy)
        m.B = lambda energy: m.B_z(s, energy)
        m.delta_e = m.delta_e_z(s)
        m.map = lambda X, energy: m.map4cav( X, energy,  m.v*s/self.length, m.f, m.phi)
        return m


class KickTM(TransferMap):
    def __init__(self, angle=0., k1=0., k2=0., k3=0., nkick=0.):
        TransferMap.__init__(self)
        self.angle = angle
        self.k1 = k1
        self.k2 = k2
        self.k3 = k3
        self.nkick = nkick

    def kick(self, X, l, angle, k1, k2, k3, energy, nkick=1):
        gamma = energy / m_e_GeV
        coef = 0
        if gamma != 0:
            gamma2 = gamma * gamma
            beta = 1. - 0.5 / gamma2
            coef = 1./(beta * beta * gamma2)
        l = l/nkick
        angle = angle/nkick

        dl = l / 2.
        k1 = k1*dl
        k2 = k2*dl
        k3 = k3*dl

        for i in range(nkick):

            x = X[0::6] + X[1::6] * dl - self.dx
            y = X[2::6] + X[3::6] * dl - self.dy
            tau = -X[5::6]*dl*coef

            p = -angle*X[5::6] + 0j
            #for n in range(1, len(kn)):
            xy1 = x + 1j*y
            xy2 = xy1*xy1
            xy3 = xy2*xy1
            p += k1*xy1 + k2*xy2 + k3*xy3
            X[1::6] = X[1::6] - np.real(p)
            X[3::6] = X[3::6] + np.imag(p)
            #X[4::6] = X[4::6] - angle*X[0::6]
            X[4::6] = tau - angle * X[0::6]

            X[0::6] = x + X[1::6] * dl + self.dx
            X[2::6] = y + X[3::6] * dl + self.dy
            X[4::6] -= X[5::6]*dl*coef
            #print X[1], X[3]
        return X
=======
    if element.__class__ == Quadrupole:
        pass

    elif element.__class__ in [SBend, RBend, Bend]:
        """
        # U5666 testing
        h = transfer_map.hx
        kx2 = (transfer_map.k1 + h*h)
        sx = lambda z, energy: R_z(z, energy)[0, 1]
        cx = lambda z, energy: R_z(z, energy)[0, 0]
        U5666 = lambda z, energy: -0.5*h**4*(6*z - (4.*kx2*sx(z, energy)**2 - 6*cx(z, energy))*sx(z, energy))/(12*kx2*kx2)
        transfer_map.map_z = lambda X, z, energy: t_apply(R_z(z, energy), transfer_map.T_z(z), X, element.dx, element.dy, transfer_map.tilt,
                                                          U5666(z, energy))
        """
        pass

    elif element.__class__ == Drift:
        pass

    elif element.__class__ == Monitor:
        pass

    elif element.__class__ == Marker:
        pass

    elif element.__class__ == Edge:
        tilt = element.tilt + element.dtilt
        if element.pos == 1:
            R, T = fringe_ent(h=element.h, k1=element.k1,  e=element.edge, h_pole=element.h_pole, gap=element.gap, fint=element.fint)
        else:
            R, T = fringe_ext(h=element.h, k1=element.k1,  e=element.edge, h_pole=element.h_pole, gap=element.gap, fint=element.fint)
        R_z = lambda z, energy: dot(dot(rot_mtx(-tilt), R), rot_mtx(tilt))
>>>>>>> 76bf8ae0

    def __call__(self, s):
        m = copy(self)
        m.length = s
        m.R = lambda energy: m.R_z(s, energy)
        m.B = lambda energy: m.B_z(s, energy)
        m.delta_e = m.delta_e_z(s)
        m.map = lambda X, energy: m.kick( X, s, self.angle, self.k1, self.k2, self.k3, energy, self.nkick)
        return m


<<<<<<< HEAD
class UndulatorTestTM(TransferMap):
    def __init__(self, lperiod, Kx, ax=0, ndiv=5):
        TransferMap.__init__(self)
        self.lperiod = lperiod
        self.Kx = Kx
        self.ax = ax
        self.ndiv = ndiv
        self.map = lambda X, energy: self.map4undulator(X, self.length, self.lperiod, self.Kx, self.ax, energy, self.ndiv)
=======
    elif element.__class__ == Sextupole:
>>>>>>> 76bf8ae0

    def map4undulator(self, u, z, lperiod, Kx, ax, energy, ndiv):
        kz = 2. * pi / lperiod
        if ax == 0:
            kx = 0
        else:
            kx = 2. * pi/ax
        zi = linspace(0., z, num=ndiv)
        h = zi[1] - zi[0]
        kx2 = kx * kx
        kz2 = kz * kz
        ky2 = kz * kz + kx * kx
        ky = sqrt(ky2)
        gamma = energy / m_e_GeV
        h0 = 0.
        if gamma != 0:
            h0 = 1. / (gamma / self.Kx / kz)
        h02 = h0 * h0
        h = h / (1. + u[5::6])
        x = u[::6]
        y = u[2::6]
        for z in range(len(zi) - 1):
            chx = cosh(kx * x)
            chy = cosh(ky * y)
            shx = sinh(kx * x)
            shy = sinh(ky * y)
            u[1::6] -= h / 2. * chx * shx * (kx * ky2 * chy * chy + kx2 * kx * shy * shy) / (ky2 * kz2) * h02
            u[3::6] -= h / 2. * chy * shy * (ky2 * chx * chx + kx2 * shx * shx) / (ky * kz2) * h02
            u[4::6] -= h / 2. / (1. + u[5::6]) * ((u[1::6] * u[1::6] + u[3::6] * u[3::6]) + chx * chx * chy * chy / (
            2. * kz2) * h02 + shx * shx * shy * shy * kx2 / (2. * ky2 * kz2) * h02)
            u[::6] = x + h * u[1::6]
            u[2::6] = y + h * u[3::6]
        return u

    def __call__(self, s):
        m = copy(self)
        m.length = s
        m.R = lambda energy: m.R_z(s, energy)
        m.B = lambda energy: m.B_z(s, energy)
        #m.T = m.T_z(s)
        m.delta_e = m.delta_e_z(s)
        # print(m.R_z_no_tilt(s, 0.3))
        m.map = lambda X, energy: m.map4undulator(X, m.length, m.lperiod, m.Kx, m.ax, energy, m.ndiv)
        return m

<<<<<<< HEAD

class RungeKuttaTM(TransferMap):
    def __init__(self):
        TransferMap.__init__(self)
        self.map = lambda X, energy: rk_field(X, self.s_start, self.s_stop, self.N, energy, self.mag_field)
=======
            u[1::6] += -ms/2.*(x*x - y*y)
            u[3::6] += x*y*ms
            
            #print 'sext debug: x,y ', x, y
            #print 'sext kicks:', -ms/2.*(x*x - y*y), x*y*ms
            u[0::6] = x + u[1::6]*z1 + transfer_map.dx
            u[2::6] = y + u[3::6]*z1 + transfer_map.dy
>>>>>>> 76bf8ae0

    def __call__(self, s):
        m = copy(self)
        m.length = s
        m.R = lambda energy: m.R_z(s, energy)
        m.B = lambda energy: m.B_z(s, energy)
        m.delta_e = m.delta_e_z(s)
        # print(m.R_z_no_tilt(s, 0.3))
        m.map = lambda X, energy: m.rk_field(X, m.s_start, s, m.N, energy, m.mag_field)
        return m


class SecondTM(TransferMap):
    def __init__(self, r_z_no_tilt, t_mat_z):
        TransferMap.__init__(self)
        self.r_z_no_tilt = r_z_no_tilt
        self.t_mat_z = t_mat_z
        self.map = lambda X, energy: self.t_apply(self.r_z_no_tilt(self.length, energy), self.t_mat_z(self.length), X, self.dx, self.dy, self.tilt)

    def t_apply(self, R, T, X, dx, dy, tilt, U5666=0.):
        #print("t_apply", self.k2, self.T)
        if dx != 0 or dy != 0 or tilt != 0:
            X = transform_vec_ent(X, dx, dy, tilt)

<<<<<<< HEAD
        n = len(X)

        Xr = transpose(dot(R, transpose(X.reshape(n / 6, 6)))).reshape(n)
=======
        #transfer_map.map_z = lambda X, z, energy: t_apply(R_z(z, energy), transfer_map.T_z(z), X, element.dx, element.dy, element.tilt)
        transfer_map.map_z = lambda X, z, energy: map4sextupole(X, z, element.k2*element.l, energy)
        transfer_map.order = 2

    elif element.__class__ == Octupole:
>>>>>>> 76bf8ae0

        # Xt = zeros(n)
        x, px, y, py, tau, dp = X[0::6], X[1::6], X[2::6], X[3::6], X[4::6], X[5::6]
        x2 = x * x
        xpx = x * px
        px2 = px * px
        py2 = py * py
        ypy = y * py
        y2 = y * y
        dp2 = dp * dp
        xdp = x * dp
        pxdp = px * dp
        xy = x * y
        xpy = x * py
        ypx = px * y
        pxpy = px * py
        ydp = y * dp
        pydp = py * dp

        X[0::6] = Xr[::6] + T[0, 0, 0] * x2 + T[0, 0, 1] * xpx + T[0, 0, 5] * xdp + T[0, 1, 1] * px2 + T[0, 1, 5] * pxdp + \
                  T[0, 5, 5] * dp2 + T[0, 2, 2] * y2 + T[0, 2, 3] * ypy + T[0, 3, 3] * py2

        X[1::6] = Xr[1::6] + T[1, 0, 0] * x2 + T[1, 0, 1] * xpx + T[1, 0, 5] * xdp + T[1, 1, 1] * px2 + T[1, 1, 5] * pxdp + \
                  T[1, 5, 5] * dp2 + T[1, 2, 2] * y2 + T[1, 2, 3] * ypy + T[1, 3, 3] * py2

        X[2::6] = Xr[2::6] + T[2, 0, 2] * xy + T[2, 0, 3] * xpy + T[2, 1, 2] * ypx + T[2, 1, 3] * pxpy + T[2, 2, 5] * ydp + \
                  T[2, 3, 5] * pydp

        X[3::6] = Xr[3::6] + T[3, 0, 2] * xy + T[3, 0, 3] * xpy + T[3, 1, 2] * ypx + T[3, 1, 3] * pxpy + T[3, 2, 5] * ydp + \
                  T[3, 3, 5] * pydp

<<<<<<< HEAD
        X[4::6] = Xr[4::6] + T[4, 0, 0] * x2 + T[4, 0, 1] * xpx + T[4, 0, 5] * xdp + T[4, 1, 1] * px2 + T[4, 1, 5] * pxdp + \
                  T[4, 5, 5] * dp2 + T[4, 2, 2] * y2 + T[4, 2, 3] * ypy + T[4, 3, 3] * py2  # + U5666*dp2*dp    # third order
        # X[:] = Xr[:] + Xt[:]
=======
        if element.l == 0:
            transfer_map.map_z = lambda u, z, energy: map4octupole(u, z, element.moct)
        else:
            transfer_map.map_z = lambda u, z, energy: map4octupole(u, z, element.k3*z)

        R_z = lambda z, energy: uni_matrix(z, 0., hx = 0., energy=energy)

        transfer_map.T_z = lambda z: t_nnn(z, h=0., k1=0., k2=0.)
        transfer_map.T = transfer_map.T_z(element.l)

    elif element.__class__ == Undulator:
        def undulator_R_z(z, lperiod, Kx, Ky, energy):
            gamma = energy / m_e_GeV
            R = eye(6)
            R[0,1] = z
            if gamma != 0 and lperiod != 0 and Kx != 0:
                beta = 1 / sqrt(1.0-1.0/(gamma*gamma))
                omega_x = sqrt(2.0) * pi * Kx / (lperiod * gamma*beta)
                omega_y = sqrt(2.0) * pi * Ky / (lperiod * gamma*beta)
                R[2,2] = cos(omega_x * z )
                R[2,3] = sin(omega_x * z ) / omega_x
                R[3,2] = -sin(omega_x * z ) * omega_x
                R[3,3] = cos(omega_x * z )
            else:
                R[2,3] = z
            return R

        R_z = lambda z, energy: undulator_R_z(z, lperiod=element.lperiod, Kx=element.Kx, Ky=element.Ky, energy=energy)

        def map4undulator(u, z, kz, kx, energy, ndiv):
            zi = linspace(0., z, num=ndiv)
            h = zi[1] - zi[0]
            kx2 = kx*kx
            kz2 = kz*kz
            ky2 = kz*kz + kx*kx
            ky = sqrt(ky2)
            gamma = energy/m_e_GeV
            h0 = 0.
            if gamma != 0:
                h0 = 1./(gamma/element.Kx/kz)
            h02 = h0*h0
            h = h/(1.+ u[5::6])
            x = u[::6]
            y = u[2::6]
            for z in range(len(zi)-1):
                chx = cosh(kx*x)
                chy = cosh(ky*y)
                shx = sinh(kx*x)
                shy = sinh(ky*y)
                u[1::6] -= h/2.*chx*shx*(kx*ky2*chy*chy + kx2*kx*shy*shy)/(ky2*kz2)*h02
                u[3::6] -= h/2.*chy*shy*(ky2*chx*chx + kx2*shx*shx)/(ky*kz2)*h02
                u[4::6] -= h/2./(1.+u[5::6]) * ((u[1::6]*u[1::6] + u[3::6]*u[3::6]) + chx*chx*chy*chy/(2.*kz2)*h02 + shx*shx*shy*shy*kx2/(2.*ky2*kz2)*h02)
                u[::6] = x + h*u[1::6]
                u[2::6] = y + h*u[3::6]

            return u

        transfer_map.order = 1
        transfer_map.map_z = lambda X, z, energy: t_apply(R_z(z, energy), transfer_map.T_z(z), X, 0., 0., 0.)
        transfer_map.sym_map_z = lambda X, z, energy: t_apply(R_z(z, energy), transfer_map.T_z(z), X, 0., 0., 0.)

        if element.solver in ["sym", "symplectic"]:
            #print "undulator transfer map is symplectic map! "
            transfer_map.order = 2
            kz = 2.*pi/element.lperiod
            if element.ax == -1:
                kx = 0
            else:
                kx = 2.*pi/element.ax
            transfer_map.map_z = lambda u, z, energy: map4undulator(u, z, kz, kx, energy, ndiv=int(z*10+2))
            transfer_map.sym_map_z = lambda u, z, energy: map4undulator(u, z, kz, kx, energy, ndiv=int(z*10+2))
>>>>>>> 76bf8ae0

        if dx != 0 or dy != 0 or tilt != 0:
            X = transform_vec_ext(X, dx, dy, tilt)

<<<<<<< HEAD
        return X

    def __call__(self, s):
        m = copy(self)
        m.length = s
        m.R = lambda energy: m.R_z(s, energy)
        m.B = lambda energy: m.B_z(s, energy)
        m.T = m.t_mat_z(s)
        m.delta_e = m.delta_e_z(s)
        #print(m.R_z_no_tilt(s, 0.3))
        m.map = lambda X, energy: m.t_apply(m.r_z_no_tilt(s, energy), m.t_mat_z(s), X, m.dx, m.dy, m.tilt)
        return m


class MethodTM:
    def __init__(self, params=None):
        if params == None:
            self.params = {'global': TransferMap}
        else:
            self.params = params
        self.global_method = self.params['global']
        self.nkick = self.params['nkick'] if 'nkick' in self.params.keys() else 1

    def create_tm(self, element):
        if element.__class__ in self.params.keys():
            transfer_map = self.set_tm( element, self.params[element.__class__])
        else:
            transfer_map = self.set_tm(element, self.global_method )
        return transfer_map

    def set_tm(self, element, method):
        dx = element.dx
        dy = element.dy
        tilt = element.dtilt + element.tilt
        if element.l == 0:
            hx = 0.
        else:
            hx = element.angle / element.l

        r_z_e = create_r_matrix(element)

        # global method
        if method == KickTM:
            #print('kick')
            try:
                k3 = element.k3
            except:
                k3 = 0.
            tm = KickTM(angle=element.angle, k1=element.k1, k2=element.k2, k3=k3, nkick=self.nkick)

        elif method == SecondTM:
            T_z = lambda z: t_nnn(z, hx, element.k1, element.k2)

            if element.__class__ == Edge:
                if element.pos == 1:
                    R, T = fringe_ent(h=element.h, k1=element.k1, e=element.edge, h_pole=element.h_pole,
                                      gap=element.gap, fint=element.fint)
                else:
                    R, T = fringe_ext(h=element.h, k1=element.k1, e=element.edge, h_pole=element.h_pole,
                                      gap=element.gap, fint=element.fint)
                T_z = lambda z: T
            tm = SecondTM(r_z_no_tilt=r_z_e, t_mat_z=T_z)

        else:
            tm = TransferMap()

        if element.__class__ == Undulator and method == UndulatorTestTM:
            try:
                ndiv = element.ndiv
            except:
                ndiv = 5
            tm = UndulatorTestTM(lperiod=element.lperiod, Kx=element.Kx, ax=element.ax, ndiv=ndiv)

        if method == RungeKuttaTM:
            tm = RungeKuttaTM
            tm.s_start = element.s_start
            tm.s_stop = element.s_stop
            tm.mag_field = element.mag_field

        if element.__class__ == Cavity:
            #print("CAVITY create")
            tm = CavityTM(v=element.v, f=element.f, phi=element.phi)

        if element.__class__ == Multipole:
            tm = MultipoleTM(kn=element.kn)

        if element.__class__ == Hcor:
            tm = CorrectorTM(angle_x=element.angle, angle_y=0.)

        if element.__class__ == Vcor:
            tm = CorrectorTM(angle_x=0, angle_y=element.angle)

        tm.length = element.l
        tm.dx = dx
        tm.dy = dy
        tm.tilt = tilt
        tm.R_z = lambda z, energy: np.dot(np.dot(rot_mtx(-tilt), r_z_e(z, energy)), rot_mtx(tilt))
        tm.R = lambda energy: tm.R_z(element.l, energy)
        #tm.B_z = lambda z, energy: dot((eye(6) - tm.R_z(z, energy)), array([dx, 0., dy, 0., 0., 0.]))
        #tm.B = lambda energy: tm.B_z(element.l, energy)

        return tm
=======
    elif element.__class__ in [Hcor, Vcor]:

        ocelot.logger.debug('init Hcor/Vcor')

        def kick_b(z,l,angle_x, angle_y):
            ocelot.logger.debug('invoking kick_b')
            if l == 0:
                hx = 0.
                hy = 0.
            else:
                hx = angle_x/l
                hy = angle_y/l

            dx = hx*z*z/2.
            dy = hy*z*z/2.
            dx1 = hx*z if l != 0 else angle_x
            dy1 = hy*z if l != 0 else angle_y
            b = array([dx, dx1, dy, dy1, 0., 0.])
            return b

        def map4corr(R, B, X):
            ocelot.logger.debug('invoking map4corr')
            n = len(X)
            X1 = np.add(np.transpose(dot(R, np.transpose(X.reshape(n/6, 6)))), B).reshape(n)
            X[:] = X1[:]
            return X
        
        def map4kicker(R, B, X):
            ocelot.logger.debug('invoking map4kicker')
            return X

        if element.__class__ == Hcor:
            b_z = lambda z, energy: kick_b(z, element.l, element.angle, 0)
        else:
            b_z = lambda z, energy: kick_b(z, element.l, 0, element.angle)

        R_z = lambda z, energy: uni_matrix(z, 0., hx = 0., energy=energy)
        transfer_map.T_z = lambda z: t_nnn(z, h=0., k1=0., k2=0.)
        transfer_map.T = transfer_map.T_z(element.l)

        transfer_map.map_z = lambda X, z, energy: map4corr(R_z(z, energy), b_z(z, energy), X)

    elif element.__class__ == Cavity:
                
        def cavity_R_z(z, V, f, E, phi=0.):
            """
            :param z: length
            :param de: delta E
            :param f: frequency
            :param E: initial energy
            :return: matrix
            """

            de = V*cos(phi)
            # pure pi-standing-wave case
            eta = 1.0

            gamma = (E + 0.5*de)/m_e_GeV

            Ep = de/z  # energy derivative

            Ei = E
            Ef = E + de

            if Ei == 0:
                print("Warning! Initial energy is zero and cavity.delta_e != 0! Change Ei or cavity.delta_e must be 0" )
            alpha = sqrt(eta / 8.) / cos(phi) * np.log(Ef/Ei)
            
            r11 = (cos(alpha) - sqrt(2./eta) * cos(phi) * sin(alpha))
            if abs(Ep) > 1e-10:
                r12 = sqrt(8./eta) * Ei / Ep * cos(phi) * sin(alpha)
            else:
                r12 = z
            r21 = -Ep/Ef *(cos(phi)/ sqrt(2.*eta) + sqrt(eta/8.) / cos(phi) ) * sin(alpha)
            r22 = Ei/Ef * (cos(alpha) + sqrt(2./eta) * cos(phi) * sin(alpha))
            #print r11, r12, r21, r22
            r56 = 0.
            if gamma != 0:
                gamma2 = gamma*gamma
                beta = 1. - 0.5/gamma2
                r56 = -z/(beta*beta*gamma2)
            cav_matrix = array([[r11, r12, 0., 0., 0., 0.],
                                [r21, r22, 0., 0., 0., 0.],
                                [0., 0., r11, r12, 0., 0.],
                                [0., 0., r21, r22, 0., 0.],
                                [0., 0., 0., 0., 1., r56],
                                [0., 0., 0., 0., 0., 1.]]).real
    
            return cav_matrix



        def map4cav_new(R, T, X, dx, dy, tilt, E,  V, freq, phi):
            #TODO this does not work for storage rings
            #print E
            E = 5.0
            phi = pi/2.
            print V,  E, freq
            X = t_apply(R, T, X, dx, dy, tilt)
            delta_e = V*cos(phi)
            print 'applying map4cav', E, delta_e
            print X[5::6]*1.e6, X[4::6]
            if E + delta_e > 0:
                k = 2.*pi*freq/speed_of_light
                print 'xxx ', V, k, phi, ':', V*np.cos(X[4::6]*k + phi)*1.e6
                #X[5::6] = (X[5::6]*E + V*np.cos(X[4::6]*k + phi) - delta_e)/(E + delta_e)
                X[5::6] += V*np.cos(X[4::6]*k + phi)/E
                print '-->',  X[5::6] * 1.e6

        def map4cav(R, T, X, dx, dy, tilt, E,  V, freq, phi):
            #print 'E', E
            
            # TODO: the map is incorrect for synchrotron oscillations
            rf_focus = True
            if rf_focus: X = t_apply(R, T, X, dx, dy, tilt)
            
            delta_e = V*cos(phi)
            if E + delta_e > 0:
                k = 2.*pi*freq/speed_of_light
                #print 'V:', V, freq
                X[5::6] = (X[5::6]*E + V*np.cos(X[4::6]*k + phi) - delta_e)/(E + delta_e)
                  
                
        transfer_map.phi = element.phi
        transfer_map.order = 2
        #if element.v < 1.e-10 and element.delta_e < 1.e-10:
        if element.delta_e == 0.:
            #transfer_map.order = 1
            R_z = lambda z, energy: uni_matrix(z, 0., hx=0., sum_tilts=element.dtilt + element.tilt, energy=energy)
            #R_z = lambda z, energy: ring_cavity_map(z, V=element.v*z/element.l, f=element.f, E=energy, phi=element.phi)
        else:
            R_z = lambda z, energy: cavity_R_z(z, V=element.v*z/element.l, f=element.f, E=energy, phi=element.phi)

        transfer_map.delta_e_z = lambda z: element.v*cos(element.phi) * z / element.l
        transfer_map.delta_e = transfer_map.delta_e_z(element.l)

        #print 'phi:', element.phi
        #print 'DE:', transfer_map.delta_e

        transfer_map.map_z = lambda X, z, energy: map4cav(R_z(z, energy), transfer_map.T_z(z), X,
                                                 transfer_map.dx, transfer_map.dy, transfer_map.tilt,
                                                 energy,  element.v*z/element.l, element.f, element.phi)

    elif element.__class__ == Solenoid:
        def sol(l, k, energy):
            """
            K.Brown, A.Chao.
            :param l: efective length of solenoid
            :param k: B0/(2*Brho), B0 is field inside the solenoid, Brho is momentum of central trajectory
            :return: matrix
            """
            gamma = energy/m_e_GeV
            c = cos(l*k)
            s = sin(l*k)
            if k == 0:
                s_k = l
            else:
                s_k = s/k
            r56 = 0.
            if gamma != 0:
                r56 = l/(gamma*gamma)
            sol_matrix = array([[c*c, c*s_k, s*c, s*s_k, 0., 0.],
                                [-k*s*c, c*c, -k*s*s, s*c, 0., 0.],
                                [-s*c, -s*s_k, c*c, c*s_k, 0., 0.],
                                [k*s*s, -s*c, -k*s*c, c*c, 0., 0.],
                                [0., 0., 0., 0., 1., r56],
                                [0., 0., 0., 0., 0., 1.]]).real
            return sol_matrix
        R_z = lambda z, energy: sol(z, k=element.k, energy=energy)
        T = zeros((6, 6, 6))
        transfer_map.map_z = lambda X, z, energy: t_apply(R_z(z, energy), T, X, element.dx, element.dy, element.tilt)

    elif element.__class__ == Matrix:
        Rm = eye(6)
        Rm[0,0] = element.rm11
        Rm[0,1] = element.rm12
        Rm[1,0] = element.rm21
        Rm[1,1] = element.rm22
        
        Rm[2,2] = element.rm33
        Rm[2,3] = element.rm34
        Rm[3,2] = element.rm43
        Rm[3,3] = element.rm44       

        Rm[0,2] = element.rm13
        Rm[0,3] = element.rm14
        Rm[1,2] = element.rm23
        Rm[1,3] = element.rm24
        
        Rm[2,0] = element.rm31
        Rm[3,0] = element.rm41
        Rm[2,1] = element.rm32
        Rm[3,1] = element.rm42       



        def r_matrix(z, l, Rm):
            if z < l:
                R_z = uni_matrix(z, 0, hx=0)
            else:
                R_z = Rm
            return R_z
        
        R_z = lambda z, energy: r_matrix(z, element.l, Rm)
        transfer_map.T_z = lambda z: t_nnn(z, h=0., k1=0., k2=0.)
        transfer_map.T = transfer_map.T_z(element.l)
        transfer_map.map_z = lambda X, z, energy: t_apply(R_z(z, energy), transfer_map.T_z(z), X, element.dx, element.dy, element.tilt)
        transfer_map.sym_map_z = lambda X, z, energy: transfer_map.map_z(X, z, energy)

    elif element.__class__ == Multipole:
        def kick(X, kn):
            p = -kn[0]*X[5::6] + 0j
            for n in range(1, len(kn)):
                p += kn[n]*(X[0::6] + 1j*X[2::6])**n/factorial(n)
            X[1::6] = X[1::6] - np.real(p)
            X[3::6] = X[3::6] + np.imag(p)
            X[4::6] = X[4::6] + kn[0::6]*X[0]
            #print X[1], X[3]
            return X

        R = np.eye(6)
        R[1, 0] = -element.kn[1]
        R[3, 2] = element.kn[1]
        R[1, 5] = element.kn[0]
        #transfer_map.order = 2
        R_z = lambda z, energy: R
        if element.n > 2:
            transfer_map.order = 2

        transfer_map.map_z = lambda X, z, energy: kick(X, element.kn)
        transfer_map.sym_map_z = lambda X, z, energy: kick(X, element.kn)
    else:
        print (element.__class__, " : unknown type of magnetic element. Cannot create transfer map ")


    
    transfer_map.B_z = lambda z, energy: b_z(z, energy)
    transfer_map.B = lambda energy: transfer_map.B_z(element.l, energy)
    transfer_map.R_z = lambda z, energy: R_z(z, energy)
    transfer_map.R = lambda energy: transfer_map.R_z(element.l, energy)
    transfer_map.map = lambda X, energy: transfer_map.map_z(X, element.l, energy)
    transfer_map.sym_map = lambda X, energy: transfer_map.sym_map_z(X, element.l, energy)

    return transfer_map

>>>>>>> 76bf8ae0


def lattice_transfer_map(lattice, energy):
    """ transfer map for the whole lattice"""
    R = np.eye(6)
    #T = np.zeros((6, 6, 6))
    #print lattice.sequence[0].transfer_map.T
    for i, elem in enumerate(lattice.sequence):

        Rb = elem.transfer_map.R(energy)
        """
        Tb = elem.transfer_map.T
        Ta = deepcopy(T)
        for i in range(6):
            for j in range(6):
                for k in range(6):
                    t1 = np.dot(Rb[i, :], Ta[:, j, k])
                    t2 = 0.
                    for l in range(6):
                        for m in range(6):
                            t2 += Tb[i, l, m]*R[l, j]*R[m, k]
                    #print t1, t2
                    T[i,j,k] = t1+t2
        """
        R = dot(Rb, R)
        #T = Ta
        #print i, len(lattice.sequence), elem.type, elem.transfer_map.R(6)
    #print T
    #lattice.T = T
    #lattice.R = R
    return R


def trace_z(lattice, obj0, z_array):
    """ Z-dependent tracer (twiss(z) and particle(z))
        usage: twiss = trace_z(lattice,twiss_0, [1.23, 2.56, ...]) ,
        to calculate Twiss params at 1.23m, 2.56m etc.
    """
    obj_list = []
    i = 0
    elem = lattice.sequence[i]
    L = elem.l
    obj_elem = obj0
    for z in z_array:
        while z > L:
            #print(lattice.sequence[i].transfer_map, obj_elem)
            obj_elem = lattice.sequence[i].transfer_map*obj_elem
            i += 1
            elem = lattice.sequence[i]
            L += elem.l

        obj_z = elem.transfer_map(z - (L - elem.l))*obj_elem

        obj_list.append(obj_z)
    return obj_list


def track(lattice, obj, nPoints = None, observe = None):
    return trace_obj(lattice, obj, nPoints, observe)

def trace_obj(lattice, obj, nPoints = None, observe = None):
    """ track object though lattice
        obj must be Twiss or Particle """

    if nPoints == None:
        if observe == None: 
            obj_list = [obj]
            obj_list[0].id = "none"
        else:
            obj_list = []
        for e in lattice.sequence:
            #if e.__class__ == Edge:
            #    print( "EDGE", e.edge)
            obj = e.transfer_map*obj
            obj.id = e.id
            if observe == None: 
                ocelot.logger.debug("track --> observe undefined")
                obj_list.append(obj)
            else:
                ocelot.logger.debug("track --> observer defined")
                if e.id in observe: 
                    ocelot.logger.debug("track --> appedning to observe" + e.id)
                    obj_list.append(obj)
    else:
        z_array = linspace(0, lattice.totalLen, nPoints, endpoint=True)
        obj_list = trace_z(lattice, obj, z_array)
    return obj_list

def periodic_twiss(tws, R):
    '''
    initial conditions for a periodic Twiss slution
    '''
    tws = Twiss(tws)

    cosmx = (R[0, 0] + R[1, 1])/2.
    cosmy = (R[2, 2] + R[3, 3])/2.

    if abs(cosmx) >= 1 or abs(cosmy) >= 1:
        print("************ periodic solution does not exist. return None ***********")
        return None
    sinmx = np.sign(R[0, 1])*sqrt(1.-cosmx*cosmx)
    sinmy = np.sign(R[2, 3])*sqrt(1.-cosmy*cosmy)

    tws.beta_x = abs(R[0, 1]/sinmx)
    tws.beta_y = abs(R[2, 3]/sinmy)

    tws.alpha_x = (R[0, 0] - R[1, 1])/(2.*sinmx)  # X[0,0]

    tws.gamma_x = (1. + tws.alpha_x*tws.alpha_x)/tws.beta_x  # X[1,0]

    tws.alpha_y = (R[2, 2] - R[3, 3])/(2*sinmy)  # Y[0,0]
    tws.gamma_y = (1. + tws.alpha_y*tws.alpha_y)/tws.beta_y  # Y[1,0]

    Hx = array([[R[0, 0] - 1, R[0, 1]], [R[1, 0], R[1, 1]-1]])
    Hhx = array([[R[0, 5]], [R[1, 5]]])
    hh = dot(inv(-Hx), Hhx)
    tws.Dx = hh[0, 0]
    tws.Dxp = hh[1, 0]
    Hy = array([[R[2, 2] - 1, R[2, 3]], [R[3, 2], R[3, 3]-1]])
    Hhy = array([[R[2, 5]], [R[3, 5]]])
    hhy = dot(inv(-Hy), Hhy)
    tws.Dy = hhy[0, 0]
    tws.Dyp = hhy[1, 0]
    #tws.display()
    return tws
<<<<<<< HEAD
=======

>>>>>>> 76bf8ae0

def twiss(lattice, tws0=None, nPoints=None):
    
    if tws0 == None:
        tws0 = periodic_twiss(tws0, lattice_transfer_map(lattice, energy=0.))

    if tws0.__class__ == Twiss:
        if tws0.beta_x == 0  or tws0.beta_y == 0:
            tws0 = periodic_twiss(tws0, lattice_transfer_map(lattice, tws0.E))
            if tws0 == None:
<<<<<<< HEAD
                print('Twiss: no periodic solution')
=======
                print 'Twiss: no periodic solution'
>>>>>>> 76bf8ae0
                return None
        else:
            tws0.gamma_x = (1. + tws0.alpha_x**2)/tws0.beta_x
            tws0.gamma_y = (1. + tws0.alpha_y**2)/tws0.beta_y

        twiss_list = trace_obj(lattice, tws0, nPoints)
        return twiss_list
    else:
<<<<<<< HEAD
        print ('Twiss: no periodic solution')
        return None

=======
        print 'Twiss: no periodic solution'
        return None
    
>>>>>>> 76bf8ae0


class Navigator:
    def __init__(self, lattice = None):
        if lattice != None:
            self.lat = lattice
        
    z0 = 0.             # current position of navigator
    n_elem = 0          # current number of the element in lattice
    sum_lengths = 0.    # sum_lengths = Sum[lat.sequence[i].l, {i, 0, n_elem-1}]

    #def check(self, dz):
    #    '''
    #    check if next step exceed the bounds of lattice
    #    '''
    #    if self.z0+dz>self.lat.totalLen:
    #        dz = self.lat.totalLen - self.z0
    #    return dz

def get_map(lattice, dz, navi):
    nelems = len(lattice.sequence)
    TM = []
    i = navi.n_elem
    z1 = navi.z0 + dz
    elem = lattice.sequence[i]
    L = navi.sum_lengths + elem.l

    while z1 + 1e-10 > L:
        if i >= nelems-1:
            break
        dl = L - navi.z0
        TM.append(elem.transfer_map(dl))

        navi.z0 = L
        dz -= dl
        i += 1
        elem = lattice.sequence[i]
        print("get_map ", elem.transfer_map.__class__)
        L += elem.l
    TM.append(elem.transfer_map(dz))
    navi.z0 += dz
    navi.sum_lengths = L - elem.l
    navi.n_elem = i
    return TM


def merge_maps(t_maps):
    tm0 = TransferMap()
    t_maps_new = []
    for tm in t_maps:
        if tm.__class__ == TransferMap:
            tm0 = tm*tm0
        else:
            t_maps_new.append(tm0)
            t_maps_new.append(tm)
            tm0 = TransferMap()
    t_maps_new.append(tm0)
    return t_maps_new


def get_map_old(lattice, dz, navi):
    #for i, elem in enumerate(lattice.sequence):
    #    print i, elem.type, elem.id
    #order = 2
    nelems = len(lattice.sequence)
    TM = []
    tm = TransferMap(identity=True)
    i = navi.n_elem
    z1 = navi.z0 + dz
    elem = lattice.sequence[i]
    L = navi.sum_lengths + elem.l

    rec_count = 0  # counter of recursion in R = lambda energy: dot(R1(energy), R2(energy))
    #print "get_map: order = ", order

    while z1 + 1e-10 > L:
        if i >= nelems-1:
            break
        dl = L - navi.z0
        if elem.transfer_map.__class__ in [SecondTM, CavityTM]:
            if tm.identity == False:
                TM.append(tm)
                rec_count = 0

            TM.append(elem.transfer_map(dl))
            tm = TransferMap(identity=True)
        else:
            tm = elem.transfer_map(dl)*tm
            rec_count += 1
            if rec_count > 100:
                TM.append(tm)
                tm = TransferMap(identity=True)
                rec_count = 0
        navi.z0 = L

        dz -= dl
        i += 1
        elem = lattice.sequence[i]
        L += elem.l

    if elem.transfer_map.__class__ in [SecondTM, CavityTM]:
        if tm.identity == False:
            TM.append(tm)
            rec_count = 0
        TM.append(elem.transfer_map(dz))
        rec_count = 0
        tm = TransferMap(identity=True)
    else:
        tm = elem.transfer_map(dz)*tm
    navi.z0 += dz
    navi.sum_lengths = L - elem.l
    navi.n_elem = i
    if tm.identity == False:
        TM.append(tm)
    return TM


'''
returns two solutions for a periodic fodo, given the mean beta
initial betas are at the center of the focusing quad 
'''
def fodo_parameters(betaXmean = 36.0, L=10.0, verbose = False):
    lquad = 0.001
        
    kap1 = np.sqrt ( 1.0/2.0 * ( (betaXmean/L)*(betaXmean/L) + (betaXmean/L) * np.sqrt(-4.0 + (betaXmean/L)*(betaXmean/L))) )    
    kap2 = np.sqrt ( 1.0/2.0 * ( (betaXmean/L)*(betaXmean/L) - (betaXmean/L) * np.sqrt(-4.0 + (betaXmean/L)*(betaXmean/L))) )
    
    k = 1.0 / (lquad * L * kap2)
    
    f = 1.0 / (k*lquad)
    
    kappa = f / L    
    betaMax = np.array(( L * kap1*(kap1+1)/np.sqrt(kap1*kap1-1), L * kap2*(kap2+1)/np.sqrt(kap2*kap2-1)))
    betaMin = np.array(( L * kap1*(kap1-1)/np.sqrt(kap1*kap1-1), L * kap2*(kap2-1)/np.sqrt(kap2*kap2-1)))
    betaMean = np.array(( L * kap2*kap2 / (np.sqrt(kap2*kap2 - 1.0)),  L * kap1*kap1 / (np.sqrt(kap1*kap1 - 1.0)) ))
    k = np.array((1.0 / (lquad * L * kap1), 1.0 / (lquad * L * kap2) ))
    
    if verbose:
        print ('********* calculating fodo parameters *********')
        print ('fodo parameters:')
        print ('k*l=', k*lquad)
        print ('f=', L * kap1, L*kap2)
        print ('kap1=', kap1)
        print ('kap2=', kap2)
        print ('betaMax=', betaMax)
        print ('betaMin=', betaMin)
        print ('betaMean=', betaMean)
        print ('*********                             *********')
    
    return k*lquad, betaMin, betaMax, betaMean<|MERGE_RESOLUTION|>--- conflicted
+++ resolved
@@ -1,13 +1,8 @@
-'''
-linear optics functions (twiss), tracking, first order transfer maps 
-for higher order trransfer maps see cpbd.higher_order
-'''
-
+__author__ = 'Sergey'
 
 from numpy.linalg import inv
 from numpy import cosh, sinh
 from scipy.misc import factorial
-<<<<<<< HEAD
 from ocelot.cpbd.elements import *#Element, Multipole, Quadrupole, RBend,SBend, Bend, Matrix, UnknownElement, Solenoid, Drift, Undulator, Hcor, Vcor, Sextupole,Monitor, Marker, Octupole, Cavity, Edge
 from ocelot.cpbd.elements import Pulse
 from ocelot.cpbd.beam import Particle, Twiss, ParticleArray
@@ -15,61 +10,6 @@
 from ocelot.cpbd.r_matrix import *
 from copy import deepcopy
 import ocelot
-=======
-from ocelot.cpbd.elements import Element, Multipole, Quadrupole, RBend,SBend, Bend, Matrix, UnknownElement, Solenoid, Drift, Undulator, Hcor, Vcor, Sextupole,Monitor, Marker, Octupole, Cavity, Edge
-from ocelot.cpbd.elements import Pulse
-from ocelot.cpbd.beam import Particle, Twiss, ParticleArray
-from ocelot.cpbd.high_order import *
-
-import ocelot
-
-
-def rot_mtx(angle):
-    cs = cos(angle)
-    sn = sin(angle)
-    return array([[cs, 0., sn, 0., 0., 0.],
-                  [0., cs, 0., sn, 0., 0.],
-                  [-sn, 0., cs, 0., 0., 0.],
-                  [0., -sn, 0., cs, 0., 0.],
-                  [0., 0., 0., 0., 1., 0.],
-                  [0., 0., 0., 0., 0., 1.]])
-
-
-def uni_matrix(z, k1, hx, sum_tilts=0., energy=0.):
-    # r = element.l/element.angle
-    # - K - focusing lens , +K - defoc
-    gamma = energy/m_e_GeV
-
-    kx2 = (k1 + hx*hx)
-    ky2 = -k1
-    kx = sqrt(kx2 + 0.j)
-    ky = sqrt(ky2 + 0.j)
-    cx = cos(z*kx).real
-    cy = cos(z*ky).real
-    sy = (sin(ky*z)/ky).real if ky != 0 else z
-    if kx != 0:
-        sx = (sin(kx*z)/kx).real
-        dx = hx/kx2*(1. - cx)
-        r56 = hx*hx*(z - sx)/kx2
-    else:
-        sx = z
-        dx = z*z*hx/2.
-        r56 = hx*hx*z**3/6.
-    if gamma != 0:
-        gamma2 = gamma*gamma
-        beta = 1. - 0.5/gamma2
-        #print 1./(beta*beta)
-        r56 -= z/(beta*beta*gamma2)
-    u_matrix = array([[cx, sx, 0., 0., 0., dx],
-                        [-kx2*sx, cx, 0., 0., 0., sx*hx],
-                        [0., 0., cy, sy, 0., 0.],
-                        [0., 0., -ky2*sy, cy, 0., 0.],
-                        [hx*sx, dx, 0., 0., 1., r56],
-                        [0., 0., 0., 0., 0., 1.]])
-    if sum_tilts != 0:
-        u_matrix = dot(dot(rot_mtx(-sum_tilts), u_matrix), rot_mtx(sum_tilts))
-    return u_matrix
->>>>>>> 76bf8ae0
 
 
 def transform_vec_ent(X, dx, dy, tilt):
@@ -88,57 +28,7 @@
     for i in range(int(n/6)):
         X0 = X[6*i:6*(i+1)]
         X[6*i:6*(i+1)] = dot(rotmat, X0)
-<<<<<<< HEAD
         X0 = X0 + array([dx, 0., dy, 0., 0., 0.])
-=======
-        X0 += array([dx, 0., dy, 0., 0., 0.])
-    return X
-
-
-def t_apply(R, T,  X, dx, dy, tilt, U5666=0.):
-    if dx != 0 or dy != 0 or tilt != 0:
-        X = transform_vec_ent(X, dx, dy, tilt)
-
-    n = len(X)
-    
-    Xr = transpose(dot(R, transpose(X.reshape(n/6, 6)))).reshape(n)
-
-    #Xt = zeros(n)
-    x, px, y, py, tau, dp = X[0::6], X[1::6], X[2::6], X[3::6], X[4::6], X[5::6]
-    x2 = x*x
-    xpx = x*px
-    px2 = px*px
-    py2 = py*py
-    ypy = y*py
-    y2 = y*y
-    dp2 = dp*dp
-    xdp = x*dp
-    pxdp = px*dp
-    xy = x*y
-    xpy = x*py
-    ypx = px*y
-    pxpy = px*py
-    ydp = y*dp
-    pydp = py*dp
-    
-    X[0::6] = Xr[::6] + T[0, 0, 0]*x2 + T[0, 0, 1]*xpx + T[0, 0, 5]*xdp + T[0, 1, 1]*px2 + T[0, 1, 5]*pxdp + \
-               T[0, 5, 5]*dp2 + T[0, 2, 2]*y2 + T[0, 2, 3]*ypy + T[0, 3, 3]*py2
-
-    X[1::6] = Xr[1::6] + T[1, 0, 0]*x2 + T[1, 0, 1]*xpx + T[1, 0, 5]*xdp + T[1, 1, 1]*px2 + T[1, 1, 5]*pxdp + \
-               T[1, 5, 5]*dp2 + T[1, 2, 2]*y2 + T[1, 2, 3]*ypy + T[1, 3, 3]*py2
-
-    X[2::6] = Xr[2::6] + T[2, 0, 2]*xy + T[2, 0, 3]*xpy + T[2, 1, 2]*ypx + T[2, 1, 3]*pxpy + T[2, 2, 5]*ydp + T[2, 3, 5]*pydp
-
-    X[3::6] = Xr[3::6] + T[3, 0, 2]*xy + T[3, 0, 3]*xpy + T[3, 1, 2]*ypx + T[3, 1, 3]*pxpy + T[3, 2, 5]*ydp + T[3, 3, 5]*pydp
-
-    X[4::6] = Xr[4::6] + T[4, 0, 0]*x2 + T[4, 0, 1]*xpx + T[4, 0, 5]*xdp + T[4, 1, 1]*px2 + T[4, 1, 5]*pxdp + \
-               T[4, 5, 5]*dp2 + T[4, 2, 2]*y2 + T[4, 2, 3]*ypy + T[4, 3, 3]*py2 # + U5666*dp2*dp    # third order
-    #X[:] = Xr[:] + Xt[:]
-    
-    if dx != 0 or dy != 0 or tilt != 0:
-        X = transform_vec_ext(X, dx, dy, tilt)
-
->>>>>>> 76bf8ae0
     return X
 
 
@@ -169,23 +59,14 @@
     def map_x_twiss(self, tws0):
         E = tws0.E
         M = self.R(E)
-<<<<<<< HEAD
         #print(E, self.delta_e, M)
         zero_tol = 1.e-10
-=======
-        zero_tol = 1.e-10 
->>>>>>> 76bf8ae0
         if abs(self.delta_e) > zero_tol:
             #M = self.R(E + )
             Ei = tws0.E
             Ef = tws0.E + self.delta_e #* cos(self.phi)
             #print "Ei = ", Ei, "Ef = ", Ef
-<<<<<<< HEAD
             k = np.sqrt(Ef/Ei)
-=======
-            k = sqrt(Ef/Ei)
-            #k = 1
->>>>>>> 76bf8ae0
             M[0, 0] = M[0, 0]*k
             M[0, 1] = M[0, 1]*k
             M[1, 0] = M[1, 0]*k
@@ -235,7 +116,6 @@
         tws.muy = m.muy + d_muy
         return tws
 
-<<<<<<< HEAD
     def mul_p_array(self, particles, energy=0.):
         #print("linear:", self.R(0.1))
         #print 'Map: mul_p_array', self.order, order
@@ -259,50 +139,6 @@
         particles[:] = a[:]
         ocelot.logger.debug('return trajectory, array ' + str(len(particles)))
         return particles
-=======
-    def mul_p_array(self, particles, energy=0., order=1):
-
-        #print 'Map: mul_p_array', self.order, order
-        ocelot.logger.debug('invoking mul_p_array, particle array len ' + str(len(particles)))
-        ocelot.logger.debug(order)
-        ocelot.logger.debug(self.order)
-        
-        if self.order == 1 or order == 1:
-
-            n = len(particles)
-            if 'pulse' in self.__dict__:
-                ocelot.logger.debug('TD transfer map')
-                if n > 6: ocelot.logger.debug('warning: time-dependent transfer maps not implemented for an array. Using 1st particle value')
-                if n > 6: ocelot.logger.debug('warning: time-dependent transfer maps not implemented for steps inside element')
-                
-                
-                tau = particles[4]
-                dxp = self.pulse.kick_x(tau);
-                dyp = self.pulse.kick_y(tau);
-                
-                ocelot.logger.debug('kick ' + str(dxp) + ' ' + str(dyp))
-                
-                b = array([0.0, dxp, 0.0, dyp, 0., 0.])
-                                
-                a = np.add( np.transpose(  dot(self.R(energy), np.transpose( particles.reshape(n/6, 6)) ) ), b ).reshape(n)
-            else:
-                a = np.add( np.transpose(  dot(self.R(energy), np.transpose( particles.reshape(n/6, 6)) ) ), self.B(energy) ).reshape(n)
-            particles[:] = a[:]
-            ocelot.logger.debug('return trajectory, array ' + str(len(particles)))
-            return particles
-
-        if order == 2:
-            self.map(particles, energy=energy)
-            ocelot.logger.debug('return trajectory, array ' + str(len(particles)))
-            return particles
-
-        if order == 3:
-            #print 'order 3'
-            self.sym_map(particles, energy=energy)
-            ocelot.logger.debug('return trajectory, array ' + str(len(particles)))
-            return particles
-
->>>>>>> 76bf8ae0
 
     def __mul__(self, m):
         """
@@ -347,7 +183,6 @@
     def apply(self, prcl_series):
 
         if prcl_series.__class__ == list and prcl_series[0].__class__ == Particle:
-            
             list_e = array([p.E for p in prcl_series])
             if False in (list_e[:] == list_e[0]):
                 for p in prcl_series:
@@ -355,7 +190,7 @@
                     p.E += self.delta_e
                     p.s += self.length
             else:
-                
+
                 pa = ParticleArray()
                 pa.list2array(prcl_series)
                 pa.E = prcl_series[0].E
@@ -365,17 +200,12 @@
                 pa.array2ex_list(prcl_series)
 
         elif prcl_series.__class__ == ParticleArray:
-<<<<<<< HEAD
             self.map(prcl_series.particles, energy=prcl_series.E)
-=======
-            #print 'mapping particlearray, order', order
-            self.mul_p_array(prcl_series.particles, energy=prcl_series.E, order=order)
->>>>>>> 76bf8ae0
             prcl_series.E += self.delta_e
             prcl_series.s += self.length
         else:
             print(prcl_series)
-            #exit("Unknown type of Particle_series. class TransferMap.apply()")
+            exit("Unknown type of Particle_series. class TransferMap.apply()")
 
     def __call__(self, s):
         m = copy(self)
@@ -410,7 +240,6 @@
         #print("multipole 2", X)
         return X
 
-<<<<<<< HEAD
     def __call__(self, s):
         m = copy(self)
         m.length = s
@@ -419,21 +248,6 @@
         m.delta_e = m.delta_e_z(s)
         m.map = lambda X, energy: m.kick(X, m.kn)
         return m
-=======
-def create_transfer_map(element, order=1):
-    transfer_map = TransferMap()
-    #transfer_map.type = element.type
-    transfer_map.length = element.l
-    transfer_map.dx = element.dx
-    transfer_map.dy = element.dy
-    transfer_map.tilt = element.dtilt + element.tilt
-    transfer_map.k1 = element.k1
-    transfer_map.k2 = element.k2
-    if element.l == 0:
-        transfer_map.hx = 0.
-    else:
-        transfer_map.hx = element.angle/element.l
->>>>>>> 76bf8ae0
 
 class CorrectorTM(TransferMap):
     def __init__(self, angle_x=0., angle_y=0.):
@@ -478,7 +292,6 @@
         return m
 
 
-<<<<<<< HEAD
 class CavityTM(TransferMap):
     def __init__(self, v=0, f=0., phi=0.):
         TransferMap.__init__(self)
@@ -559,40 +372,6 @@
             X[4::6] -= X[5::6]*dl*coef
             #print X[1], X[3]
         return X
-=======
-    if element.__class__ == Quadrupole:
-        pass
-
-    elif element.__class__ in [SBend, RBend, Bend]:
-        """
-        # U5666 testing
-        h = transfer_map.hx
-        kx2 = (transfer_map.k1 + h*h)
-        sx = lambda z, energy: R_z(z, energy)[0, 1]
-        cx = lambda z, energy: R_z(z, energy)[0, 0]
-        U5666 = lambda z, energy: -0.5*h**4*(6*z - (4.*kx2*sx(z, energy)**2 - 6*cx(z, energy))*sx(z, energy))/(12*kx2*kx2)
-        transfer_map.map_z = lambda X, z, energy: t_apply(R_z(z, energy), transfer_map.T_z(z), X, element.dx, element.dy, transfer_map.tilt,
-                                                          U5666(z, energy))
-        """
-        pass
-
-    elif element.__class__ == Drift:
-        pass
-
-    elif element.__class__ == Monitor:
-        pass
-
-    elif element.__class__ == Marker:
-        pass
-
-    elif element.__class__ == Edge:
-        tilt = element.tilt + element.dtilt
-        if element.pos == 1:
-            R, T = fringe_ent(h=element.h, k1=element.k1,  e=element.edge, h_pole=element.h_pole, gap=element.gap, fint=element.fint)
-        else:
-            R, T = fringe_ext(h=element.h, k1=element.k1,  e=element.edge, h_pole=element.h_pole, gap=element.gap, fint=element.fint)
-        R_z = lambda z, energy: dot(dot(rot_mtx(-tilt), R), rot_mtx(tilt))
->>>>>>> 76bf8ae0
 
     def __call__(self, s):
         m = copy(self)
@@ -604,7 +383,6 @@
         return m
 
 
-<<<<<<< HEAD
 class UndulatorTestTM(TransferMap):
     def __init__(self, lperiod, Kx, ax=0, ndiv=5):
         TransferMap.__init__(self)
@@ -613,9 +391,6 @@
         self.ax = ax
         self.ndiv = ndiv
         self.map = lambda X, energy: self.map4undulator(X, self.length, self.lperiod, self.Kx, self.ax, energy, self.ndiv)
-=======
-    elif element.__class__ == Sextupole:
->>>>>>> 76bf8ae0
 
     def map4undulator(self, u, z, lperiod, Kx, ax, energy, ndiv):
         kz = 2. * pi / lperiod
@@ -661,21 +436,11 @@
         m.map = lambda X, energy: m.map4undulator(X, m.length, m.lperiod, m.Kx, m.ax, energy, m.ndiv)
         return m
 
-<<<<<<< HEAD
 
 class RungeKuttaTM(TransferMap):
     def __init__(self):
         TransferMap.__init__(self)
         self.map = lambda X, energy: rk_field(X, self.s_start, self.s_stop, self.N, energy, self.mag_field)
-=======
-            u[1::6] += -ms/2.*(x*x - y*y)
-            u[3::6] += x*y*ms
-            
-            #print 'sext debug: x,y ', x, y
-            #print 'sext kicks:', -ms/2.*(x*x - y*y), x*y*ms
-            u[0::6] = x + u[1::6]*z1 + transfer_map.dx
-            u[2::6] = y + u[3::6]*z1 + transfer_map.dy
->>>>>>> 76bf8ae0
 
     def __call__(self, s):
         m = copy(self)
@@ -700,17 +465,9 @@
         if dx != 0 or dy != 0 or tilt != 0:
             X = transform_vec_ent(X, dx, dy, tilt)
 
-<<<<<<< HEAD
         n = len(X)
 
         Xr = transpose(dot(R, transpose(X.reshape(n / 6, 6)))).reshape(n)
-=======
-        #transfer_map.map_z = lambda X, z, energy: t_apply(R_z(z, energy), transfer_map.T_z(z), X, element.dx, element.dy, element.tilt)
-        transfer_map.map_z = lambda X, z, energy: map4sextupole(X, z, element.k2*element.l, energy)
-        transfer_map.order = 2
-
-    elif element.__class__ == Octupole:
->>>>>>> 76bf8ae0
 
         # Xt = zeros(n)
         x, px, y, py, tau, dp = X[0::6], X[1::6], X[2::6], X[3::6], X[4::6], X[5::6]
@@ -742,88 +499,13 @@
         X[3::6] = Xr[3::6] + T[3, 0, 2] * xy + T[3, 0, 3] * xpy + T[3, 1, 2] * ypx + T[3, 1, 3] * pxpy + T[3, 2, 5] * ydp + \
                   T[3, 3, 5] * pydp
 
-<<<<<<< HEAD
         X[4::6] = Xr[4::6] + T[4, 0, 0] * x2 + T[4, 0, 1] * xpx + T[4, 0, 5] * xdp + T[4, 1, 1] * px2 + T[4, 1, 5] * pxdp + \
                   T[4, 5, 5] * dp2 + T[4, 2, 2] * y2 + T[4, 2, 3] * ypy + T[4, 3, 3] * py2  # + U5666*dp2*dp    # third order
         # X[:] = Xr[:] + Xt[:]
-=======
-        if element.l == 0:
-            transfer_map.map_z = lambda u, z, energy: map4octupole(u, z, element.moct)
-        else:
-            transfer_map.map_z = lambda u, z, energy: map4octupole(u, z, element.k3*z)
-
-        R_z = lambda z, energy: uni_matrix(z, 0., hx = 0., energy=energy)
-
-        transfer_map.T_z = lambda z: t_nnn(z, h=0., k1=0., k2=0.)
-        transfer_map.T = transfer_map.T_z(element.l)
-
-    elif element.__class__ == Undulator:
-        def undulator_R_z(z, lperiod, Kx, Ky, energy):
-            gamma = energy / m_e_GeV
-            R = eye(6)
-            R[0,1] = z
-            if gamma != 0 and lperiod != 0 and Kx != 0:
-                beta = 1 / sqrt(1.0-1.0/(gamma*gamma))
-                omega_x = sqrt(2.0) * pi * Kx / (lperiod * gamma*beta)
-                omega_y = sqrt(2.0) * pi * Ky / (lperiod * gamma*beta)
-                R[2,2] = cos(omega_x * z )
-                R[2,3] = sin(omega_x * z ) / omega_x
-                R[3,2] = -sin(omega_x * z ) * omega_x
-                R[3,3] = cos(omega_x * z )
-            else:
-                R[2,3] = z
-            return R
-
-        R_z = lambda z, energy: undulator_R_z(z, lperiod=element.lperiod, Kx=element.Kx, Ky=element.Ky, energy=energy)
-
-        def map4undulator(u, z, kz, kx, energy, ndiv):
-            zi = linspace(0., z, num=ndiv)
-            h = zi[1] - zi[0]
-            kx2 = kx*kx
-            kz2 = kz*kz
-            ky2 = kz*kz + kx*kx
-            ky = sqrt(ky2)
-            gamma = energy/m_e_GeV
-            h0 = 0.
-            if gamma != 0:
-                h0 = 1./(gamma/element.Kx/kz)
-            h02 = h0*h0
-            h = h/(1.+ u[5::6])
-            x = u[::6]
-            y = u[2::6]
-            for z in range(len(zi)-1):
-                chx = cosh(kx*x)
-                chy = cosh(ky*y)
-                shx = sinh(kx*x)
-                shy = sinh(ky*y)
-                u[1::6] -= h/2.*chx*shx*(kx*ky2*chy*chy + kx2*kx*shy*shy)/(ky2*kz2)*h02
-                u[3::6] -= h/2.*chy*shy*(ky2*chx*chx + kx2*shx*shx)/(ky*kz2)*h02
-                u[4::6] -= h/2./(1.+u[5::6]) * ((u[1::6]*u[1::6] + u[3::6]*u[3::6]) + chx*chx*chy*chy/(2.*kz2)*h02 + shx*shx*shy*shy*kx2/(2.*ky2*kz2)*h02)
-                u[::6] = x + h*u[1::6]
-                u[2::6] = y + h*u[3::6]
-
-            return u
-
-        transfer_map.order = 1
-        transfer_map.map_z = lambda X, z, energy: t_apply(R_z(z, energy), transfer_map.T_z(z), X, 0., 0., 0.)
-        transfer_map.sym_map_z = lambda X, z, energy: t_apply(R_z(z, energy), transfer_map.T_z(z), X, 0., 0., 0.)
-
-        if element.solver in ["sym", "symplectic"]:
-            #print "undulator transfer map is symplectic map! "
-            transfer_map.order = 2
-            kz = 2.*pi/element.lperiod
-            if element.ax == -1:
-                kx = 0
-            else:
-                kx = 2.*pi/element.ax
-            transfer_map.map_z = lambda u, z, energy: map4undulator(u, z, kz, kx, energy, ndiv=int(z*10+2))
-            transfer_map.sym_map_z = lambda u, z, energy: map4undulator(u, z, kz, kx, energy, ndiv=int(z*10+2))
->>>>>>> 76bf8ae0
 
         if dx != 0 or dy != 0 or tilt != 0:
             X = transform_vec_ext(X, dx, dy, tilt)
 
-<<<<<<< HEAD
         return X
 
     def __call__(self, s):
@@ -926,253 +608,6 @@
         #tm.B = lambda energy: tm.B_z(element.l, energy)
 
         return tm
-=======
-    elif element.__class__ in [Hcor, Vcor]:
-
-        ocelot.logger.debug('init Hcor/Vcor')
-
-        def kick_b(z,l,angle_x, angle_y):
-            ocelot.logger.debug('invoking kick_b')
-            if l == 0:
-                hx = 0.
-                hy = 0.
-            else:
-                hx = angle_x/l
-                hy = angle_y/l
-
-            dx = hx*z*z/2.
-            dy = hy*z*z/2.
-            dx1 = hx*z if l != 0 else angle_x
-            dy1 = hy*z if l != 0 else angle_y
-            b = array([dx, dx1, dy, dy1, 0., 0.])
-            return b
-
-        def map4corr(R, B, X):
-            ocelot.logger.debug('invoking map4corr')
-            n = len(X)
-            X1 = np.add(np.transpose(dot(R, np.transpose(X.reshape(n/6, 6)))), B).reshape(n)
-            X[:] = X1[:]
-            return X
-        
-        def map4kicker(R, B, X):
-            ocelot.logger.debug('invoking map4kicker')
-            return X
-
-        if element.__class__ == Hcor:
-            b_z = lambda z, energy: kick_b(z, element.l, element.angle, 0)
-        else:
-            b_z = lambda z, energy: kick_b(z, element.l, 0, element.angle)
-
-        R_z = lambda z, energy: uni_matrix(z, 0., hx = 0., energy=energy)
-        transfer_map.T_z = lambda z: t_nnn(z, h=0., k1=0., k2=0.)
-        transfer_map.T = transfer_map.T_z(element.l)
-
-        transfer_map.map_z = lambda X, z, energy: map4corr(R_z(z, energy), b_z(z, energy), X)
-
-    elif element.__class__ == Cavity:
-                
-        def cavity_R_z(z, V, f, E, phi=0.):
-            """
-            :param z: length
-            :param de: delta E
-            :param f: frequency
-            :param E: initial energy
-            :return: matrix
-            """
-
-            de = V*cos(phi)
-            # pure pi-standing-wave case
-            eta = 1.0
-
-            gamma = (E + 0.5*de)/m_e_GeV
-
-            Ep = de/z  # energy derivative
-
-            Ei = E
-            Ef = E + de
-
-            if Ei == 0:
-                print("Warning! Initial energy is zero and cavity.delta_e != 0! Change Ei or cavity.delta_e must be 0" )
-            alpha = sqrt(eta / 8.) / cos(phi) * np.log(Ef/Ei)
-            
-            r11 = (cos(alpha) - sqrt(2./eta) * cos(phi) * sin(alpha))
-            if abs(Ep) > 1e-10:
-                r12 = sqrt(8./eta) * Ei / Ep * cos(phi) * sin(alpha)
-            else:
-                r12 = z
-            r21 = -Ep/Ef *(cos(phi)/ sqrt(2.*eta) + sqrt(eta/8.) / cos(phi) ) * sin(alpha)
-            r22 = Ei/Ef * (cos(alpha) + sqrt(2./eta) * cos(phi) * sin(alpha))
-            #print r11, r12, r21, r22
-            r56 = 0.
-            if gamma != 0:
-                gamma2 = gamma*gamma
-                beta = 1. - 0.5/gamma2
-                r56 = -z/(beta*beta*gamma2)
-            cav_matrix = array([[r11, r12, 0., 0., 0., 0.],
-                                [r21, r22, 0., 0., 0., 0.],
-                                [0., 0., r11, r12, 0., 0.],
-                                [0., 0., r21, r22, 0., 0.],
-                                [0., 0., 0., 0., 1., r56],
-                                [0., 0., 0., 0., 0., 1.]]).real
-    
-            return cav_matrix
-
-
-
-        def map4cav_new(R, T, X, dx, dy, tilt, E,  V, freq, phi):
-            #TODO this does not work for storage rings
-            #print E
-            E = 5.0
-            phi = pi/2.
-            print V,  E, freq
-            X = t_apply(R, T, X, dx, dy, tilt)
-            delta_e = V*cos(phi)
-            print 'applying map4cav', E, delta_e
-            print X[5::6]*1.e6, X[4::6]
-            if E + delta_e > 0:
-                k = 2.*pi*freq/speed_of_light
-                print 'xxx ', V, k, phi, ':', V*np.cos(X[4::6]*k + phi)*1.e6
-                #X[5::6] = (X[5::6]*E + V*np.cos(X[4::6]*k + phi) - delta_e)/(E + delta_e)
-                X[5::6] += V*np.cos(X[4::6]*k + phi)/E
-                print '-->',  X[5::6] * 1.e6
-
-        def map4cav(R, T, X, dx, dy, tilt, E,  V, freq, phi):
-            #print 'E', E
-            
-            # TODO: the map is incorrect for synchrotron oscillations
-            rf_focus = True
-            if rf_focus: X = t_apply(R, T, X, dx, dy, tilt)
-            
-            delta_e = V*cos(phi)
-            if E + delta_e > 0:
-                k = 2.*pi*freq/speed_of_light
-                #print 'V:', V, freq
-                X[5::6] = (X[5::6]*E + V*np.cos(X[4::6]*k + phi) - delta_e)/(E + delta_e)
-                  
-                
-        transfer_map.phi = element.phi
-        transfer_map.order = 2
-        #if element.v < 1.e-10 and element.delta_e < 1.e-10:
-        if element.delta_e == 0.:
-            #transfer_map.order = 1
-            R_z = lambda z, energy: uni_matrix(z, 0., hx=0., sum_tilts=element.dtilt + element.tilt, energy=energy)
-            #R_z = lambda z, energy: ring_cavity_map(z, V=element.v*z/element.l, f=element.f, E=energy, phi=element.phi)
-        else:
-            R_z = lambda z, energy: cavity_R_z(z, V=element.v*z/element.l, f=element.f, E=energy, phi=element.phi)
-
-        transfer_map.delta_e_z = lambda z: element.v*cos(element.phi) * z / element.l
-        transfer_map.delta_e = transfer_map.delta_e_z(element.l)
-
-        #print 'phi:', element.phi
-        #print 'DE:', transfer_map.delta_e
-
-        transfer_map.map_z = lambda X, z, energy: map4cav(R_z(z, energy), transfer_map.T_z(z), X,
-                                                 transfer_map.dx, transfer_map.dy, transfer_map.tilt,
-                                                 energy,  element.v*z/element.l, element.f, element.phi)
-
-    elif element.__class__ == Solenoid:
-        def sol(l, k, energy):
-            """
-            K.Brown, A.Chao.
-            :param l: efective length of solenoid
-            :param k: B0/(2*Brho), B0 is field inside the solenoid, Brho is momentum of central trajectory
-            :return: matrix
-            """
-            gamma = energy/m_e_GeV
-            c = cos(l*k)
-            s = sin(l*k)
-            if k == 0:
-                s_k = l
-            else:
-                s_k = s/k
-            r56 = 0.
-            if gamma != 0:
-                r56 = l/(gamma*gamma)
-            sol_matrix = array([[c*c, c*s_k, s*c, s*s_k, 0., 0.],
-                                [-k*s*c, c*c, -k*s*s, s*c, 0., 0.],
-                                [-s*c, -s*s_k, c*c, c*s_k, 0., 0.],
-                                [k*s*s, -s*c, -k*s*c, c*c, 0., 0.],
-                                [0., 0., 0., 0., 1., r56],
-                                [0., 0., 0., 0., 0., 1.]]).real
-            return sol_matrix
-        R_z = lambda z, energy: sol(z, k=element.k, energy=energy)
-        T = zeros((6, 6, 6))
-        transfer_map.map_z = lambda X, z, energy: t_apply(R_z(z, energy), T, X, element.dx, element.dy, element.tilt)
-
-    elif element.__class__ == Matrix:
-        Rm = eye(6)
-        Rm[0,0] = element.rm11
-        Rm[0,1] = element.rm12
-        Rm[1,0] = element.rm21
-        Rm[1,1] = element.rm22
-        
-        Rm[2,2] = element.rm33
-        Rm[2,3] = element.rm34
-        Rm[3,2] = element.rm43
-        Rm[3,3] = element.rm44       
-
-        Rm[0,2] = element.rm13
-        Rm[0,3] = element.rm14
-        Rm[1,2] = element.rm23
-        Rm[1,3] = element.rm24
-        
-        Rm[2,0] = element.rm31
-        Rm[3,0] = element.rm41
-        Rm[2,1] = element.rm32
-        Rm[3,1] = element.rm42       
-
-
-
-        def r_matrix(z, l, Rm):
-            if z < l:
-                R_z = uni_matrix(z, 0, hx=0)
-            else:
-                R_z = Rm
-            return R_z
-        
-        R_z = lambda z, energy: r_matrix(z, element.l, Rm)
-        transfer_map.T_z = lambda z: t_nnn(z, h=0., k1=0., k2=0.)
-        transfer_map.T = transfer_map.T_z(element.l)
-        transfer_map.map_z = lambda X, z, energy: t_apply(R_z(z, energy), transfer_map.T_z(z), X, element.dx, element.dy, element.tilt)
-        transfer_map.sym_map_z = lambda X, z, energy: transfer_map.map_z(X, z, energy)
-
-    elif element.__class__ == Multipole:
-        def kick(X, kn):
-            p = -kn[0]*X[5::6] + 0j
-            for n in range(1, len(kn)):
-                p += kn[n]*(X[0::6] + 1j*X[2::6])**n/factorial(n)
-            X[1::6] = X[1::6] - np.real(p)
-            X[3::6] = X[3::6] + np.imag(p)
-            X[4::6] = X[4::6] + kn[0::6]*X[0]
-            #print X[1], X[3]
-            return X
-
-        R = np.eye(6)
-        R[1, 0] = -element.kn[1]
-        R[3, 2] = element.kn[1]
-        R[1, 5] = element.kn[0]
-        #transfer_map.order = 2
-        R_z = lambda z, energy: R
-        if element.n > 2:
-            transfer_map.order = 2
-
-        transfer_map.map_z = lambda X, z, energy: kick(X, element.kn)
-        transfer_map.sym_map_z = lambda X, z, energy: kick(X, element.kn)
-    else:
-        print (element.__class__, " : unknown type of magnetic element. Cannot create transfer map ")
-
-
-    
-    transfer_map.B_z = lambda z, energy: b_z(z, energy)
-    transfer_map.B = lambda energy: transfer_map.B_z(element.l, energy)
-    transfer_map.R_z = lambda z, energy: R_z(z, energy)
-    transfer_map.R = lambda energy: transfer_map.R_z(element.l, energy)
-    transfer_map.map = lambda X, energy: transfer_map.map_z(X, element.l, energy)
-    transfer_map.sym_map = lambda X, energy: transfer_map.sym_map_z(X, element.l, energy)
-
-    return transfer_map
-
->>>>>>> 76bf8ae0
 
 
 def lattice_transfer_map(lattice, energy):
@@ -1230,32 +665,18 @@
     return obj_list
 
 
-def track(lattice, obj, nPoints = None, observe = None):
-    return trace_obj(lattice, obj, nPoints, observe)
-
-def trace_obj(lattice, obj, nPoints = None, observe = None):
+def trace_obj(lattice, obj, nPoints = None):
     """ track object though lattice
         obj must be Twiss or Particle """
 
     if nPoints == None:
-        if observe == None: 
-            obj_list = [obj]
-            obj_list[0].id = "none"
-        else:
-            obj_list = []
+        obj_list = [obj]
         for e in lattice.sequence:
             #if e.__class__ == Edge:
             #    print( "EDGE", e.edge)
             obj = e.transfer_map*obj
             obj.id = e.id
-            if observe == None: 
-                ocelot.logger.debug("track --> observe undefined")
-                obj_list.append(obj)
-            else:
-                ocelot.logger.debug("track --> observer defined")
-                if e.id in observe: 
-                    ocelot.logger.debug("track --> appedning to observe" + e.id)
-                    obj_list.append(obj)
+            obj_list.append(obj)
     else:
         z_array = linspace(0, lattice.totalLen, nPoints, endpoint=True)
         obj_list = trace_z(lattice, obj, z_array)
@@ -1298,13 +719,8 @@
     tws.Dyp = hhy[1, 0]
     #tws.display()
     return tws
-<<<<<<< HEAD
-=======
-
->>>>>>> 76bf8ae0
 
 def twiss(lattice, tws0=None, nPoints=None):
-    
     if tws0 == None:
         tws0 = periodic_twiss(tws0, lattice_transfer_map(lattice, energy=0.))
 
@@ -1312,11 +728,7 @@
         if tws0.beta_x == 0  or tws0.beta_y == 0:
             tws0 = periodic_twiss(tws0, lattice_transfer_map(lattice, tws0.E))
             if tws0 == None:
-<<<<<<< HEAD
                 print('Twiss: no periodic solution')
-=======
-                print 'Twiss: no periodic solution'
->>>>>>> 76bf8ae0
                 return None
         else:
             tws0.gamma_x = (1. + tws0.alpha_x**2)/tws0.beta_x
@@ -1325,15 +737,9 @@
         twiss_list = trace_obj(lattice, tws0, nPoints)
         return twiss_list
     else:
-<<<<<<< HEAD
         print ('Twiss: no periodic solution')
         return None
 
-=======
-        print 'Twiss: no periodic solution'
-        return None
-    
->>>>>>> 76bf8ae0
 
 
 class Navigator:
@@ -1371,7 +777,7 @@
         dz -= dl
         i += 1
         elem = lattice.sequence[i]
-        print("get_map ", elem.transfer_map.__class__)
+        #print("get_map ", elem.transfer_map.__class__)
         L += elem.l
     TM.append(elem.transfer_map(dz))
     navi.z0 += dz
