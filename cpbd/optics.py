__author__ = 'Sergey'
from numpy.linalg import inv
from numpy import cosh, sinh
from scipy.misc import factorial
from ocelot.cpbd.beam import Particle, Twiss, ParticleArray
from ocelot.cpbd.high_order import *
from ocelot.cpbd.r_matrix import *
from copy import deepcopy
from ocelot.common.logging import Logger
logger = Logger()


def transform_vec_ent(X, dx, dy, tilt):
    n = len(X)
    rotmat = rot_mtx(tilt)
    x_add = np.add(X.reshape(n / 6, 6), np.array([-dx, 0., -dy, 0., 0., 0.])).transpose()
    X[:] = np.dot(rotmat, x_add).transpose().reshape(n)[:]
    return X


def transform_vec_ext(X, dx, dy, tilt):
    n = len(X)
    rotmat = rot_mtx(-tilt)
    x_tilt = np.dot(rotmat, np.transpose(X.reshape(n / 6, 6))).transpose()
    X[:] = np.add(x_tilt, np.array([dx, 0., dy, 0., 0., 0.])).reshape(n)[:]
    return X


class TransferMap:

    def __init__(self):
        self.dx = 0.
        self.dy = 0.
        self.tilt = 0.
        self.length = 0
        self.hx = 0.
        # test RF
        self.delta_e = 0.0
        self.delta_e_z = lambda z: 0.0
        # 6x6 linear transfer matrix

        self.R = lambda energy: eye(6)
        self.R_z = lambda z, energy: zeros((6, 6))
        self.B_z = lambda z, energy: dot((eye(6) - self.R_z(z, energy)), array([self.dx, 0., self.dy, 0., 0., 0.]))
        self.B = lambda energy: self.B_z(self.length, energy)
        #self.B = lambda energy: zeros(6)  # tmp matrix
        self.map = lambda u, energy: self.mul_p_array(u, energy=energy)


    def map_x_twiss(self, tws0):
        E = tws0.E
        M = self.R(E)
        #print(E, self.delta_e, M)
        zero_tol = 1.e-10
        if abs(self.delta_e) > zero_tol:
            #M = self.R(E + )
            Ei = tws0.E
            Ef = tws0.E + self.delta_e #* cos(self.phi)
            #print "Ei = ", Ei, "Ef = ", Ef
            k = np.sqrt(Ef/Ei)
            M[0, 0] = M[0, 0]*k
            M[0, 1] = M[0, 1]*k
            M[1, 0] = M[1, 0]*k
            M[1, 1] = M[1, 1]*k
            M[2, 2] = M[2, 2]*k
            M[2, 3] = M[2, 3]*k
            M[3, 2] = M[3, 2]*k
            M[3, 3] = M[3, 3]*k
            #M[4, 5] = M[3, 3]*k
            E = Ef
        m = tws0
        tws = Twiss(tws0)
        tws.E = E
        tws.p = m.p
        tws.beta_x = M[0, 0]*M[0, 0]*m.beta_x - 2*M[0, 1]*M[0, 0]*m.alpha_x + M[0, 1]*M[0, 1]*m.gamma_x
        # tws.beta_x = ((M[0,0]*tws.beta_x - M[0,1]*m.alpha_x)**2 + M[0,1]*M[0,1])/m.beta_x
        tws.beta_y = M[2, 2]*M[2, 2]*m.beta_y - 2*M[2, 3]*M[2, 2]*m.alpha_y + M[2, 3]*M[2, 3]*m.gamma_y
        # tws.beta_y = ((M[2,2]*tws.beta_y - M[2,3]*m.alpha_y)**2 + M[2,3]*M[2,3])/m.beta_y
        tws.alpha_x = -M[0, 0]*M[1, 0]*m.beta_x + (M[0, 1]*M[1, 0]+M[1, 1]*M[0, 0])*m.alpha_x - M[0, 1]*M[1, 1]*m.gamma_x
        tws.alpha_y = -M[2, 2]*M[3, 2]*m.beta_y + (M[2, 3]*M[3, 2]+M[3, 3]*M[2, 2])*m.alpha_y - M[2, 3]*M[3, 3]*m.gamma_y

        tws.gamma_x = (1. + tws.alpha_x*tws.alpha_x)/tws.beta_x
        tws.gamma_y = (1. + tws.alpha_y*tws.alpha_y)/tws.beta_y

        tws.Dx = M[0, 0]*m.Dx + M[0, 1]*m.Dxp + M[0, 5]
        tws.Dy = M[2, 2]*m.Dy + M[2, 3]*m.Dyp + M[2, 5]

        tws.Dxp = M[1, 0]*m.Dx + M[1, 1]*m.Dxp + M[1, 5]
        tws.Dyp = M[3, 2]*m.Dy + M[3, 3]*m.Dyp + M[3, 5]
        denom_x = M[0, 0]*m.beta_x - M[0, 1]*m.alpha_x
        if denom_x == 0.:
            d_mux = np.pi/2.*M[0, 1]/np.abs(M[0, 1])
        else:
            d_mux = np.arctan(M[0, 1]/denom_x)

        if d_mux < 0:
            d_mux += np.pi
        tws.mux = m.mux + d_mux
        #print M[0, 0]*m.beta_x - M[0, 1]*m.alpha_x, arctan(M[2, 3]/(M[2, 2]*m.beta_y - M[2, 3]*m.alpha_y))
        denom_y = M[2, 2]*m.beta_y - M[2, 3]*m.alpha_y
        if denom_y == 0.:
            d_muy = np.pi/2.*M[2, 3]/np.abs(M[2, 3])
        else:
            d_muy = np.arctan(M[2, 3]/denom_y)
        if d_muy < 0:
            d_muy += np.pi
        tws.muy = m.muy + d_muy
        return tws

    def mul_p_array(self, particles, energy=0.):
        #print("linear:", self.R(0.1))
        #print 'Map: mul_p_array', self.order, order
        #ocelot.logger.debug('invoking mul_p_array, particle array len ' + str(len(particles)))
        #ocelot.logger.debug(order)
        #ocelot.logger.debug(self.method)

        n = len(particles)
        if 'pulse' in self.__dict__:
            logger.debug('TD transfer map')
            if n > 6: logger.debug('warning: time-dependent transfer maps not implemented for an array. Using 1st particle value')
            if n > 6: logger.debug('warning: time-dependent transfer maps not implemented for steps inside element')
            tau = particles[4]
            dxp = self.pulse.kick_x(tau)
            dyp = self.pulse.kick_y(tau)
            logger.debug('kick ' + str(dxp) + ' ' + str(dyp))
            b = array([0.0, dxp, 0.0, dyp, 0., 0.])
            a = np.add(np.transpose(dot(self.R(energy), np.transpose(particles.reshape(n/6, 6)))), b).reshape(n)
        else:
            a = np.add(np.transpose(dot(self.R(energy), np.transpose(particles.reshape(n/6, 6)))), self.B(energy)).reshape(n)
        particles[:] = a[:]
        logger.debug('return trajectory, array ' + str(len(particles)))
        return particles

    def __mul__(self, m):
        """
        :param m: TransferMap, Particle or Twiss
        :return: TransferMap, Particle or Twiss
        Ma = {Ba, Ra, Ta}
        Mb = {Bb, Rb, Tb}
        X1 = R*(X0 - dX) + dX = R*X0 + B
        B = (E - R)*dX
        """

        if m.__class__ in [TransferMap]:
            m2 = TransferMap()
            m2.R = lambda energy: dot(self.R(energy), m.R(energy))
            m2.B = lambda energy: dot(self.R(energy), m.B(energy)) + self.B(energy)  #+dB #check
            m2.length = m.length + self.length
            #print("B = ", m2.R(0))
            #m2.delta_e += self.delta_e

            return m2

        elif m.__class__ == Particle:
            self.apply(m)
            return deepcopy(m)

        elif m.__class__ == Twiss:

            tws = self.map_x_twiss(m)
            # trajectory
            #X0 = array([m.x, m.xp, m.y, m.yp, m.tau, m.p])
            #tws.x, tws.xp, tws.y, tws.yp, tws.tau, tws.dE = self.mul_p_array(X0, energy=tws.E, order=1)
            tws.s = m.s + self.length
            return tws

        else:
            print(m.__class__)
            exit("unknown object in transfer map multiplication (TransferMap.__mul__)")

    def apply(self, prcl_series):
        """
        :param prcl_series: can be list of Particles [Particle_1, Particle_2, ... ] or ParticleArray
        :return: None
        """
        if prcl_series.__class__ == ParticleArray:
            self.map(prcl_series.particles, energy=prcl_series.E)
            prcl_series.E += self.delta_e
            prcl_series.s += self.length

        elif prcl_series.__class__ == Particle:
            p = prcl_series
            p.x, p.px, p.y, p.py, p.tau, p.p = self.map(array([p.x, p.px, p.y, p.py, p.tau, p.p]), p.E)
            p.s += self.length
            p.E += self.delta_e

        elif prcl_series.__class__ == list and prcl_series[0].__class__ == Particle:
            # If the energy is not the same (p.E) for all Particles in the list of Particles
            # in that case cycle is applied. For particles with the same energy p.E
            list_e = array([p.E for p in prcl_series])
            if False in (list_e[:] == list_e[0]):
                for p in prcl_series:
                    self.map(array([p.x, p.px, p.y, p.py, p.tau, p.p]), energy=p.E)
                    p.E += self.delta_e
                    p.s += self.length
            else:
                pa = ParticleArray()
                pa.list2array(prcl_series)
                pa.E = prcl_series[0].E
                self.map(pa.particles, energy=pa.E)
                pa.E += self.delta_e
                pa.s += self.length
                pa.array2ex_list(prcl_series)

        else:
            print(prcl_series)
            exit("Unknown type of Particle_series. class TransferMap.apply()")

    def __call__(self, s):
        m = copy(self)
        m.length = s
        m.R = lambda energy: m.R_z(s, energy)
        m.B = lambda energy: m.B_z(s, energy)
        m.delta_e = m.delta_e_z(s)
        m.map = lambda u, energy: m.mul_p_array(u, energy=energy)
        return m

class PulseTM(TransferMap):
    def __init__(self, kn):
        TransferMap.__init__(self)


class MultipoleTM(TransferMap):
    def __init__(self, kn):
        TransferMap.__init__(self)
        self.kn = kn
        self.map = lambda X, energy: self.kick(X, self.kn)

    def kick(self, X, kn):
        #print("multipole 1", X)
        p = -kn[0] * X[5::6] + 0j
        for n in range(1, len(kn)):
            #print(kn)
            p += kn[n] * (X[0::6] + 1j * X[2::6]) ** n / factorial(n)
            #print(p)
        X[1::6] = X[1::6] - np.real(p)
        X[3::6] = X[3::6] + np.imag(p)
        X[4::6] = X[4::6] - kn[0] * X[0::6]
        #print("multipole 2", X)
        return X

    def __call__(self, s):
        m = copy(self)
        m.length = s
        m.R = lambda energy: m.R_z(s, energy)
        m.B = lambda energy: m.B_z(s, energy)
        m.delta_e = m.delta_e_z(s)
        m.map = lambda X, energy: m.kick(X, m.kn)
        return m

class CorrectorTM(TransferMap):
    def __init__(self, angle_x=0., angle_y=0.):
        TransferMap.__init__(self)
        self.angle_x = angle_x
        self.angle_y = angle_y
        self.map = lambda X, energy: self.kick(X, self.length, self.length, self.angle_x, self.angle_y, energy)
        self.B_z = lambda z, energy: self.kick_b(z, self.length, angle_x, angle_y)

    def kick_b(self, z, l, angle_x, angle_y):
        if l == 0:
            hx = 0.
            hy = 0.
        else:
            hx = angle_x / l
            hy = angle_y / l

        dx = hx * z * z / 2.
        dy = hy * z * z / 2.
        dx1 = hx * z if l != 0 else angle_x
        dy1 = hy * z if l != 0 else angle_y
        b = array([dx, dx1, dy, dy1, 0., 0.])
        return b

    def kick(self, X,  z, l, angle_x, angle_y, energy):
        #print("corrector kick", angle_x, angle_y)
        #ocelot.logger.debug('invoking kick_b')
        n = len(X)
        b = self.kick_b(z, l, angle_x, angle_y)
        X1 = np.add(np.transpose(dot(self.R(energy), np.transpose( X.reshape(n/6, 6)))), b).reshape(n)
        #print(X1)
        X[:] = X1[:]
        return X

    def __call__(self, s):
        m = copy(self)
        m.length = s
        m.R = lambda energy: m.R_z(s, energy)
        m.B = lambda energy: m.B_z(s, energy)
        m.delta_e = m.delta_e_z(s)
        m.map = lambda X, energy: m.kick(X, s, self.length, m.angle_x, m.angle_y, energy)
        return m


class CavityTM(TransferMap):
    def __init__(self, v=0, f=0., phi=0.):
        TransferMap.__init__(self)
        self.v = v
        self.f = f
        self.phi = phi
        self.delta_e_z = lambda z: self.v * np.cos(self.phi * np.pi / 180.) * z / self.length
        self.delta_e = self.v * np.cos(self.phi * np.pi / 180.)
        self.map = lambda X, energy: self.map4cav(X, energy,  self.v, self.f, self.phi)

    def map4cav(self, X, E,  V, freq, phi):
        #print("CAVITY")
        #n = len(X)
        phi = phi*np.pi/180.
        X = self.mul_p_array(X, energy=E) #t_apply(R, T, X, dx, dy, tilt)
        #print(E, self.R(E))
        #a = np.add( np.transpose(  dot(self.R(E), np.transpose( X.reshape(n/6, 6)) ) ), self.B(E) ).reshape(n)
        #X[:] = a[:]
        delta_e = V*np.cos(phi)
        if E + delta_e > 0:
            #print("******************** CAVITY")
<<<<<<< HEAD
            k = 2.*np.pi*freq/speed_of_light
            X[5::6] = (X[5::6]*E + V*np.cos(X[4::6]*k + phi) - delta_e)/(E + delta_e)
        return X
=======
            k = 2.*pi*freq/speed_of_light
            X[5::6] = (X[5::6]*E + V*np.cos(-X[4::6]*k + phi) - delta_e)/(E + delta_e)

>>>>>>> 33f37d82

    def __call__(self, s):
        m = copy(self)
        m.length = s
        m.R = lambda energy: m.R_z(s, energy)
        m.B = lambda energy: m.B_z(s, energy)
        m.delta_e = m.delta_e_z(s)
        m.map = lambda X, energy: m.map4cav( X, energy,  m.v*s/self.length, m.f, m.phi)
        return m


class KickTM(TransferMap):
    def __init__(self, angle=0., k1=0., k2=0., k3=0., nkick=0.):
        TransferMap.__init__(self)
        self.angle = angle
        self.k1 = k1
        self.k2 = k2
        self.k3 = k3
        self.nkick = nkick

    def kick(self, X, l, angle, k1, k2, k3, energy, nkick=1):
        gamma = energy / m_e_GeV
        coef = 0
        if gamma != 0:
            gamma2 = gamma * gamma
            beta = 1. - 0.5 / gamma2
            coef = 1./(beta * beta * gamma2)
        l = l/nkick
        angle = angle/nkick

        dl = l / 2.
        k1 = k1*dl
        k2 = k2*dl
        k3 = k3*dl

        for i in range(nkick):

            x = X[0::6] + X[1::6] * dl - self.dx
            y = X[2::6] + X[3::6] * dl - self.dy
            tau = -X[5::6]*dl*coef

            p = -angle*X[5::6] + 0j
            #for n in range(1, len(kn)):
            xy1 = x + 1j*y
            xy2 = xy1*xy1
            xy3 = xy2*xy1
            p += k1*xy1 + k2*xy2 + k3*xy3
            X[1::6] = X[1::6] - np.real(p)
            X[3::6] = X[3::6] + np.imag(p)
            #X[4::6] = X[4::6] - angle*X[0::6]
            X[4::6] = tau - angle * X[0::6]

            X[0::6] = x + X[1::6] * dl + self.dx
            X[2::6] = y + X[3::6] * dl + self.dy
            X[4::6] -= X[5::6]*dl*coef
            #print X[1], X[3]
        return X

    def __call__(self, s):
        m = copy(self)
        m.length = s
        m.R = lambda energy: m.R_z(s, energy)
        m.B = lambda energy: m.B_z(s, energy)
        m.delta_e = m.delta_e_z(s)
        m.map = lambda X, energy: m.kick( X, s, self.angle, self.k1, self.k2, self.k3, energy, self.nkick)
        return m


class UndulatorTestTM(TransferMap):
    def __init__(self, lperiod, Kx, ax=0, ndiv=10):
        TransferMap.__init__(self)
        self.lperiod = lperiod
        self.Kx = Kx
        self.ax = ax
        self.ndiv = ndiv
        self.map = lambda X, energy: self.map4undulator(X, self.length, self.lperiod, self.Kx, self.ax, energy, self.ndiv)

    def map4undulator(self, u, z, lperiod, Kx, ax, energy, ndiv):
        kz = 2. * np.pi / lperiod
        if ax == 0:
            kx = 0
        else:
            kx = 2. * np.pi/ax
        zi = linspace(0., z, num=ndiv)
        h = zi[1] - zi[0]
        kx2 = kx * kx
        kz2 = kz * kz
        ky2 = kz * kz + kx * kx
        ky = np.sqrt(ky2)
        gamma = energy / m_e_GeV
        h0 = 0.
        if gamma != 0:
            h0 = 1. / (gamma / Kx / kz)
        h02 = h0 * h0
        h = h / (1. + u[5::6])
        x = u[::6]
        y = u[2::6]
        for z in range(len(zi) - 1):
            chx = np.cosh(kx * x)
            chy = np.cosh(ky * y)
            shx = np.sinh(kx * x)
            shy = np.sinh(ky * y)
            u[1::6] -= h / 2. * chx * shx * (kx * ky2 * chy * chy + kx2 * kx * shy * shy) / (ky2 * kz2) * h02
            u[3::6] -= h / 2. * chy * shy * (ky2 * chx * chx + kx2 * shx * shx) / (ky * kz2) * h02
            u[4::6] -= h / 2. / (1. + u[5::6]) * ((u[1::6] * u[1::6] + u[3::6] * u[3::6]) + chx * chx * chy * chy / (
                        2. * kz2) * h02 + shx * shx * shy * shy * kx2 / (2. * ky2 * kz2) * h02)
            u[::6] = x + h * u[1::6]
            u[2::6] = y + h * u[3::6]
        return u

    def __call__(self, s):
        m = copy(self)
        m.length = s
        m.R = lambda energy: m.R_z(s, energy)
        m.B = lambda energy: m.B_z(s, energy)
        #m.T = m.T_z(s)
        m.delta_e = m.delta_e_z(s)
        # print(m.R_z_no_tilt(s, 0.3))
        m.map = lambda X, energy: m.map4undulator(X, m.length, m.lperiod, m.Kx, m.ax, energy, m.ndiv)
        return m


class RungeKuttaTM(TransferMap):
    def __init__(self, s_start=0, npoints=200):
        TransferMap.__init__(self)
        self.s_start = s_start
        self.npoints = npoints
        self.mag_field = lambda x, y, z: (0, 0, 0)
        self.map = lambda X, energy: rk_field(X, self.s_start, self.length, self.npoints, energy, self.mag_field)

    def __call__(self, s):
        m = copy(self)
        m.length = s
        m.R = lambda energy: m.R_z(s, energy)
        m.B = lambda energy: m.B_z(s, energy)
        m.delta_e = m.delta_e_z(s)
        # print(m.R_z_no_tilt(s, 0.3))
        m.map = lambda X, energy: rk_field(X, m.s_start, s, m.npoints, energy, m.mag_field)
        return m


class SecondTM(TransferMap):
    def __init__(self, r_z_no_tilt, t_mat_z):
        TransferMap.__init__(self)
        self.r_z_no_tilt = r_z_no_tilt
        self.t_mat_z = t_mat_z
        self.map = lambda X, energy: self.t_apply(self.r_z_no_tilt(self.length, energy), self.t_mat_z(self.length), X, self.dx, self.dy, self.tilt)

    def t_apply(self, R, T, X, dx, dy, tilt, U5666=0.):
        #print("t_apply", self.k2, self.T)
        if dx != 0 or dy != 0 or tilt != 0:
            X = transform_vec_ent(X, dx, dy, tilt)

        n = len(X)

        Xr = transpose(dot(R, transpose(X.reshape(n / 6, 6)))).reshape(n)

        # Xt = zeros(n)
        x, px, y, py, tau, dp = X[0::6], X[1::6], X[2::6], X[3::6], X[4::6], X[5::6]
        x2 = x * x
        xpx = x * px
        px2 = px * px
        py2 = py * py
        ypy = y * py
        y2 = y * y
        dp2 = dp * dp
        xdp = x * dp
        pxdp = px * dp
        xy = x * y
        xpy = x * py
        ypx = px * y
        pxpy = px * py
        ydp = y * dp
        pydp = py * dp

        X[0::6] = Xr[::6] + T[0, 0, 0] * x2 + T[0, 0, 1] * xpx + T[0, 0, 5] * xdp + T[0, 1, 1] * px2 + T[0, 1, 5] * pxdp + \
                  T[0, 5, 5] * dp2 + T[0, 2, 2] * y2 + T[0, 2, 3] * ypy + T[0, 3, 3] * py2

        X[1::6] = Xr[1::6] + T[1, 0, 0] * x2 + T[1, 0, 1] * xpx + T[1, 0, 5] * xdp + T[1, 1, 1] * px2 + T[1, 1, 5] * pxdp + \
                  T[1, 5, 5] * dp2 + T[1, 2, 2] * y2 + T[1, 2, 3] * ypy + T[1, 3, 3] * py2

        X[2::6] = Xr[2::6] + T[2, 0, 2] * xy + T[2, 0, 3] * xpy + T[2, 1, 2] * ypx + T[2, 1, 3] * pxpy + T[2, 2, 5] * ydp + \
                  T[2, 3, 5] * pydp

        X[3::6] = Xr[3::6] + T[3, 0, 2] * xy + T[3, 0, 3] * xpy + T[3, 1, 2] * ypx + T[3, 1, 3] * pxpy + T[3, 2, 5] * ydp + \
                  T[3, 3, 5] * pydp

        X[4::6] = Xr[4::6] + T[4, 0, 0] * x2 + T[4, 0, 1] * xpx + T[4, 0, 5] * xdp + T[4, 1, 1] * px2 + T[4, 1, 5] * pxdp + \
                  T[4, 5, 5] * dp2 + T[4, 2, 2] * y2 + T[4, 2, 3] * ypy + T[4, 3, 3] * py2  # + U5666*dp2*dp    # third order
        # X[:] = Xr[:] + Xt[:]

        if dx != 0 or dy != 0 or tilt != 0:
            X = transform_vec_ext(X, dx, dy, tilt)

        return X

    def __call__(self, s):
        m = copy(self)
        m.length = s
        m.R = lambda energy: m.R_z(s, energy)
        m.B = lambda energy: m.B_z(s, energy)
        m.T = m.t_mat_z(s)
        m.delta_e = m.delta_e_z(s)
        #print(m.R_z_no_tilt(s, 0.3))
        m.map = lambda X, energy: m.t_apply(m.r_z_no_tilt(s, energy), m.t_mat_z(s), X, m.dx, m.dy, m.tilt)
        return m


class MethodTM:
    def __init__(self, params=None):
        if params == None:
            self.params = {'global': TransferMap}
        else:
            self.params = params

        if "global" in self.params.keys():
            self.global_method = self.params['global']
        else:
            self.global_method = TransferMap

        self.nkick = self.params['nkick'] if 'nkick' in self.params.keys() else 1

    def create_tm(self, element):
        if element.__class__ in self.params.keys():
            transfer_map = self.set_tm( element, self.params[element.__class__])
        else:
            transfer_map = self.set_tm(element, self.global_method )
        return transfer_map

    def set_tm(self, element, method):
        dx = element.dx
        dy = element.dy
        tilt = element.dtilt + element.tilt
        if element.l == 0:
            hx = 0.
        else:
            hx = element.angle / element.l

        r_z_e = create_r_matrix(element)

        # global method
        if method == KickTM:
            #print('kick')
            try:
                k3 = element.k3
            except:
                k3 = 0.
            tm = KickTM(angle=element.angle, k1=element.k1, k2=element.k2, k3=k3, nkick=self.nkick)

        elif method == SecondTM:
            T_z = lambda z: t_nnn(z, hx, element.k1, element.k2)

            if element.__class__ == Edge:
                if element.pos == 1:
                    R, T = fringe_ent(h=element.h, k1=element.k1, e=element.edge, h_pole=element.h_pole,
                                      gap=element.gap, fint=element.fint)
                else:
                    R, T = fringe_ext(h=element.h, k1=element.k1, e=element.edge, h_pole=element.h_pole,
                                      gap=element.gap, fint=element.fint)
                T_z = lambda z: T
            tm = SecondTM(r_z_no_tilt=r_z_e, t_mat_z=T_z)

        else:
            tm = TransferMap()

        if element.__class__ == Undulator and method == UndulatorTestTM:
            try:
                ndiv = element.ndiv
            except:
                ndiv = 5
            tm = UndulatorTestTM(lperiod=element.lperiod, Kx=element.Kx, ax=element.ax, ndiv=ndiv)

        if method == RungeKuttaTM:
            try:
                s_start = element.s_start
            except:
                s_start = 0.
            try:
                npoints = element.npoints
            except:
                npoints = 200
            tm = RungeKuttaTM(s_start=s_start, npoints=npoints)
            tm.mag_field = element.mag_field

        if element.__class__ == Cavity:
            #print("CAVITY create")
            tm = CavityTM(v=element.v, f=element.f, phi=element.phi)

        if element.__class__ == Multipole:
            tm = MultipoleTM(kn=element.kn)

        if element.__class__ == Hcor:
            tm = CorrectorTM(angle_x=element.angle, angle_y=0.)

        if element.__class__ == Vcor:
            tm = CorrectorTM(angle_x=0, angle_y=element.angle)

        tm.length = element.l
        tm.dx = dx
        tm.dy = dy
        tm.tilt = tilt
        tm.R_z = lambda z, energy: np.dot(np.dot(rot_mtx(-tilt), r_z_e(z, energy)), rot_mtx(tilt))
        tm.R = lambda energy: tm.R_z(element.l, energy)
        #tm.B_z = lambda z, energy: dot((eye(6) - tm.R_z(z, energy)), array([dx, 0., dy, 0., 0., 0.]))
        #tm.B = lambda energy: tm.B_z(element.l, energy)

        return tm


def lattice_transfer_map(lattice, energy):
    """ transfer map for the whole lattice"""
    R = np.eye(6)
    #T = np.zeros((6, 6, 6))
    #print lattice.sequence[0].transfer_map.T
    for i, elem in enumerate(lattice.sequence):

        Rb = elem.transfer_map.R(energy)

        """
        Tb = elem.transfer_map.T
        Ta = deepcopy(T)
        for i in range(6):
            for j in range(6):
                for k in range(6):
                    t1 = np.dot(Rb[i, :], Ta[:, j, k])
                    t2 = 0.
                    for l in range(6):
                        for m in range(6):
                            t2 += Tb[i, l, m]*R[l, j]*R[m, k]
                    #print t1, t2
                    T[i,j,k] = t1+t2
        """
        R = dot(Rb, R)
        #print(elem.__class__.__name__, R)
        #T = Ta
        #print i, len(lattice.sequence), elem.type, elem.transfer_map.R(6)
    #print T
    #lattice.T = T
    #lattice.R = R
    #print(R)
    return R


def trace_z(lattice, obj0, z_array):
    """ Z-dependent tracer (twiss(z) and particle(z))
        usage: twiss = trace_z(lattice,twiss_0, [1.23, 2.56, ...]) ,
        to calculate Twiss params at 1.23m, 2.56m etc.
    """
    obj_list = []
    i = 0
    elem = lattice.sequence[i]
    L = elem.l
    obj_elem = obj0
    for z in z_array:
        while z > L:
            #print(lattice.sequence[i].transfer_map, obj_elem)
            obj_elem = lattice.sequence[i].transfer_map*obj_elem
            i += 1
            elem = lattice.sequence[i]
            L += elem.l

        obj_z = elem.transfer_map(z - (L - elem.l))*obj_elem

        obj_list.append(obj_z)
    return obj_list


def trace_obj(lattice, obj, nPoints = None):
    """ track object though lattice
        obj must be Twiss or Particle """

    if nPoints == None:
        obj_list = [obj]
        for e in lattice.sequence:
            #if e.__class__ == Edge:
            #    print( "EDGE", e.edge)
            obj = e.transfer_map*obj
            obj.id = e.id
            obj_list.append(obj)
    else:
        z_array = linspace(0, lattice.totalLen, nPoints, endpoint=True)
        obj_list = trace_z(lattice, obj, z_array)
    return obj_list

def periodic_twiss(tws, R):
    '''
    initial conditions for a periodic Twiss slution
    '''
    tws = Twiss(tws)

    cosmx = (R[0, 0] + R[1, 1])/2.
    cosmy = (R[2, 2] + R[3, 3])/2.
    #print("**********", cosmx, cosmy)
    if abs(cosmx) >= 1 or abs(cosmy) >= 1:
        print("************ periodic solution does not exist. return None ***********")
        return None
    sinmx = np.sign(R[0, 1])*sqrt(1.-cosmx*cosmx)
    sinmy = np.sign(R[2, 3])*sqrt(1.-cosmy*cosmy)

    #sinmx = np.sign(R[0, 1])*sqrt(R[0, 1]*R[1, 0]- (R[0,0] - R[1,1]**2))
    #sinmy = np.sign(R[2, 3])*sqrt(R[2, 3]*R[3, 2]- (R[2,2] - R[3,3]**2))

    tws.beta_x = abs(R[0, 1]/sinmx)
    tws.beta_y = abs(R[2, 3]/sinmy)

    tws.alpha_x = (R[0, 0] - R[1, 1])/(2.*sinmx)  # X[0,0]

    tws.gamma_x = (1. + tws.alpha_x*tws.alpha_x)/tws.beta_x  # X[1,0]

    tws.alpha_y = (R[2, 2] - R[3, 3])/(2*sinmy)  # Y[0,0]
    tws.gamma_y = (1. + tws.alpha_y*tws.alpha_y)/tws.beta_y  # Y[1,0]

    Hx = array([[R[0, 0] - 1, R[0, 1]], [R[1, 0], R[1, 1]-1]])
    Hhx = array([[R[0, 5]], [R[1, 5]]])
    hh = dot(inv(-Hx), Hhx)
    tws.Dx = hh[0, 0]
    tws.Dxp = hh[1, 0]
    Hy = array([[R[2, 2] - 1, R[2, 3]], [R[3, 2], R[3, 3]-1]])
    Hhy = array([[R[2, 5]], [R[3, 5]]])
    hhy = dot(inv(-Hy), Hhy)
    tws.Dy = hhy[0, 0]
    tws.Dyp = hhy[1, 0]
    #tws.display()
    return tws

def twiss(lattice, tws0=None, nPoints=None):
    if tws0 == None:
        tws0 = periodic_twiss(tws0, lattice_transfer_map(lattice, energy=0.))

    if tws0.__class__ == Twiss:
        if tws0.beta_x == 0  or tws0.beta_y == 0:
            tws0 = periodic_twiss(tws0, lattice_transfer_map(lattice, tws0.E))
            if tws0 == None:
                print('Twiss: no periodic solution')
                return None
        else:
            tws0.gamma_x = (1. + tws0.alpha_x**2)/tws0.beta_x
            tws0.gamma_y = (1. + tws0.alpha_y**2)/tws0.beta_y

        twiss_list = trace_obj(lattice, tws0, nPoints)
        return twiss_list
    else:
        print('Twiss: no periodic solution')
        return None



#class Navigator:
#    def __init__(self, lattice = None):
#        if lattice != None:
#            self.lat = lattice
#
#    z0 = 0.             # current position of navigator
#    n_elem = 0          # current number of the element in lattice
#    sum_lengths = 0.    # sum_lengths = Sum[lat.sequence[i].l, {i, 0, n_elem-1}]

    #def check(self, dz):
    #    '''
    #    check if next step exceed the bounds of lattice
    #    '''
    #    if self.z0+dz>self.lat.totalLen:
    #        dz = self.lat.totalLen - self.z0
    #    return dz

class ProcessTable:
    def __init__(self, lattice):
        self.proc_list = []
        self.lat = lattice

    def add_physics_proc(self, physics_proc, elem1, elem2):
        physics_proc.start_elem = elem1
        physics_proc.end_elem = elem2
        physics_proc.indx0 = self.lat.sequence.index(elem1)
        #print(self.lat.sequence.index(elem1))
        physics_proc.indx1 = self.lat.sequence.index(elem2)
        #print(self.lat.sequence.index(elem2))
        physics_proc.counter = physics_proc.step
        physics_proc.prepare(self.lat)
        self.proc_list.append(physics_proc)

class Navigator:
    def __init__(self, lattice=None):
        if lattice != None:
            self.lat = lattice
        self.process_table = ProcessTable(lattice)

        self.z0 = 0.             # current position of navigator
        self.n_elem = 0          # current index of the element in lattice
        self.sum_lengths = 0.    # sum_lengths = Sum[lat.sequence[i].l, {i, 0, n_elem-1}]
        self.unit_step = 1       # unit step for physics processes

    def add_physics_proc(self, physics_proc, elem1, elem2):
        self.process_table.add_physics_proc(physics_proc, elem1, elem2)

    def get_proc_list(self):

        proc_list = []
        for p in self.process_table.proc_list:
            if p.indx0 <= self.n_elem < p.indx1:
                proc_list.append(p)
        return proc_list

    def get_next(self):

        proc_list = self.get_proc_list()
        if len(proc_list) > 0:

            counters = np.array([p.counter for p in proc_list])
            step = counters.min()

            inxs = np.where(counters == step)
            processes = [proc_list[i] for i in inxs[0]]
            for p in proc_list:
                p.counter -= step
                if p.counter == 0:
                    p.counter = p.step
            dz = step*self.unit_step
        else:

            processes = proc_list
            n_elems = len(self.lat.sequence)
            if n_elems >= self.n_elem+1:
                L = np.sum(np.array([elem.l for elem in self.lat.sequence[:self.n_elem+1]]))
            else:
                L = self.lat.totalLen
            dz = L - self.z0
        logger.debug("navi.z0="+str(self.z0) + " navi.n_elem=" + str(self.n_elem) + " navi.sum_lengths=" +str(self.sum_lengths) + " dz=" +str(dz) + '\n' +
            "element type="+self.lat.sequence[self.n_elem].__class__.__name__ + " element name=" + self.lat.sequence[self.n_elem].id)

        return dz, processes


def get_map(lattice, dz, navi):
    nelems = len(lattice.sequence)
    TM = []
    i = navi.n_elem
    z1 = navi.z0 + dz
    elem = lattice.sequence[i]
    #navi.sum_lengths = np.sum([elem.l for elem in lattice.sequence[:i]])
    L = navi.sum_lengths + elem.l
    while z1 + 1e-10 > L:
        if i >= nelems-1:
            break
        dl = L - navi.z0
        TM.append(elem.transfer_map(dl))
        navi.z0 = L
        dz -= dl
        i += 1
        elem = lattice.sequence[i]
        L += elem.l
    if abs(dz) > 1e-10:
        TM.append(elem.transfer_map(dz))
    navi.z0 += dz
    navi.sum_lengths = L - elem.l
    navi.n_elem = i
    return TM


def merge_maps(t_maps):
    tm0 = TransferMap()
    t_maps_new = []
    for tm in t_maps:
        if tm.__class__ == TransferMap:
            tm0 = tm*tm0
        else:
            t_maps_new.append(tm0)
            t_maps_new.append(tm)
            tm0 = TransferMap()
    t_maps_new.append(tm0)
    return t_maps_new


'''
returns two solutions for a periodic fodo, given the mean beta
initial betas are at the center of the focusing quad 
'''
def fodo_parameters(betaXmean=36.0, L=10.0, verbose = False):
    lquad = 0.001
        
    kap1 = np.sqrt (1.0/2.0 * ((betaXmean/L)*(betaXmean/L) + (betaXmean/L) * np.sqrt(-4.0 + (betaXmean/L)*(betaXmean/L))))
    kap2 = np.sqrt (1.0/2.0 * ((betaXmean/L)*(betaXmean/L) - (betaXmean/L) * np.sqrt(-4.0 + (betaXmean/L)*(betaXmean/L))))
    
    k = 1.0 / (lquad * L * kap2)
    
    f = 1.0 / (k*lquad)
    
    kappa = f / L    
    betaMax = np.array(( L * kap1*(kap1+1)/np.sqrt(kap1*kap1-1), L * kap2*(kap2+1)/np.sqrt(kap2*kap2-1)))
    betaMin = np.array(( L * kap1*(kap1-1)/np.sqrt(kap1*kap1-1), L * kap2*(kap2-1)/np.sqrt(kap2*kap2-1)))
    betaMean = np.array(( L * kap2*kap2 / (np.sqrt(kap2*kap2 - 1.0)),  L * kap1*kap1 / (np.sqrt(kap1*kap1 - 1.0)) ))
    k = np.array((1.0 / (lquad * L * kap1), 1.0 / (lquad * L * kap2) ))
    
    if verbose:
        print('********* calculating fodo parameters *********')
        print('fodo parameters:')
        print('k*l=', k*lquad)
        print('f=', L * kap1, L*kap2)
        print('kap1=', kap1)
        print('kap2=', kap2)
        print('betaMax=', betaMax)
        print('betaMin=', betaMin)
        print('betaMean=', betaMean)
        print('*********                             *********')
    
    return k*lquad, betaMin, betaMax, betaMean<|MERGE_RESOLUTION|>--- conflicted
+++ resolved
@@ -312,15 +312,10 @@
         delta_e = V*np.cos(phi)
         if E + delta_e > 0:
             #print("******************** CAVITY")
-<<<<<<< HEAD
             k = 2.*np.pi*freq/speed_of_light
             X[5::6] = (X[5::6]*E + V*np.cos(X[4::6]*k + phi) - delta_e)/(E + delta_e)
         return X
-=======
-            k = 2.*pi*freq/speed_of_light
-            X[5::6] = (X[5::6]*E + V*np.cos(-X[4::6]*k + phi) - delta_e)/(E + delta_e)
-
->>>>>>> 33f37d82
+
 
     def __call__(self, s):
         m = copy(self)
@@ -713,15 +708,12 @@
 
     cosmx = (R[0, 0] + R[1, 1])/2.
     cosmy = (R[2, 2] + R[3, 3])/2.
-    #print("**********", cosmx, cosmy)
+
     if abs(cosmx) >= 1 or abs(cosmy) >= 1:
         print("************ periodic solution does not exist. return None ***********")
         return None
     sinmx = np.sign(R[0, 1])*sqrt(1.-cosmx*cosmx)
     sinmy = np.sign(R[2, 3])*sqrt(1.-cosmy*cosmy)
-
-    #sinmx = np.sign(R[0, 1])*sqrt(R[0, 1]*R[1, 0]- (R[0,0] - R[1,1]**2))
-    #sinmy = np.sign(R[2, 3])*sqrt(R[2, 3]*R[3, 2]- (R[2,2] - R[3,3]**2))
 
     tws.beta_x = abs(R[0, 1]/sinmx)
     tws.beta_y = abs(R[2, 3]/sinmy)
