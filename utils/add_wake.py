--- conflicted
+++ resolved
@@ -1,7 +1,6 @@
 '''
 
 utilities to add externaly calculated wakes to beam files
-<<<<<<< HEAD
 Usage:
 from command line:
 python add_wake.py add           beamfile beamfile_wake
@@ -49,218 +48,35 @@
     f=open(new_beamf,'w')
     f.write(beam_file_str(beam))
     f.close()
-=======
-
-Usage:
-
-from command line:
-
-
-python add_wake.py add           beamfile beamfile_wake
-
-
-python add_wake.py add_from_file beamfile wakefile       beamfile_wake
-
-
-python add_wake.py current       beamfile currentfile
-
-from script:
-
-from ocelot.utils.add_wake import add_wake_to_beamf
-
-add_wake_to_beamf(beamf, new_beamf)
-
-'''
->>>>>>> 2af8f365
-
-import sys
-
-#sys.path.append("../../")
-
-from ocelot.adaptors.genesis import *
-
-import ocelot.utils.reswake as w
-
-#try:
-
-
-#    import matplotlib.animation as anim
-
-#except:
-
-
-#    print 'animation not installed'
-
-#import numpy as np
-
-#import matplotlib.pyplot as plt
-
- 
-
- 
-
-def get_current(beamf):
-
-
-    beam = read_beam_file(beamf)
-
-
-    beam.columns = ['ZPOS','CURPEAK']
-
-
-    beam.I = beam.I[::-1]
-
-
-    return beam
-
- 
-
- 
-
-def get_wake_from_file(wakefile):
-
-
-    buf = open(wakefile).read().split('\n')
-
-
-    wake = []
-
-
-    for l in buf:
-
-
-        d = l.split()
-
-
-        if len(d)>1:
-
-
-            wake.append(float(d[1]))
-
-
-    return wake
-
- 
-
- 
-
-def add_wake_to_beamf(beamf, new_beamf):
-
-
-    beam = read_beam_file(beamf)
-
-
-    s, bunch, wake = w.xfel_pipe_wake(s=array(beam.z), current=array(beam.I))
-
-
-    print ('read ', len(wake), ' slice values')
-
-
-    beam.eloss = wake[::-1]
-
- 
-
-
-    f=open(new_beamf,'w')
-
-
-    f.write(beam_file_str(beam))
-
-
-    f.close()
-
- 
-
- 
 
 if len(sys.argv)>3:
-
-
     command = sys.argv[1]
-
-
     beamf = sys.argv[2]    
-
-
     outf = sys.argv[3]
-
 else:
-<<<<<<< HEAD
     pass
     #beamf = '/home/iagapov/tmp/run_2/tmp.beam'
     #command = 'current'
     #outf = 'tmp.beam'
-=======
->>>>>>> 2af8f365
-
-
-    pass
-
-
-    #beamf = '/home/iagapov/tmp/run_2/tmp.beam'
-
-
-    #command = 'current'
-
-
-    #outf = 'tmp.beam'
-
- 
-
  
 
 if command == 'current':
-
-
         beam = read_beam_file(beamf)
-
-
         beam.columns = ['ZPOS','CURPEAK']
-
-
         beam.I = beam.I[::-1]
-
-
         f=open(outf,'w')
-
-
         f.write(beam_file_str(beam))
-
-
         f.close()
-
-
         #print beam_file_str(beam) 
-
-<<<<<<< HEAD
-if command == 'add_from_file':
-=======
- 
-
 if command == 'add_from_file':
 
- 
-
->>>>>>> 2af8f365
-
     if len(sys.argv)>2:
-
-
         wakef = sys.argv[3]
-
-
         outf = sys.argv[4]    
-
-
     else:
-
-
         beamf = '/home/iagapov/tmp/run_2/tmp.beam'
-
-
         command = 'current'
-
-<<<<<<< HEAD
+   
     wake = get_wake_from_file(wakef)
 
     beam = read_beam_file(beamf)
@@ -268,39 +84,10 @@
     print ('read ', len(wake), ' slice values')
     beam.eloss = wake[::-1]
     
-=======
- 
-
-
-    wake = get_wake_from_file(wakef)
-
- 
-
-
-    beam = read_beam_file(beamf)
-
-
-    #s, bunch, wake = w.xfel_pipe_wake(s=array(beam.z), current=array(beam.I))
-
-
-    print ('read ', len(wake), ' slice values')
-
-
-    beam.eloss = wake[::-1]
-
-    
-
-
->>>>>>> 2af8f365
     f=open(outf,'w')
-
-
     f.write(beam_file_str(beam))
-
-
     f.close()
 
-<<<<<<< HEAD
     beam = read_beam_file(beamf)
 
 if command == "add":
@@ -331,89 +118,4 @@
     plot(beam.z, beam.I*max(beam.eloss)/max(beam.I), "b")
     plot(beam.z, beam.eloss , "r")
     show()
-=======
- 
-
-
-    beam = read_beam_file(beamf)
-
- 
-
-if command == "add":
-
-
-    #if len(sys.argv)>2:
-
-
-    #    #wakef = sys.argv[3]
-
-
-    #    outf = sys.argv[4]
-
-
-    #else:
-
-
-    #    beamf = '/home/iagapov/tmp/run_2/tmp.beam'
-
-
-    #    command = 'current'
-
- 
-
-
-    #wake = get_wake_from_file(wakef)
-
- 
-
-
-    add_wake_to_beamf(beamf, outf)
-
- 
-
-
-    beam = read_beam_file(beamf)
-
- 
-
- 
-
-"""
-
-if __name__ == "__main__":
-
-
-    import ocelot.utils.reswake as w
-
-
-    from numpy import array
-
-
-    from matplotlib.pyplot import *
-
-
-    beamf = "beam_1nC.txt"
-
-
-    beam = get_current(beamf)
-
-
-    print beam.z, beam.I
-
-
-    s, bunch, wake = w.xfel_pipe_wake(s=array(beam.z), current=array(beam.I))
-
-
-    beam.eloss = wake[::-1]
-
-
-    plot(beam.z, beam.I*max(beam.eloss)/max(beam.I), "b")
-
-
-    plot(beam.z, beam.eloss , "r")
-
-
-    show()
-
->>>>>>> 2af8f365
 """