--- conflicted
+++ resolved
@@ -40,7 +40,6 @@
     return wake
 
 
-<<<<<<< HEAD
 def add_wake_to_beam(beam):
     # beam = read_beam_file(beamf)
     # s, bunch, wake = w.xfel_pipe_wake(s=beam.z, current=beam.I[::-1])
@@ -52,18 +51,6 @@
     # f.write(beam_file_str(beam))
     # f.close()
     return beam1
-=======
-def add_wake_to_beamf(beamf, new_beamf):
-    beam = read_beam_file(beamf)
-    s, bunch, wake = w.xfel_pipe_wake(s=np.array(beam.z), current=np.array(beam.I))
-    print('read ', len(wake), ' slice values')
-    beam.eloss = wake[::-1]
-
-    f=open(new_beamf,'w')
-    f.write(beam_file_str(beam))
-    f.close()
-"""
->>>>>>> 0dd668ac
 
 if len(sys.argv)>3:
     command = sys.argv[1]
