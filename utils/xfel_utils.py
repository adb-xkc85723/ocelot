'''
functions common to fel decks
'''

# import scipy.special as sf
# import scipy.integrate as integrate
# from numpy.polynomial.chebyshev import *
import os
import time
import numpy as np
from numpy import inf, complex128, complex64
from copy import copy, deepcopy
import ocelot
from ocelot import *
from ocelot.common.math_op import *

# from ocelot.optics.utils import *
# from ocelot.rad.undulator_params import *
# from ocelot.rad.fel import *
from ocelot.adaptors.genesis import *

import multiprocessing
import pyfftw
nthread = multiprocessing.cpu_count()


class StokesParameters:
    def __init__(self):
        self.sc = np.array([])
        self.s0 = np.array([])
        self.s1 = np.array([])
        self.s2 = np.array([])
        self.s3 = np.array([])
        
    def __getitem__(self,i):
        S = deepcopy(self)
        if self.s0.ndim == 1:
            S.sc = self.sc[i]
        S.s0 = self.s0[i]
        S.s1 = self.s1[i]
        S.s2 = self.s2[i]
        S.s3 = self.s3[i]
        return S
        
    def s_coh(self):
        #coherent part
        return np.sqrt(self.s1**2 + self.s2**2 + self.s3**2)
    def s_l(self):
        #linearly polarized part
        return np.sqrt(self.s1**2 + self.s2**2)
        #        self.s_coh = np.array([])
    def chi(self):
        # chi angle (p/4 = circular)
        return np.arctan(self.s3 / np.sqrt(self.s1**2 + self.s2**2)) / 2
    def psi(self):
        # psi angle 0 - horizontal, pi/2 - vertical
        psi = np.arctan(self.s2 / self.s1) / 2

        idx1 = np.where((self.s1<0) & (self.s2>0))
        idx2 = np.where((self.s1<0) & (self.s2<0))
        if size(psi) == 1:
            # continue
            # psi = psi
            if size(idx1): psi += np.pi/2
            if size(idx2): psi -= np.pi/2
        else:
            psi[idx1] += np.pi/2
            psi[idx2] -= np.pi/2
        return psi
        
def bin_stokes(S, bin_size):
    
    if type(S) != StokesParameters:
        raise ValueError('Not a StokesParameters object')
    
    S1 = StokesParameters()
    S1.sc = bin_scale(S.sc, bin_size)
    S1.s0 = bin_array(S.s0, bin_size)
    S1.s1 = bin_array(S.s1, bin_size)
    S1.s2 = bin_array(S.s2, bin_size)
    S1.s3 = bin_array(S.s3, bin_size)
    return S1
    
def calc_stokes_out(out1, out2, pol='rl', on_axis=True):
    if pol != 'rl':
        raise ValueError('Not implemented yet')
    
    if on_axis:
        a1=np.sqrt(np.array(out1.p_mid[:, -1])) # +
        a2=np.sqrt(np.array(out2.p_mid[:, -1])) # -
    else:
        a1=np.sqrt(np.array(out1.p_int[:, -1])) # +
        a2=np.sqrt(np.array(out2.p_int[:, -1])) # -
    
    f1=np.array(out1.phi_mid[:,-1])
    f2=np.array(out2.phi_mid[:,-1])
    if np.equal(out1.s, out2.s).all():
        s = out2.s
    else:
        raise ValueError('Different scales')
    
    E1x = a1 * exp(1j * f1)
    E1y = E1x * 1j
    E2x = a2 * exp(1j * f2)
    E2y = E2x * (-1j)
    
    Ex = (E1x + E2x) / sqrt(2)
    Ey = (E1y + E2y) / sqrt(2)
    
    S = calc_stokes(Ex,Ey,s)
    
    return S
    

def calc_stokes_dfl(dfl1, dfl2, pol='rl', mode=(0,0)):
    #mode: (average_longitudinally, sum_transversely)
    if pol != 'rl':
        raise ValueError('Not implemented yet')
    
    if len(dfl1.fld) != len(dfl2.fld):
        l1 = len(dfl1.fld)
        l2 = len(dfl2.fld)
        if l1 > l2:
            dfl1.fld = dfl1.fld[:-(l1-l2),:,:]
        else:
            dfl2.fld = dfl2.fld[:-(l2-l1),:,:]

    # if np.equal(dfl1.scale_z(), dfl2.scale_z()).all():
    s = dfl1.scale_z()
    # else:
        # raise ValueError('Different scales')
    
    Ex = (dfl1.fld + dfl2.fld) / sqrt(2)                #(E1x + E2x) /sqrt(2)
    Ey = (dfl1.fld * 1j + dfl2.fld * (-1j)) / sqrt(2)   #(E1y + E2y) /sqrt(2)
    
    S = calc_stokes(Ex,Ey,s)

    if mode[1]:
        S = sum_stokes_tr(S)
        # S.s0 = np.sum(S.s0,axis=(1,2))
        # S.s1 = np.sum(S.s1,axis=(1,2))
        # S.s2 = np.sum(S.s2,axis=(1,2))
        # S.s3 = np.sum(S.s3,axis=(1,2))
    
    if mode[0]:
        S = average_stokes_l(S)

    return S

    
    
def calc_stokes(Ex,Ey,s=None):
    
    if len(Ex) != len(Ey):
        raise ValueError('Ex and Ey dimentions do not match')
        
    if s is None:
        s = np.arange(len(Ex))
    
    Ex_ = np.conj(Ex)
    Ey_ = np.conj(Ey)
    
    Jxx = Ex * Ex_
    Jxy = Ex * Ey_
    Jyx = Ey * Ex_
    Jyy = Ey * Ey_
    
    del (Ex_,Ey_)
    
    S = StokesParameters()
    S.sc = s
    S.s0 = real(Jxx + Jyy)
    S.s1 = real(Jxx - Jyy)
    S.s2 = real(Jxy + Jyx)
    S.s3 = real(1j * (Jyx - Jxy))
    
    return S
    
def average_stokes_l(S,sc_range=None):
    
    if type(S) != StokesParameters:
        raise ValueError('Not a StokesParameters object')
    
    if sc_range is None:
        sc_range = [S.sc[0], S.sc[-1]]

    idx1 = np.where(S.sc >= sc_range[0])[0][0]
    idx2 = np.where(S.sc <= sc_range[-1])[0][-1]
    
    if idx1 == idx2:
        return S[idx1]
    
    S1 = StokesParameters()
    S1.sc = np.mean(S.sc[idx1:idx2], axis=0)
    S1.s0 = np.mean(S.s0[idx1:idx2], axis=0)
    S1.s1 = np.mean(S.s1[idx1:idx2], axis=0)
    S1.s2 = np.mean(S.s2[idx1:idx2], axis=0)
    S1.s3 = np.mean(S.s3[idx1:idx2], axis=0)
    return S1
    
def sum_stokes_tr(S):
    
    if type(S) != StokesParameters:
        raise ValueError('Not a StokesParameters object')
    if S.s0.ndim == 1:
        return S
    else:
        S1 = StokesParameters()
        S1.sc = S.sc
        S1.s0 = np.sum(S.s0,axis=(-1,-2))
        S1.s1 = np.sum(S.s1,axis=(-1,-2))
        S1.s2 = np.sum(S.s2,axis=(-1,-2))
        S1.s3 = np.sum(S.s3,axis=(-1,-2))
        
    return S1


class WignerDistribution():
    '''
    calculated wigner distribution (spectrogram) of the pulse
    in time/frequency domain as space/wavelength
    '''
    def __init__(self):
        # self.fld=np.array([]) #(z,y,x)
        self.wig = []  # (wav,space)
        self.s = []  # space scale
        self.z = None # position along undulator (if applicable)
        self.freq_lamd = []  # frequency scale
        self.xlamds = 0  # wavelength, [nm]
        self.filePath = ''
    
    def power(self):
        return np.sum(self.wig,axis=0)
        
    def spectrum(self):
        return np.sum(self.wig,axis=1)
        
    def energy(self):
        return np.sum(self.wig)*abs(self.s[1]-self.s[0])/speed_of_light
        
    def fileName(self):
        return filename_from_path(self.filePath)
    
def background(command):
    '''
    start command as background process
    the argument shohuld preferably be a string in triple quotes '
    '''
    import subprocess
    imports = 'from ocelot.adaptors.genesis import *; from ocelot.gui.genesis_plot import *; from ocelot.utils.xfel_utils import *; '
    subprocess.Popen(["python3", "-c", imports + command])


def copy_this_script(scriptName, scriptPath, folderPath):
    cmd = 'cp ' + scriptPath + ' ' + folderPath + 'exec_' + scriptName + ' '
    os.system(cmd)

'''
SELF-SEEDING - relevant
'''


def generate_dfl(xlamds, shape=(151,151,1000), dgrid=(1e-3,1e-3,None), power_rms=(0.1e-3,0.1e-3,2e-6), power_center=(0,0,None), power_angle=(0,0), power_waistpos=(0,0), wavelength=None, zsep=1, freq_chirp=0, energy=None, power=1e6, debug=1):
    '''
    generates RadiationField object
    xlamds [m] - central wavelength
    shape (x,y,z) - shape of field matrix (reversed) to dfl.fld
    dgrid (x,y,z) [m] - size of field matrix
    power_rms (x,y,z) [m] - rms size of the radiation distribution (gaussian)
    power_center (x,y,z) [m] - position of the radiation distribution
    power_angle (x,y) [rad] - angle of further radiation propagation
    power_waistpos (x,y) [m] downstrean location of the waist of the beam
    wavelength [m] - central frequency of the radiation, if different from xlamds
    zsep (integer) - distance between slices in z as zsep*xlamds
    freq_chirp [(1e9 nm)/(1e6 um)] = [m/m] - requency chirp of the beam around power_center[2]
    energy,power = total energy or max power of the pulse, use only one
    '''
    start = time.time()
    
    if shape[2] == None:
        shape = (shape[0],shape[1],int(dgrid[2]/xlamds/zsep))
        
        
    if debug > 0:
        print('    generating radiation field', tuple(reversed(shape)))
    
    dfl = RadiationField(tuple(reversed(shape)))
    
    k = 2*pi / xlamds
    
    dfl.xlamds = xlamds
    dfl.domain_z = 't'
    dfl.domain_xy = 's'
    dfl.dx = dgrid[0] / dfl.Nx()
    dfl.dy = dgrid[1] / dfl.Ny()
    dfl.dz = xlamds * zsep
    
    rms_x, rms_y, rms_z = power_rms # intensity rms [m]
    xp, yp = power_angle
    x0, y0, z0 = power_center
    zx, zy = power_waistpos
    
    if z0 == None:
        z0 = dfl.Lz()/2
    
    x = np.linspace(-dfl.Lx()/2, dfl.Lx()/2, dfl.Nx())
    y = np.linspace(-dfl.Ly()/2, dfl.Ly()/2, dfl.Ny())
    z = np.linspace(0, dfl.Lz(), dfl.Nz())
    z, y, x = np.meshgrid(z,y,x, indexing='ij')
    
    qx = 1j*pi*(2*rms_x)**2/xlamds + zx
    qy = 1j*pi*(2*rms_y)**2/xlamds + zy
    qz = 1j*pi*(2*rms_z)**2/xlamds

    if wavelength.__class__ in [list, tuple, np.ndarray] and len(wavelength) == 2:
        freq_chirp = (wavelength[1] - wavelength[0]) / (z[-1,0,0] - z[0,0,0])
        print('   wavelengths ', wavelength)
        print('   z ', (z[-1,0,0], z[0,0,0]))
        print('   calculated chirp ', freq_chirp)
        wavelength = np.mean([wavelength[0], wavelength[1]])
        
      
    if wavelength == None and xp == 0 and yp == 0:
        phase_chirp_lin = 0
    elif wavelength == None:
        phase_chirp_lin = x*sin(xp) + y*sin(yp)
    else:
        phase_chirp_lin = (z-z0)/dfl.dz * (dfl.xlamds-wavelength)/wavelength*xlamds * zsep + x*sin(xp) + y*sin(yp)

    
    if freq_chirp == 0:
        phase_chirp_quad = 0
    else:
        phase_chirp_quad = freq_chirp *((z-z0)/dfl.dz*zsep)**2 * xlamds / 2# / pi**2
    

    if qz == 0 or qz == None:
<<<<<<< HEAD
        dfl.fld = exp(-1j * k * ( (y-x0)**2/2/qx + (x-y0)**2/2/qy - phase_chirp_lin + phase_chirp_quad) )
=======
        dfl.fld = exp(-1j * k * ( (y-x0)**2/2/qx + (x-y0)**2/2/qy - phase_chirp_lin + phase_chirp_quad ) )
>>>>>>> 86c27957
    else:
        dfl.fld = exp(-1j * k * ( (y-x0)**2/2/qx + (x-y0)**2/2/qy + (z-z0)**2/2/qz - phase_chirp_lin + phase_chirp_quad) ) #  - (grid[0]-z0)**2/qz 

    
    if energy != None and power == None:
        dfl.fld *= sqrt(energy / dfl.E())
    elif energy == None and power != None:
        dfl.fld *= sqrt(power / np.amax(dfl.int_z()))
    else:
        raise ValueError('Either energy or power should be defined')
    
    dfl.filePath = ''
    
    t_func = time.time() - start
    if debug > 0:
        print('      done in %.2f ' % t_func + 'sec')
    
    return dfl

def dfl_ap(dfl, ap_x=None, ap_y=None, debug=1):
    '''
    aperture the radaition in either domain
    '''
    if debug > 0:
        print('    applying aperture to dfl')
        
    if size(ap_x) == 1:
        ap_x = [-ap_x/2, ap_x/2]
    if size(ap_y) == 1:
        ap_y = [-ap_y/2, ap_y/2]
        
    idx_x = np.where( (dfl.scale_x() >= ap_x[0]) & (dfl.scale_x() <= ap_x[1]) )[0]
    idx_x1 = idx_x[0]
    idx_x2 = idx_x[-1]
    
    idx_y = np.where( (dfl.scale_y() >= ap_y[0]) & (dfl.scale_y() <= ap_y[1]) )[0]
    idx_y1 = idx_y[0]
    idx_y2 = idx_y[-1]
    
    mask = np.zeros_like(dfl.fld[0, :, :])
    mask[idx_x1:idx_x2, idx_y1:idx_y2] = 1
    mask_idx = np.where(mask == 0)
    
    dfl_out = deepcopy(dfl)
    dfl_out.fld[:, mask_idx[0], mask_idx[1]] = 0
    
    if debug > 0:
        print('      %.2f%% energy left' %( dfl_out.E() / dfl.E() ))
    # tmp_fld = dfl.fld[:,idx_x1:idx_x2,idx_y1:idx_y2]
    
    # dfl_out.fld[:] = np.zeros_like(dfl_out.fld)
    # dfl_out.fld[:,idx_x1:idx_x2,idx_y1:idx_y2] = tmp_fld
    return dfl_out
    
    

def dfl_prop(dfl, z, fine=1, debug=1):
    '''
    Fourier propagator for fieldfile

    can handle wide spectrum
      (every slice in freq.domain is propagated 
       according to its frequency)
    no kx**2+ky**2<<k0**2 limitation

    dfl is the RadiationField() object
    z is the propagation distance in [m] 
    fine==0 is a flag for ~2x faster propagation. 
        no Fourier transform to frequency domain is done
        assumes no angular dispersion (true for plain FEL radiation)
        assumes narrow spectrum at center of xlamds (true for plain FEL radiation)

    returns RadiationField() object

    z>0 ==> forward
    '''
    if debug > 0:
        print('    propagating dfl file by %.2f meters' % (z))
    
    if z == 0:
        print('      returning original')
        return dfl
    
    start = time.time()

    dfl_out = deepcopy(dfl)
    domain_xy = dfl.domain_xy
    domain_z = dfl.domain_z

    # switch to inv-space/freq domain
    if dfl_out.domain_xy == 's':
        dfl_out = dfl_fft_xy(dfl_out, debug=debug)
    if dfl_out.domain_z == 't' and fine:
        dfl_out = dfl_fft_z(dfl_out, debug=debug)

    if fine:
        k_x, k_y = np.meshgrid(dfl_out.scale_kx(), dfl_out.scale_ky())
        for i in range(dfl_out.Nz()):
            k = dfl_out.scale_kz()[i]
            H = exp(1j * z * (sqrt(k**2 - k_x**2 - k_y**2) - k))
            dfl_out.fld[i, :, :] *= H
    else:
        k_x, k_y = np.meshgrid(dfl_out.scale_kx(), dfl_out.scale_ky())
        k = 2 * np.pi / dfl_out.xlamds
        H = exp(1j * z * (sqrt(k**2 - k_x**2 - k_y**2) - k))
        for i in range(dfl_out.Nz()):
            dfl_out.fld[i, :, :] *= H

    # switch to original domain
    if domain_xy == 's':
        dfl_out = dfl_fft_xy(dfl_out, debug=debug)
    if domain_z == 't' and fine:
        dfl_out = dfl_fft_z(dfl_out, debug=debug)

    t_func = time.time() - start
    if debug > 0:
        print('      done in %.2f ' % t_func + 'sec')

    return dfl_out


def dfl_waistscan(dfl, z_pos, projection=0, debug=1):
    '''
    propagates the RadaitionField object dfl 
    through the sequence of positions z_pos
    and calculates transverse distribution parameters
    such as peak photon density and sizes in both dimentions

    if projection==1, then size of projection is calculated
        otherwise - size across the central line passing through the mesh center
    '''
    if debug > 0:
        print('    scanning dfl waist in range %s meters' % (z_pos))
    start = time.time()

    sc_res = WaistScanResults()
    sc_res.xlamds = dfl.xlamds
    sc_res.filePath = dfl.filePath

    for z in z_pos:

        if debug > 0:
            print('      scanning at z = %.2f m' % (z))

        I_xy = dfl_prop(dfl, z, fine=0, debug=0).int_xy()  # integrated xy intensity

        scale_x = dfl.scale_x()
        scale_y = dfl.scale_y()
        center_x = np.int((shape(I_xy)[0] + 1) / 2)
        center_y = np.int((shape(I_xy)[1] + 1) / 2)

        if projection:
            I_x = np.sum(I_xy, axis=1)
            I_y = np.sum(I_xy, axis=0)
        else:
            I_x = I_xy[:, center_y]
            I_y = I_xy[center_x, :]

        sc_res.z_pos = np.append(sc_res.z_pos, z)
        sc_res.phdens_max = np.append(sc_res.phdens_max, np.amax(I_xy))
        sc_res.phdens_onaxis = np.append(sc_res.phdens_onaxis, I_xy[center_x, center_y])
        sc_res.fwhm_x = np.append(sc_res.fwhm_x, fwhm(scale_x, I_x))
        sc_res.fwhm_y = np.append(sc_res.fwhm_y, fwhm(scale_y, I_y))
        sc_res.std_x = np.append(sc_res.std_x, std_moment(scale_x, I_x))
        sc_res.std_y = np.append(sc_res.std_y, std_moment(scale_y, I_y))

        sc_res.z_max_phdens = sc_res.z_pos[np.argmax(sc_res.phdens_max)]

    t_func = time.time() - start
    if debug > 0:
        print('      done in %.2f ' % t_func + 'sec')

    return sc_res


def dfl_interp(dfl, interpN=(1, 1), interpL=(1, 1), newN=(None, None), newL=(None, None), method='cubic', debug=1):
    ''' 
    2d interpolation of the coherent radiation distribution 
    interpN and interpL define the desired interpolation coefficients for  
    transverse point __density__ and transverse mesh __size__ correspondingly 
    newN and newL define the final desire number of points and size of the mesh 
    when newN and newL are not None interpN and interpL values are ignored 
    coordinate convention is (x,y) 
    '''
    from scipy.interpolate import interp2d

    if debug > 0:
        print ('    interpolating radiation file')
    start_time = time.time()

    # in case if interpolation is the same in toth dimentions
    if np.size(interpN) == 1:
        interpN = (interpN, interpN)
    if np.size(interpL) == 1:
        interpL = (interpL, interpL)
    if np.size(newN) == 1:
        newN = (newN, newN)
    if np.size(newL) == 1:
        newL = (newL, newL)

    if debug > 1:
        print('      newL=', newL)
        print('      newN=', newN)

    if (interpN == (1, 1) and interpL == (1, 1) and newN == (None, None) and newL == (None, None)) or \
       (interpN == (1, 1) and interpL == (1, 1) and newN == (dfl.Nx(), dfl.Ny()) and newL == (dfl.Lx(), dfl.Ly())):
        print('      skip (no interpolation required, returning original)')
        return dfl

    # calculate new mesh parameters only if not defined explicvitly
    if newN == (None, None) and newL == (None, None):
        interpNx = interpN[0]
        interpNy = interpN[1]
        interpLx = interpL[0]
        interpLy = interpL[1]

        if interpNx == 0 or interpLx == 0 or interpNy == 0 or interpLy == 0:
            print('interpolation values cannot be 0')
            return None
            # place exception
        elif interpNx == 1 and interpNy == 1 and interpLx == 1 and interpLy == 1:
            return dfl
            print('      skip (no interpolation required, returning original)')
        
        # elif interpNx == 1 and interpNy == 1 and interpLx <= 1 and interpLy <= 1:
            # implement pad or cut if Lx1/Nx1==Lx2/Nx2 and Ly1/Ny1==Ly2/Ny2:
            # print('      cutting original')
            # ny1=int((Ny1-Ny2)/2)
            # ny2=int(Ny1-(Ny1-Ny2)/2)
            # nx1=int((Nx1-Nx2)/2)
            # nx2=int(Nx1-(Nx1-Nx2)/2)
            # dfl.fld=dfl.fld[:,ny1:ny2,nx1:nx2]
            # return dfl
        
        else:
            
            Nx2 = int(dfl.Nx() * interpNx * interpLx)
            if Nx2 % 2 == 0 and Nx2 > dfl.Nx():
                Nx2 -= 1
            if Nx2 % 2 == 0 and Nx2 < dfl.Nx():
                Nx2 += 1
            
            
            Ny2 = int(dfl.Ny() * interpNy * interpLy)
            if Ny2 % 2 == 0 and Ny2 > dfl.Ny():
                Ny2 -= 1
            if Ny2 % 2 == 0 and Ny2 < dfl.Ny():
                Ny2 += 1

            
            Lx2 = dfl.Lx() * interpLx
            Ly2 = dfl.Ly() * interpLy

    else:
        # redo to maintain mesh density
        if newN[0] != None:
            Nx2 = newN[0]
        else:
            Nx2 = dfl.Nx()

        if newN[1] != None:
            Ny2 = newN[1]
        else:
            Ny2 = dfl.Ny()

        if newL[0] != None:
            Lx2 = newL[0]
        else:
            Lx2 = dfl.Lx()

        if newL[1] != None:
            Ly2 = newL[1]
        else:
            Ly2 = dfl.Ly()
    
    # if debug>0:
        # print('Lx1=%e, Ly1=%e' %(Lx1,Ly1))
        # print('Lx2=%e, Ly2=%e' %(Lx2,Ly2))
        # print('Nx1=%s, Ny1=%s' %(Nx1,Ny1))
        # print('Nx2=%s, Ny2=%s' %(Nx2,Ny2))
    
    
    xscale1 = np.linspace(-dfl.Lx() / 2, dfl.Lx() / 2, dfl.Nx())
    yscale1 = np.linspace(-dfl.Ly() / 2, dfl.Ly() / 2, dfl.Ny())
    xscale2 = np.linspace(-Lx2 / 2, Lx2 / 2, Nx2)
    yscale2 = np.linspace(-Ly2 / 2, Ly2 / 2, Ny2)

    ix_min = np.where(xscale1 >= xscale2[0])[0][0]
    ix_max = np.where(xscale1 <= xscale2[-1])[-1][-1]
    iy_min = np.where(yscale1 >= yscale2[0])[0][0]
    iy_max = np.where(yscale1 <= yscale2[-1])[-1][-1]
    if debug > 1:
        print('      energy before interpolation ' + str(dfl.E()))
    #interp_func = rgi((zscale1,yscale1,xscale1), dfl.fld, fill_value=0, bounds_error=False, method='nearest')
    fld2 = []
    for nslice, fslice in enumerate(dfl.fld):
        if debug > 1:
            print('      slice %s' %(nslice))
        re_func = interp2d(xscale1, yscale1, np.real(fslice), fill_value=0, bounds_error=False, kind=method)
        im_func = interp2d(xscale1, yscale1, np.imag(fslice), fill_value=0, bounds_error=False, kind=method)
        fslice2 = re_func(xscale2, yscale2) + 1j * im_func(xscale2, yscale2)
        P1 = sum(abs(fslice[iy_min:iy_max, ix_min:ix_max])**2)
        P2 = sum(abs(fslice2)**2)
        if debug > 1:
            print('      P1,P2 = %e %e' %(P1,P2))
        
        if P2!=0:
            fslice2 = fslice2 * sqrt(P1 / P2)
        else:
            fslice2 = fslice2 * 0
        
        fld2.append(fslice2)

    dfl2 = deepcopy(dfl)
    # dfl2=RadiationField()
    dfl2.fld = np.array(fld2)
    dfl2.dx = Lx2 / dfl2.Nx()
    dfl2.dy = Ly2 / dfl2.Ny()
    # dfl2.fileName=dfl.fileName+'i'
    # dfl2.filePath=dfl.filePath+'i'
    if debug > 1:
        print('      energy after interpolation ' + str(dfl2.E()))
    if debug > 0:
        print('      done in %.2f sec' % (time.time() - start_time))

    return dfl2


def dfl_shift_z(dfl, s, set_zeros=1):
    '''
    shift the radiation within the window in time domain
    '''
    # set_zeros - to set the values from out of initial time window to zeros
    assert dfl.domain_z == 't', 'dfl_shift_z works only in time domain!'
    shift_n = int(s / dfl.dz)
    print('    shifting dfl by %.2f um (%.0f slices)' % (s * 1e6, shift_n))
    start = time.time()
    dfl.fld = np.roll(dfl.fld, shift_n, axis=0)
    if set_zeros:
        if shift_n > 0:
            dfl.fld[:shift_n, :, :] = 0
        if shift_n < 0:
            dfl.fld[shift_n:, :, :] = 0

    t_func = time.time() - start
    print('      done in %.2f ' % t_func + 'sec')
    return dfl


def dfl_pad_z(dfl, padn):
    assert np.mod(padn, 1) == 0, 'pad should be integer'
    start = time.time()

    if padn > 1:
        print('    padding dfl by ' + str(padn))
        padn_n = int((padn - 1) / 2 * dfl.Nz())  # number of slices to add before and after
        dfl_pad = RadiationField((dfl.Nz() + 2 * padn_n, dfl.Ny(), dfl.Nx()))
        dfl_pad.copy_param(dfl)
        dfl_pad.fld[padn_n:-padn_n, :, :] = dfl.fld
    elif padn < -1:
        padn = abs(padn)
        print('    de-padding dfl by ' + str(padn))
        padn_n = dfl.Nz() / padn * ((padn - 1) / 2)
        dfl_pad = RadiationField()
        dfl_pad.copy_param(dfl)
        dfl_pad.fld = dfl.fld[padn_n:-padn_n, :, :]
    else:
        print('    padding dfl by ' + str(padn))
        print('      pass')
        return dfl

    t_func = time.time() - start
    if t_func < 60:
        print('      done in %.2f ' % t_func + 'sec')
    else:
        print('      done in %.2f ' % t_func / 60 + 'min')
    return dfl_pad


def dfl_fft_z(dfl, method='mp', nthread=multiprocessing.cpu_count(), debug=1):  # move to somewhere else
    if debug > 0:
        print('      calculating fft_z from ' + dfl.domain_z + ' domain with ' + method)
    start = time.time()
    dfl_fft = RadiationField(dfl.shape())
    dfl_fft.copy_param(dfl)

    if nthread < 2:
        method = 'np'

    if dfl.domain_z == 't':
        if method == 'np':
            dfl_fft.fld = np.fft.fft(dfl.fld, axis=0)
        elif method == 'mp':
            fft = pyfftw.builders.fft(dfl.fld, axis=0, overwrite_input=False, planner_effort='FFTW_ESTIMATE', threads=nthread, auto_align_input=False, auto_contiguous=False, avoid_copy=True)
            dfl_fft.fld = fft()
        else:
            raise ValueError('fft method should be "np" or "mp"')
        dfl_fft.fld = np.fft.ifftshift(dfl_fft.fld, 0)
        dfl_fft.fld /= sqrt(dfl_fft.Nz())
        dfl_fft.domain_z = 'f'
    elif dfl.domain_z == 'f':
        dfl_fft.fld = np.fft.fftshift(dfl.fld, 0)
        if method == 'np':
            dfl_fft.fld = np.fft.ifft(dfl_fft.fld, axis=0)
        elif method == 'mp':
            fft = pyfftw.builders.ifft(dfl_fft.fld, axis=0, overwrite_input=False, planner_effort='FFTW_ESTIMATE', threads=nthread, auto_align_input=False, auto_contiguous=False, avoid_copy=True)
            dfl_fft.fld = fft()
        else:
            raise ValueError("fft method should be 'np' or 'mp'")
        dfl_fft.fld *= sqrt(dfl_fft.Nz())
        dfl_fft.domain_z = 't'
    else:
        raise ValueError("domain_z value should be 't' or 'f'")

    if debug > 0:
        t_func = time.time() - start
        if t_func < 60:
            print('        done in %.2f sec' %(t_func))
        else:
            print('        done in %.2f min' %(t_func / 60))
    return dfl_fft


def dfl_fft_xy(dfl, method='mp', nthread=multiprocessing.cpu_count(), debug=1):  # move to somewhere else
    if debug > 0:
        print('      calculating fft_xy from ' + dfl.domain_xy + ' domain with ' + method)
    start = time.time()
    dfl_fft = RadiationField(dfl.shape())
    dfl_fft.copy_param(dfl)

    if nthread < 2:
        method = 'np'

    if dfl.domain_xy == 's':
        if method == 'np':
            dfl_fft.fld = np.fft.fft2(dfl.fld, axes=(1, 2))
        elif method == 'mp':
            fft = pyfftw.builders.fft2(dfl.fld, axes=(1, 2), overwrite_input=False, planner_effort='FFTW_ESTIMATE', threads=nthread, auto_align_input=False, auto_contiguous=False, avoid_copy=True)
            dfl_fft.fld = fft()
        else:
            raise ValueError("fft method should be 'np' or 'mp'")
        dfl_fft.fld = np.fft.fftshift(dfl_fft.fld, axes=(1, 2))
        dfl_fft.fld /= sqrt(dfl_fft.Nx() * dfl_fft.Ny())
        dfl_fft.domain_xy = 'k'
    elif dfl.domain_xy == 'k':
        dfl_fft.fld = np.fft.ifftshift(dfl.fld, axes=(1, 2))
        if method == 'np':
            dfl_fft.fld = np.fft.ifft2(dfl_fft.fld, axes=(1, 2))
        elif method == 'mp':
            fft = pyfftw.builders.ifft2(dfl_fft.fld, axes=(1, 2), overwrite_input=False, planner_effort='FFTW_ESTIMATE', threads=nthread, auto_align_input=False, auto_contiguous=False, avoid_copy=True)
            dfl_fft.fld = fft()
        else:
            raise ValueError("fft method should be 'np' or 'mp'")
        dfl_fft.fld *= sqrt(dfl_fft.Nx() * dfl_fft.Ny())
        dfl_fft.domain_xy = 's'

    else:
        raise ValueError("domain_xy value should be 's' or 'k'")

    if debug > 0:
        t_func = time.time() - start
        if t_func < 60:
            print('        done in %.2f ' % t_func + 'sec')
        else:
            print('        done in %.2f ' % t_func / 60 + 'min')
    return dfl_fft


def dfl_trf(dfl, trf, mode):
    dfl_out = deepcopy(dfl)
    assert dfl_out.domain_z == 'f', 'dfl_trf works only in frequency domain!'
    print('    multiplying dfl by trf')
    start = time.time()
    # assert trf.__class__==TransferFunction,'Wrong TransferFunction class'
    assert dfl_out.domain_z == 'f', 'wrong dfl domain (must be frequency)!'
    if mode == 'tr':
        filt = trf.tr
    elif mode == 'ref':
        filt = trf.ref
    else:
        raise AttributeError('Wrong z_domain attribute')
    filt_lamdscale = 2 * pi / trf.k
    if min(dfl_out.scale_z()) > max(filt_lamdscale) or max(dfl_out.scale_z()) < min(filt_lamdscale):
        raise ValueError('frequency scales of dfl and transfer function do not overlap')

    # filt_interp_re = np.flipud(np.interp(np.flipud(dfl_out.scale_z()), np.flipud(filt_lamdscale), np.flipud(np.real(filt))))
    # filt_interp_im = np.flipud(np.interp(np.flipud(dfl_out.scale_z()), np.flipud(filt_lamdscale), np.flipud(np.imag(filt))))
    # filt_interp = filt_interp_re - 1j * filt_interp_im
    # del filt_interp_re, filt_interp_im
    filt_interp_abs = np.flipud(np.interp(np.flipud(dfl_out.scale_z()), np.flipud(filt_lamdscale), np.flipud(np.abs(filt))))
    filt_interp_ang = np.flipud(np.interp(np.flipud(dfl_out.scale_z()), np.flipud(filt_lamdscale), np.flipud(np.angle(filt))))
    filt_interp = filt_interp_abs * exp(-1j*filt_interp_ang)#*(trf.xlamds/dfl.xlamds)
    del filt_interp_abs, filt_interp_ang

    dfl_out.fld = dfl_out.fld * filt_interp[:, np.newaxis, np.newaxis]

    t_func = time.time() - start
    print('      done in %.2f ' % t_func + 'sec')
    return dfl_out, filt_interp


def dfl_st_cpl(dfl, theta_b, inp_axis='y', s_start=None):

    print('    introducing spatio-temporal coupling')
    start = time.time()
    direction = 1
    if s_start == None:
        s_start = n_moment(dfl.scale_z(), dfl.int_z(), 0, 1)

    dfl2 = deepcopy(dfl)
    shift_z_scale = dfl2.scale_z() - s_start
    shift_m_scale = shift_z_scale / tan(theta_b)
    shift_m_scale[np.where(shift_m_scale > 0)] = 0
    shift_pix_scale = np.floor(shift_m_scale / dfl2.dx).astype(int)

    # pix_start=np.where(shift_m_scale==0)[0][0]

    fld = dfl2.fld
    if inp_axis == 'y':
        for i in np.where(shift_m_scale != 0)[0]:
            fld[i, :, :] = np.roll(fld[i, :, :], -direction * shift_pix_scale[i], axis=0)
            # if direction==1:
                # fld[i,:abs(shift_pix_scale[i]),:]=0

    elif inp_axis == 'x':
        for i in np.where(shift_m_scale != 0)[0]:
            fld[i, :, :] = np.roll(fld[i, :, :], -direction * shift_pix_scale[i], axis=1)
            # if direction==1:
                # fld[i,:,:abs(shift_pix_scale[i])]=0

    dfl2.fld = fld
    t_func = time.time() - start
    print('      done in %.2f ' % t_func + 'sec')
    return dfl2


def dfl_hxrss_filt(dfl, trf, s_delay, st_cpl=1, enforce_padn=None, res_per_fwhm=6, fft_method='mp', dump_proj=0, debug=1):
    # needs optimizing?
    # tmp
    import matplotlib.pyplot as plt

    nthread = multiprocessing.cpu_count()
    if nthread > 8:
        nthread = int(nthread * 0.9)  # not to occupy all CPUs on login server
    print('  HXRSS dfl filtering')
    start = time.time()
    # klpos, krpos, cwidth = FWHM(trf.k, 1.0-np.abs(trf.tr))
    cwidth = fwhm(trf.k, 1.0 - np.abs(trf.tr))
    dk_old = 2 * pi / dfl.Lz()
    dk = cwidth / res_per_fwhm
    padn = np.ceil(dk_old / dk).astype(int)
    if np.mod(padn, 2) == 0 and padn != 0:  # check for odd
        padn = int(padn + 1)
    
    if enforce_padn!=None:
        padn=enforce_padn
        
        
    if dump_proj:

        dfl = dfl_pad_z(dfl, padn)

        t1 = time.time()
        t_l_scale = dfl.scale_z()
        # t_l_int_b=dfl.int_z()
        t2 = time.time()

        dfl = dfl_fft_z(dfl, method=fft_method, nthread=multiprocessing.cpu_count())

        t3 = time.time()
        f_l_scale = dfl.scale_z()  # frequency_large_scale (wavelength in m)
        # f_l_int_b=dfl.int_z()
        t4 = time.time()

        dfl, f_l_filt = dfl_trf(dfl, trf, mode='tr')

        t5 = time.time()
        f_l_int_a = dfl.int_z()
        t6 = time.time()

        dfl = dfl_fft_z(dfl, method=fft_method, nthread=multiprocessing.cpu_count())

        t7 = time.time()
        t_l_int_a = dfl.int_z()
        t_l_pha_a = dfl.ang_z_onaxis()
        t8 = time.time()

        # if debug>2:###
            # plt.figure('before st-c')
            # plt.plot(dfl.scale_z(),dfl.ang_z_onaxis())
            # plt.show()

        if st_cpl:
            dfl = dfl_st_cpl(dfl, trf.thetaB)

        # if debug>2:###
           # plt.figure('after st-c')
           # plt.plot(dfl.scale_z(),dfl.ang_z_onaxis())
           # plt.show()

        dfl = dfl_shift_z(dfl, s_delay, set_zeros=0)

        dfl = dfl_pad_z(dfl, -padn)

        t_func = time.time() - start
        t_proj = t2 + t4 + t6 + t8 - (t1 + t3 + t5 + t7)
        print('    done in %.2f sec, (inkl. %.2f sec for proj calc)' % (t_func, t_proj))
        return dfl, ((t_l_scale, None, t_l_int_a, t_l_pha_a), (f_l_scale, f_l_filt, None, f_l_int_a))  # f_l_int_b,t_l_int_b,

    else:

        dfl = dfl_pad_z(dfl, padn)
        dfl = dfl_fft_z(dfl, method=fft_method, nthread=multiprocessing.cpu_count())
        dfl, _ = dfl_trf(dfl, trf, mode='tr')
        dfl = dfl_fft_z(dfl, method=fft_method, nthread=multiprocessing.cpu_count())
        if st_cpl:
            dfl = dfl_st_cpl(dfl, trf.thetaB)
        dfl = dfl_shift_z(dfl, s_delay, set_zeros=0)
        dfl = dfl_pad_z(dfl, -padn)

        t_func = time.time() - start
        print('    done in %.2f ' % t_func + 'sec')
        return dfl, ()


def save_xhrss_dump_proj(dump_proj, filePath):
    # saves the dfl_hxrss_filt radiation projections dump to text files

    (t_l_scale, _, t_l_int_a, t_l_pha_a), (f_l_scale, f_l_filt, _, f_l_int_a) = dump_proj

    f = open(filePath + '.t.txt', 'wb')
    header = 'Distance Power Phase'
    np.savetxt(f, np.c_[t_l_scale, t_l_int_a, t_l_pha_a], header=header, fmt="%e", newline='\n', comments='')
    f.close()

    f = open(filePath + '.f.txt', 'wb')
    header = 'Wavelength Spectrum Filter_Abs Filter_Ang'
    np.savetxt(f, np.c_[f_l_scale, f_l_int_a, np.abs(f_l_filt), np.unwrap(np.angle(f_l_filt))], header=header, fmt="%.8e", newline='\n', comments='')
    f.close()


def save_trf(trf, attr, flePath):
    if hasattr(trf, attr):
        filt = getattr(trf, attr)
    else:
        raise ValueError('no attribute', attr, 'in fransfer function')

    f = open(flePath, 'wb')
    header = 'Energy[eV] Filter_Abs Filter_Ang'
    np.savetxt(f, np.c_[trf.ev(), np.abs(trf.tr), np.angle(trf.tr)], header=header, fmt="%.8e", newline='\n', comments='')
    f.close()

    
def calc_wigner(field, method='mp', nthread=multiprocessing.cpu_count(), debug=1):    
    '''
    calculation of the Wigner distribution
    input should be an amplitude and phase of the radiation as list of complex numbers with length N
    output is a real value of wigner distribution
    '''
    
    N0 = len(field)
    
    if np.amin(field) == 0 and np.amax(field) == 0:
        return np.zeros((N0,N0))
    
    if N0 % 2: 
        field = np.append(field, 0)
    N = len(field) 

    field = np.tile(field, (N, 1))
    F1 = field
    F2 = deepcopy(F1)
    
    if debug > 1: 
        print('fields created')
    
    for i in range(N):
        ind1 = -int(np.floor((N/2-i)/2))
        ind2 = int(np.ceil((N/2-i)/2))
        F1[i] = np.roll(F1[i],ind1)
        F2[i] = np.roll(F2[i],ind2)
        if debug > 1: 
            print(i, 'of', N)
        
    if debug > 1: print('fft_start')
    
    wig = np.fft.fftshift(np.conj(F1)*F2,0)
    
    if debug > 1: print('fft_done')
    
    if method == 'np':
        wig = np.fft.fft(wig, axis=0)
    elif method == 'mp':
        fft = pyfftw.builders.fft(wig, axis=0, overwrite_input=False, planner_effort='FFTW_ESTIMATE', threads=nthread, auto_align_input=False, auto_contiguous=False, avoid_copy=True)
        wig = fft()
    
    wig = np.fft.fftshift(wig, 0)
    wig = wig[0:N0, 0:N0] / N

    return np.real(wig)

def wigner_out(out, z=inf, method='mp', debug=1):
    '''
    returns WignerDistribution from GenesisOutput at z
    '''
    
    assert isinstance(out,GenesisOutput)
    assert len(out.s)>0
    
    import numpy as np
    
    if debug>0: 
        print('    calculating Wigner distribution')
    start_time = time.time()
    
    if z == 'end': 
        z = np.inf
    if z == np.inf:
        z = np.amax(out.z)
    elif z > np.amax(out.z):
        z = np.amax(out.z)
    elif z < np.amin(out.z):
        z = np.amin(out.z)
    zi = np.where(out.z >= z)[0][0]

    wig = WignerDistribution()
    wig.wig = calc_wigner(sqrt(out.p_int[:,zi])*exp(1j*out.phi_mid[:,zi]), method=method, debug=debug)
    wig.s = out.s
    freq_ev = h_eV_s * (np.fft.fftfreq(out.nSlices, d=out('zsep') * out('xlamds') * out('ishsty') / speed_of_light) + speed_of_light / out('xlamds'))
    freq_ev = np.fft.fftshift(freq_ev, axes=0)
    wig.freq_lamd = h_eV_s * speed_of_light * 1e9 / freq_ev
    wig.xlamds = out('xlamds')
    wig.filePath = out.filePath
    wig.z = z
#    wig.energy= np.mean(out.p_int[:, -1], axis=0) * out('xlamds') * out('zsep') * out.nSlices / speed_of_light
    
    if debug>0: 
        print('      done in %.2f seconds' % (time.time() - start_time))
    
    return wig
    
def wigner_dfl(dfl, method='mp', debug=1):
    '''
    returns on-axis WignerDistribution from dfl file
    '''
    
    assert isinstance(dfl,RadiationField)
    
    import numpy as np
    
    if debug>0: 
        print('    calculating Wigner distribution')
    start_time = time.time()
    
    field = dfl[:,int(dfl.Ny()/2),int(dfl.Nx()/2)]

    wig = WignerDistribution()
    wig.wig = calc_wigner(field, method=method, debug=debug)
    wig.s = dfl.scale_z()
    freq_ev = h_eV_s * (np.fft.fftfreq(dfl.Nz(), d=dfl.dz / speed_of_light) + speed_of_light / dfl.xlamds)
    freq_ev = np.fft.fftshift(freq_ev, axes=0)
    wig.freq_lamd = h_eV_s * speed_of_light * 1e9 / freq_ev
    wig.xlamds = dfl.xlamds
    wig.filePath = dfl.filePath
#    wig.energy= np.mean(out.p_int[:, -1], axis=0) * out('xlamds') * out('zsep') * out.nSlices / speed_of_light
    
    if debug>0: 
        print('      done in %.2f seconds' % (time.time() - start_time))
    
    return wig
    
def wigner_stat(out_stat, stage=None, z=inf, method='mp', debug=1):
    '''
    returns averaged WignerDistribution from GenStatOutput at stage at z
    '''
    if isinstance(out_stat,str):
        if stage == None:
            raise ValueError('specify stage, since path to folder is provided')
        out_stat=read_out_file_stat(out_stat, stage, debug=debug)
    elif isinstance(out_stat,GenStatOutput):
        pass
    else:
        raise ValueError('unknown object used as input')
    
    if debug>0: 
        print('    calculating Wigner distribution')
    start_time = time.time()
    
    if z == inf:
        z = np.amax(out_stat.z)
    elif z > np.amax(out_stat.z):
        z = np.amax(out_stat.z)
    elif z < np.amin(out_stat.z):
        z = np.amin(out_stat.z)
    zi = np.where(out_stat.z >= z)[0][0]
    
    WW = np.zeros((shape(out_stat.p_int)[2],shape(out_stat.p_int)[1],shape(out_stat.p_int)[1]))
    for (i,n) in  enumerate(out_stat.run):
        field = sqrt(out_stat.p_int[zi,:,i]) * exp(1j*out_stat.phi_mid[zi,:,i])
        WW[i,:,:] = calc_wigner(field, method=method, debug=debug)
    
    wig = WignerDistribution()
    wig.wig = np.mean(WW,axis=0)
    wig.s = out_stat.s
    wig.freq_lamd = out_stat.f
    wig.xlamds = out_stat.xlamds
    wig.filePath = out_stat.filePath + 'results' + os.path.sep + 'stage_%s__WIG__' %(stage)
    wig.z = z
#    wig.energy= np.mean(out.p_int[:, -1], axis=0) * out('xlamds') * out('zsep') * out.nSlices / speed_of_light
    
    if debug>0: 
        print('      done in %.2f seconds' % (time.time() - start_time))
    
        return wig
    
'''
legacy
'''


def detune_k(lat, sig):
    lat2 = deepcopy(lat)
    n = 0
    for i in range(len(lat2.sequence)):
        # print (lat2.sequence[i].__class__)
        if lat2.sequence[i].__class__ == Undulator:
            lat2.sequence[i] = deepcopy(lat.sequence[i])
            lat2.sequence[i].Kx = lat2.sequence[i].Kx * (1 + np.random.randn() * sig)
            n += 1

    return lat2


def detune_E(inp, beam, sig):
    # energy modulation
    inp.gamma0 = (beam.E + np.random.randn() * sig) / 0.000510998
    beam.emit_x = beam.emit_xn / inp.gamma0
    beam.emit_y = beam.emit_yn / inp.gamma0
    inp.rxbeam = np.sqrt(beam.emit_x * beam.beta_x)
    inp.rybeam = np.sqrt(beam.emit_y * beam.beta_y)


def taper(lat, k):
    lat2 = deepcopy(lat)
    n = 0
    for i in range(len(lat2.sequence)):
        if lat2.sequence[i].__class__ == Undulator:
            # print lat2.sequence[i].id, lat2.sequence[i].Kx
            lat2.sequence[i] = deepcopy(lat.sequence[i])
            # MOD BY GG. #lat2.sequence[i].Kx = lat2.sequence[i].Kx * k(n+1)
            lat2.sequence[i].Kx = k(n + 1)  # /np.sqrt(0.5) ##MOD BY GG.
            n += 1

    return lat2


def update_beam(beam_new, g, n_interp):
    '''
    check and rewrite!
    '''
    beam = deepcopy(beam_new)
    # g0 = np.array(map(lambda x : g.sliceValues[x]['energy'][-1], range(1,g.nSlices+1)) )
    # dg = np.array(map(lambda x : g.sliceValues[x]['e-spread'][-1], range(1,g.nSlices+1)) )
    g0 = g.el_energy[:, -1]  # * (0.511e-3)
    dg = g.el_e_spread[:, -1]

    print (len(g0))
    print (g.nSlices)

    print (len(beam_new.z))

    I = np.array(g.I)

    if n_interp == 0:
        n_interp = g.nSlices

    beam_new.z = np.linspace(beam.z[0], beam.z[-1], n_interp)
    z2 = np.linspace(beam.z[0], beam.z[-1], g.nSlices)
    beam_new.I = np.interp(beam_new.z, beam.z, beam.I)

    zmax, Imax = peaks(beam_new.z, beam_new.I, n=1)
    beam_new.idx_max = np.where(beam_new.z == zmax)[0][0]

    beam_new.ex = np.interp(beam_new.z, beam.z, beam.ex)
    beam_new.ey = np.interp(beam_new.z, beam.z, beam.ey)
    beam_new.zsep = beam.zsep * len(beam.z) / len(beam_new.z)
    #beam_new.g0 = np.interp(beam_new.z, beam.z, beam.g0)
    # print ("_______________________________")
    # print (g0)
    # print(beam.E)
    # print(beam.E/(0.511e-3))
    # print ("_______________________________")
    beam_new.g0 = g0 + beam.E / (0.511e-3)  # potential problem here, no beam.gamma_rel
    print (len(beam_new.z))
    print (len(beam_new.g0))
    print (len(beam.z))
    beam_new.g0 = np.interp(beam_new.z, z2, beam_new.g0)
    beam_new.dg = dg
    beam_new.dg = np.interp(beam_new.z, z2, beam_new.dg)

    beam_new.eloss = np.interp(beam_new.z, beam.z, beam.eloss)

    beam_new.betax = np.interp(beam_new.z, beam.z, beam.betax)
    beam_new.betay = np.interp(beam_new.z, beam.z, beam.betay)
    beam_new.alphax = np.interp(beam_new.z, beam.z, beam.alphax)
    beam_new.alphay = np.interp(beam_new.z, beam.z, beam.alphay)

    beam_new.x = np.interp(beam_new.z, beam.z, beam.x)
    beam_new.px = np.interp(beam_new.z, beam.z, beam.px)
    beam_new.y = np.interp(beam_new.z, beam.z, beam.y)
    beam_new.py = np.interp(beam_new.z, beam.z, beam.py)


def rematch(beta_mean, l_fodo, qdh, lat, extra_fodo, beam, qf, qd):
    '''
    requires l_fodo to be defined in the lattice
    '''

    k, betaMin, betaMax, __ = fodo_parameters(betaXmean=beta_mean, L=l_fodo, verbose=True)

    k1 = k[0] / qdh.l

    tw0 = Twiss(beam)

    print('before rematching k=%f %f   beta=%f %f alpha=%f %f' % (qf.k1, qd.k1, tw0.beta_x, tw0.beta_y, tw0.alpha_x, tw0.alpha_y))

    extra = MagneticLattice(extra_fodo)
    tws = twiss(extra, tw0)
    tw2 = tws[-1]

    tw2m = Twiss(tw2)
    tw2m.beta_x = betaMin[0]
    tw2m.beta_y = betaMax[0]
    tw2m.alpha_x = 0.0
    tw2m.alpha_y = 0.0
    tw2m.gamma_x = (1 + tw2m.alpha_x * tw2m.alpha_x) / tw2m.beta_x
    tw2m.gamma_y = (1 + tw2m.alpha_y * tw2m.alpha_y) / tw2m.beta_y

    #k1 += 0.5

    qf.k1 = k1
    qd.k1 = -k1
    qdh.k1 = -k1

    lat.update_transfer_maps()
    extra.update_transfer_maps()

    R1 = lattice_transfer_map(extra, beam.E)
    Rinv = np.linalg.inv(R1)

    m1 = TransferMap()

    m1.R = lambda e: Rinv

    tw0m = m1.map_x_twiss(tw2m)
    print ('after rematching k=%f %f   beta=%f %f alpha=%f %f' % (qf.k1, qd.k1, tw0m.beta_x, tw0m.beta_y, tw0m.alpha_x, tw0m.alpha_y))

    beam.beta_x, beam.alpha_x = tw0m.beta_x, tw0m.alpha_x
    beam.beta_y, beam.alpha_y = tw0m.beta_y, tw0m.alpha_y


def rematch_beam_lat(beam, lat, extra_fodo, l_fodo, beta_mean):

    isquad = find([i.__class__ == Quadrupole for i in lat.sequence])
    qd = lat.sequence[isquad[0]]
    qf = lat.sequence[isquad[1]]
    qdh = deepcopy(qd)
    qdh.l /= 2
    '''
    requires l_fodo to be defined in the lattice
    '''

    k, betaMin, betaMax, __ = fodo_parameters(betaXmean=beta_mean, L=l_fodo, verbose=False)

    k1 = k[0] / qdh.l

    tw0 = Twiss(beam)

    print('before rematching k=%f %f   beta=%f %f alpha=%f %f' % (qf.k1, qd.k1, tw0.beta_x, tw0.beta_y, tw0.alpha_x, tw0.alpha_y))

    extra = MagneticLattice(extra_fodo)
    tws = twiss(extra, tw0)
    tw2 = tws[-1]

    tw2m = Twiss(tw2)
    tw2m.beta_x = betaMin[0]
    tw2m.beta_y = betaMax[0]
    tw2m.alpha_x = 0.0
    tw2m.alpha_y = 0.0
    tw2m.gamma_x = (1 + tw2m.alpha_x * tw2m.alpha_x) / tw2m.beta_x
    tw2m.gamma_y = (1 + tw2m.alpha_y * tw2m.alpha_y) / tw2m.beta_y

    #k1 += 0.5

    qf.k1 = k1
    qd.k1 = -k1
    qdh.k1 = -k1

    lat.update_transfer_maps()
    extra.update_transfer_maps()

    R1 = lattice_transfer_map(extra, beam.E)
    Rinv = np.linalg.inv(R1)

    m1 = TransferMap()

    m1.R = lambda e: Rinv

    tw0m = m1.map_x_twiss(tw2m)
    print ('after rematching k=%f %f   beta=%f %f alpha=%f %f' % (qf.k1, qd.k1, tw0m.beta_x, tw0m.beta_y, tw0m.alpha_x, tw0m.alpha_y))

    beam.beta_x, beam.alpha_x = tw0m.beta_x, tw0m.alpha_x
    beam.beta_y, beam.alpha_y = tw0m.beta_y, tw0m.alpha_y


'''
CHEDULED FOR REMOVAL
'''


def get_data_dir():
    host = socket.gethostname()

    if host.startswith('it-hpc'):
        return '/data/netapp/xfel/iagapov/xcode_data/'
    return '/tmp/'


def checkout_run(run_dir, run_id, prefix1, prefix2, save=False, debug=1):
    print ('    checking out run from ' + prefix1 + '.gout to ' + prefix2 + '.gout')
    old_file = run_dir + '/run.' + str(run_id) + prefix1 + '.gout'
    new_file = run_dir + '/run.' + str(run_id) + prefix2 + '.gout'

    if save:
        os.system('cp ' + old_file + ' ' + new_file)
        os.system('cp ' + old_file + '.dfl ' + new_file + '.dfl 2>/dev/null')  # 2>/dev/null to supress error messages if no such file
        os.system('cp ' + old_file + '.dpa ' + new_file + '.dpa 2>/dev/null')
        os.system('cp ' + old_file + '.beam ' + new_file + '.beam 2>/dev/null')
        os.system('cp ' + run_dir + '/tmp.gen' + ' ' + run_dir + '/geninp.' + str(run_id) + prefix2 + '.inp 2>/dev/null')
        os.system('cp ' + run_dir + '/lattice.inp' + ' ' + run_dir + '/lattice.' + str(run_id) + prefix2 + '.inp 2>/dev/null')
    else:
        if debug > 0:
            print ('      moving *.out file')
        os.system('mv ' + old_file + ' ' + new_file)
        if debug > 0:
            print ('      moving *.dfl file')
        os.system('mv ' + old_file + '.dfl ' + new_file + '.dfl 2>/dev/null')  # 2>/dev/null to supress error messages if no such file
        if debug > 0:
            print ('      moving *.dpa file')
        os.system('mv ' + old_file + '.dpa ' + new_file + '.dpa 2>/dev/null')
        if debug > 0:
            print ('      moving *.beam file')
        os.system('mv ' + old_file + '.beam ' + new_file + '.beam 2>/dev/null')
        if debug > 0:
            print ('      moving input files')
        os.system('mv ' + run_dir + '/tmp.gen' + ' ' + run_dir + '/geninp.' + str(run_id) + prefix2 + '.inp 2>/dev/null')
        os.system('mv ' + run_dir + '/lattice.inp' + ' ' + run_dir + '/lattice.' + str(run_id) + prefix2 + '.inp 2>/dev/null')
    print ('      done')
    # os.system('rm ' + run_dir + '/run.' +str(run_id) + '.gout*')


class FelSimulator(object):
    '''
    configurable to e.g. semi-empirical models
    '''

    def __init__(self):
        self.engine = 'genesis'

    def run(self):
        if self.engine == 'test_1d':
            w1 = read_signal(file_name=self.input, npad=self.npad, E_ref=self.E_ev)
            return w1, None
        if self.engine == 'test_3d':
            ''' produced  sliced field '''
            w1 = read_signal(file_name=self.input, npad=self.npad, E_ref=self.E_ev)
            s3d = Signal3D()
            s3d.fs = [w1, deepcopy(w1), deepcopy(w1), deepcopy(w1)]
            s3d.mesh_size = (2, 2)
            return s3d, None
        if self.engine == 'test_genesis':
            ''' read test sliced field '''
            g = read_out_file(self.input)
            print ('read sliced field ', g('ncar'), g.nSlices)
            slices = readRadiationFile(fileName=self.input + '.dfl', npoints=g('ncar'))
            s3d = Signal3D()
            s3d.slices = slices
            s3d.mesh_size = (int(g('ncar')), int(g('ncar')))
            s3d.g = g
            return s3d, None<|MERGE_RESOLUTION|>--- conflicted
+++ resolved
@@ -335,11 +335,7 @@
     
 
     if qz == 0 or qz == None:
-<<<<<<< HEAD
-        dfl.fld = exp(-1j * k * ( (y-x0)**2/2/qx + (x-y0)**2/2/qy - phase_chirp_lin + phase_chirp_quad) )
-=======
         dfl.fld = exp(-1j * k * ( (y-x0)**2/2/qx + (x-y0)**2/2/qy - phase_chirp_lin + phase_chirp_quad ) )
->>>>>>> 86c27957
     else:
         dfl.fld = exp(-1j * k * ( (y-x0)**2/2/qx + (x-y0)**2/2/qy + (z-z0)**2/2/qz - phase_chirp_lin + phase_chirp_quad) ) #  - (grid[0]-z0)**2/qz 
 
