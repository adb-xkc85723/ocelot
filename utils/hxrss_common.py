'''
FEL self-seeding
'''

from ocelot.optics.elements import *
from ocelot.optics.wave import *
from ocelot.optics.bragg import *
from ocelot.optics.ray import Ray, trace as trace_ray
from ocelot.gui.optics import *
from ocelot.common.math_op import peaks
from ocelot.adaptors.genesis import *
from sim_info import *

from copy import deepcopy
import multiprocessing

#import fftw3
import sharedmem as shm
import time
import copy
import scipy.fftpack as fft

from ocelot.optics.utils import *
import mpi4py


#import numpy.fft as fft



'''
configurable to e.g. semi-empirical models
'''
class FelSimulator(object):
    
    def __init__(self):
        self.engine = 'genesis'
    
    def run(self):
        if self.engine == 'test_1d':
            w1 = read_signal(file_name=self.input, npad = self.npad , E_ref = self.E_ev)
            return w1, None
        if self.engine == 'test_3d':
            ''' produced  sliced field '''
            w1 = read_signal(file_name=self.input, npad = self.npad , E_ref = self.E_ev)
            s3d = Signal3D()
            s3d.fs = [w1, deepcopy(w1), deepcopy(w1), deepcopy(w1)]
            s3d.mesh_size = (2,2)            
            return s3d, None
        if self.engine == 'test_genesis':
            ''' read test sliced field '''
            g = readGenesisOutput(self.input)
            print 'read sliced field ', g('ncar'), g.nSlices
            slices = readRadiationFile(fileName=self.input + '.dfl', npoints=g('ncar'))            
            s3d = Signal3D()
            s3d.slices = slices
            s3d.mesh_size = (int(g('ncar')),int(g('ncar'))) 
            s3d.g = g           
            return s3d, None



def pulses_from_field(pulse3d, range=None, npad = 2, threaded = False):
    import gc
    gc.collect()
    nx, ny = pulse3d.nx, pulse3d.ny
    n_slices = len(pulse3d.slices) / (nx*ny)
    n_pulses = nx*ny
    
    n = (2*npad+1)*n_slices
    
    tmax = pulse3d.tmax
    E_ref = pulse3d.E_ref
    k0 = E_ref / (hbar * c)
    print 'creating ', n_pulses, ' pulses ', nx, 'x', ny, ' tmax=', tmax
    
    pulses = Signal()
             
    ''' spectrum with finer resolution '''
    pulses.nslice = n_slices
    pulses.npad = npad
    pulses.n = n
    pulses.n_pulses = n_pulses
    pulses.t = (npad+1)*np.linspace(0, tmax, n)
    
    dt = (pulses.t[1] - pulses.t[0]) * 1.e-15
    pulses.freq_k = 2*pi*(fftfreq(n, d=dt) / c )            
    pulses.freq_k = -np.roll(pulses.freq_k, n/2) + k0
    pulses.freq_ev = pulses.freq_k * hbar * c

    if threaded:
        pulses.f = shm.empty((n_pulses,n,), np.complex)
    else:
        pulses.f = np.zeros([n_pulses,n], dtype=complex)
     
    for i in xrange(n_pulses): 
        pulses.f[i,npad*n_slices:(npad+1)*n_slices] = pulse3d.slices[i::nx*ny]        

    #del(pulse3d.slices)
    return pulses


def field_from_pulses_test(t, fs):
    s3d = Signal3D()
    s3d.t = t
    s3d.fs = fs
    return s3d

def field_from_pulses(t, fs, mesh_size, slices=None, write_file = None):
    
    nslice = fs.shape[1]
    print fs.shape
    print 'creating field', nslice , 'x', mesh_size[0], 'x', mesh_size[1]
    if slices == None: 
        slices = np.zeros([nslice, mesh_size[0], mesh_size[1]], dtype=complex)
        
    for i in xrange(nslice):
        for j in xrange(mesh_size[0]):
            for k in xrange(mesh_size[1]):
                #print i, j, k, j*mesh_size[0] + k, fs[j*mesh_size[0] + k][i]
                slices[i,j,k] = fs[j*mesh_size[0] + k,i]
                
    s3d = Signal3D()
    s3d.t = t
    s3d.slices = slices
    
    return s3d

'''
modulus of wake signal (fel pulse minus core), for seed delay finding
f -- modulus of the original signal (time domain)
'''
def get_wake(f, n_fel_start, smooth_param=120):
    f2 = copy(f)
    fact = 1.0
    #d = np.abs(np.diff(f2))
    for i in xrange(1,len(f2)):
        if i >= n_fel_start:
            fact = 0.0
        f2[i] *= fact
    f2 = np.convolve(f2, np.ones(smooth_param) / float(smooth_param), mode='same')
    return f2


def update_beam(beam_new, g, beam):
    g0 = np.array(map(lambda x : g.sliceValues[x]['energy'][-1], xrange(1,g.nSlices+1)) )
    dg = np.array(map(lambda x : g.sliceValues[x]['e-spread'][-1], xrange(1,g.nSlices+1)) )
    I = np.array(g.I)

    i_diff = len(g0) - len(beam_new.z)
    if i_diff <= 0: i_diff = -len(g0)

    print 'i_diff', i_diff

    g0 = g0[:-i_diff]
    dg = dg[:-i_diff]
    I = I[:-i_diff]
    beam_new.z = beam_new.z[:-i_diff]

    '''
    plt.figure()
    plt.plot(beam_new.g0)
    plt.plot(g0 + beam.gamma_rel)
    plt.figure()
    plt.plot(beam_new.dg)
    plt.plot(dg)
    plt.figure()
    plt.plot(I)
    plt.plot(beam_new.I)
    plt.show()
    '''

    beam_new.g0 = g0 + beam.gamma_rel
    beam_new.dg = dg


def log_info(sim_info, g, run_id, stage):
    
    r = RunInfo(run_id)
    r.max_power = g.max_power
    r.power = g.power
    r.power_z = g.power_z
    r.stage = stage
    r.z = g.z
    r.t = g.t
    r.spec = g.spec
    r.freq_ev = g.freq_ev

    sim_info.runs[r.id] = r


    print 'saving run ', id
    f_obj = open(sim_info.log_dir + 'dump.dat', 'wb')
    pickle.dump(sim_info, f_obj)
    f_obj.close()

def log_info_seed(sim_info, g, run_id, stage):
    r = RunInfo(run_id)
    r.max_power = g.max_power
    r.power_z = []
    r.power = g.power
    r.spec = g.spec
    r.freq_ev = g.freq_ev 
    r.power_ref = g.power_ref
    r.stage = stage
    sim_info.runs[r.id] = r
    f_obj = open(sim_info.log_dir + 'dump.dat', 'wb')
    pickle.dump(sim_info, f_obj)
    f_obj.close()


def filter_1d(pulse, transm, i):
    
    n_p = len(pulse.f[i,:])
    if n_p % 100 != 0:
        n_p1 = n_p - n_p % 100 
        pulse.f[i,n_p1: n_p] = 0.0
    else:
        n_p1 = n_p
    
    sp = np.roll(fft.fft(pulse.f[i,0:n_p1]), pulse.n/2)
    sp = sp * transm[0:n_p1]
    sp = np.roll( sp, pulse.n/2)
    pulse.f[i,0:n_p1] = fft.ifft(sp)


def sseed(input_file, E_ev, chicane, run_dir, delay = None, debug=True, 
          output_file = None, wake=None, xt_couple=False, n_peak = 1, 
          npad = 6, threaded = True):

    h = 4.135667516e-15
    c = 299792458.0
    
    t1 = time.time()
    g = readGenesisOutput(input_file)
    print 'read sliced field ', g('ncar'), g.nSlices
    ncar = int(g('ncar'))
    dgrid = float(g('dgrid'))

    idx_max = np.argmax(g.I)
    g.idx_max = idx_max
    print 'ss: idx_max:', g.idx_max

    slices = readRadiationFile(fileName=input_file + '.dfl', npoints=g('ncar'))  

    print 'field readout :', time.time() - t1, ' sec'
    t1 = time.time()

    s3d = Signal3D()
    s3d.slices = slices
    s3d.mesh_size = (int(g('ncar')),int(g('ncar'))) 
    s3d.g = g           
    pulse3d, bunch = s3d, None

    pulse3d.slices = np.reshape(pulse3d.slices, (1,-1)) # 1d array
    pulse3d_part = Signal3D()
    pulse3d_part.nx = int(pulse3d.g('ncar'))
    pulse3d_part.ny = int(pulse3d.g('ncar'))
    pulse3d_part.tmax = pulse3d.g.nSlices * pulse3d.g('zsep') * pulse3d.g('xlamds') / 2.99792458e8 * 1.e15   
    pulse3d_part.slices = pulse3d.slices[0]
    pulse3d_part.E_ref = 1./ pulse3d.g('xlamds') * 4.135667516e-15 *2.99792458e8

    g.npad = npad
    pulses_1d = pulses_from_field(pulse3d_part, npad=npad, threaded = threaded) 
    g.nslice = pulses_1d.nslice
    print '*** created', pulses_1d.n_pulses, ' pulses *** '


    if debug:
        pulse_idx = int(pulse3d_part.nx*pulse3d_part.ny/2.) 
        print 'plotting slice', pulse_idx
        fig = plt.figure()
        ax = fig.add_subplot(221)
        ax.grid(True)
        ax.plot(pulses_1d.t, np.abs(pulses_1d.f[pulse_idx])+1, '#000000', alpha=0.5)
        ax.set_title('Stage 1 FEL pulse')

    pulse_idx = int(pulse3d_part.nx*pulse3d_part.ny/2.) 
    
    n_fel_start = 0
    for i in range(len(pulses_1d.f[pulse_idx])):
        if np.abs(pulses_1d.f[pulse_idx][i]) > 1.0:
            n_fel_start = i
            break

    n_points = len(pulses_1d.f[pulse_idx]) / (2*npad + 1)
    g.power_ref = np.abs(pulses_1d.f[pulse_idx])[n_points*npad:n_points*(npad+1)]

    r = Ray() 
    r.lamb = 2 * pi * hbar * c / E_ev
    print 'wavelength', r.lamb, '(', E_ev, 'eV), filetring...'


    filt = get_crystal_filter(chicane.cryst, r, ref_idx = chicane.cryst.ref_idx, k = pulses_1d.freq_k)
    print pulses_1d.freq_k
    chicane.cryst.filter = filt

    f_av = np.zeros(len(pulses_1d.t)) 

    print 'field/filter preparation: ', time.time() - t1, ' sec' 
    t1 = time.time()
    if threaded:
        print 'filtering (threaded) ... '
        #ncores = multiprocessing.cpu_count()/8
        pool = multiprocessing.Pool()
        tasks = [pool.apply_async(filter_1d, (pulses_1d, chicane.cryst.filter.tr,i)) for i in range(pulses_1d.n_pulses)]
        for t in tasks:
            t.wait()
        pool.close()
        pool.join()
    else:
        print 'filtering (not threaded) ... '
        for i in range(pulses_1d.n_pulses):
            #print 'filtering:', i, '/', len(pulses_1d.f[i,:])
            filter_1d(pulses_1d, chicane.cryst.filter.tr, i )

    for i in xrange(pulses_1d.n_pulses):
        f_av += np.abs(pulses_1d.f[i,:])
    
    print 'filtering time: ', time.time() - t1, ' sec'
    t1 = time.time()

    if wake != None:
        f_av = wake

    n_marg = 20 / (pulses_1d.t[1] - pulses_1d.t[0]) # number of margin slices prior to FEL pulse
    f_wake = get_wake(f_av, n_fel_start - n_marg, smooth_param=2)

    if debug:
        ax2 = fig.add_subplot(222)
        ax2.set_title('Wake')
        ax2.grid(True)
        ax2.set_yscale('log')
        ax2.plot(f_wake, 'r--')
        ax2.plot(f_av, 'g--')


    x,y = peaks(pulses_1d.t, f_wake, n=4)
    print 'peaks', x, y

    if delay == None:
        delay = pulses_1d.t[pulses_1d.nslice*npad + g.idx_max] - x[n_peak] # based on current maximum

    n_delay = int(delay / (pulses_1d.t[1] - pulses_1d.t[0]))
    n_start = pulses_1d.npad*pulses_1d.nslice - n_delay

    print 'delay', delay, ' fs ', delay * 1.e-15 * 3.e8 / 1.e-6 , 'mu m ', n_delay , ' slices', ' nslice=', pulses_1d.nslice, ' n_start=', n_start 
    print 'max current slice: ', pulses_1d.nslice*npad + g.idx_max

    i1=0
    i2=pulses_1d.n_pulses

    t = pulses_1d.t[n_start:n_start+pulses_1d.nslice]
    pulse3d.slices = np.reshape(pulse3d.slices, (pulses_1d.nslice, pulse3d_part.nx, pulse3d_part.nx))
    field_from_pulses( t, pulses_1d.f[i1:i2,n_start:n_start+pulses_1d.nslice], pulse3d.mesh_size,pulse3d.slices)

    g.spec = np.fft.fft(pulse3d.slices[:,ncar/2,ncar/2])
    g.max_power = np.max(np.abs(pulse3d.slices[:,ncar/2,ncar/2]))
    g.power =  np.abs(pulse3d.slices[:,ncar/2,ncar/2])
    g.freq_ev = h * fftfreq(len(g.spec), d=(t[1]-t[0])*1.e-15) 

    g.delay = delay

    g.seed_axis = np.abs(pulse3d.slices[:,ncar/2,ncar/2])
    g.wake = f_av
    nslice = len(pulse3d.slices[:,0,0])

    if xt_couple: # spatial-temporal coupling
        dct = (pulses_1d.t[1] - pulses_1d.t[0]) * 1.e-15 * c    

        for i_slice in xrange(len(pulse3d.slices[:,0,0])):
            #print 'shifting slice', i_slice
            shift_x = (nslice - i_slice)*dct * cos(chicane.cryst.thetaB) / sin(chicane.cryst.thetaB)
            #print 'shift_x' , shift_x
            #print dgrid, ncar
            n_shift = int( shift_x / (dgrid / ncar) )
            #print 'n_shift', n_shift
            pulse3d.slices[i_slice,:,:] = np.roll(pulse3d.slices[i_slice,:,:], n_shift, 0)
    

    if debug:
        ax.set_yscale('log')
        ax.plot(t + 0, np.abs(pulse3d.slices[:,ncar/2,ncar/2]), 'r--')
        ax.plot(t + 0, np.abs(pulse3d.slices[:,ncar/2,ncar/2+5]), 'r--')
        ax.plot(t + delay, np.abs(pulse3d.slices[:,ncar/2,ncar/2]), 'g-')
        ax.plot(pulses_1d.t[pulses_1d.nslice*npad + g.idx_max], f_wake[pulses_1d.nslice*npad + g.idx_max], 'bs')
        print 'seed t', pulses_1d.t[pulses_1d.nslice*npad + g.idx_max], f_wake[pulses_1d.nslice*npad + g.idx_max]

        ax3 = fig.add_subplot(223)
        #ax3.plot(t + delay, np.imag(pulse3d.slices[:,ncar/2,ncar/2]), 'b-', lw=1)
        print 'debug: max slice', g.idx_max,
        ax3.plot(np.abs(pulse3d.slices[100,:,ncar/2]), 'r--')
        ax3.plot(np.abs(pulse3d.slices[200,:,ncar/2]), 'g--')
        ax3.plot(np.abs(pulse3d.slices[300,:,ncar/2]), 'b--')
        ax3.plot(np.abs(pulse3d.slices[g.idx_max,:,ncar/2]), 'b-')

        ax4 = fig.add_subplot(224)
        ax4.plot(g.freq_ev, np.abs(g.spec), 'b-')
        #plt.title('Spectrum (middle pulse after seed)')

        fig = plt.figure()
        ax5 = fig.add_subplot(111)
        ax5.set_yscale('log')
        ax5.plot(np.abs(pulse3d.slices[:,ncar/2,ncar/2]), 'r-')
        ax5.plot(g.wake[n_start:n_start+pulses_1d.nslice], 'b-')
        ax5.plot(g.I, 'g-')

        plt.show()
    
    print 'creating final field: ', time.time() - t1, ' sec'
    t1 = time.time()

    if output_file != None:
        writeRadiationFile(output_file+'.dfl', pulse3d.slices)    
        print 'written radiation file, slices', len(pulse3d.slices[:,ncar/2,ncar/2])

    print 'writing final field: ', time.time() - t1, ' sec'

    return g

'''
########################################
#########     Added by G.G.    #########
########################################
'''

def FWHM(X,Y):
    '''
    Function name: FWHM(X,Y)
    
    Description:  
                 returns the FWHM of Y(X)
		  
		  
    Arguments:
		  -X :   abscissa
		  -Y :   ordinate
		  	  
		  
    Date revised: 2013.8.8
    
    '''
    
    from pylab import *
    
    half_max = max(Y) / 2.
    print half_max
    #find when function crosses line half_max (when sign of diff flips)
    #take the 'derivative' of signum(half_max - Y[])
    d = sign(half_max - array(Y[0:-1])) - sign(half_max - array(Y[1:]))
    #plot(X,d) #if you are interested
    #find the left and right most indexes
    left_idx = find(d > 0)[0]
    right_idx = find(d < 0)[-1]
    print X[left_idx]
    print X[right_idx]
    return [left_idx, right_idx, X[right_idx] - X[left_idx]] #return the xpos, left and right and difference (full width)

def readres(namef):
    '''
    Function name: readres(namef)
    
    Description:
                  -Reads files from the Result directory. These are always 2 columns of ascii data.
		  -Returns X and Y columns
		  -NO comment is written into the log file
		  
    Arguments:
                  -namef:    file name
		  	  
		  
    Date revised: 2013.8.7
    
    '''
    
  

    dataX = []
    dataY = []
    f = open(namef, 'r')

    for line in f:
        line = line.strip()
        columns = line.split()
        dataX = np.append(dataX,float(columns[0]))
        dataY = np.append(dataY,float(columns[1]))
    
    f.close()
    
    return np.array([dataX,dataY])
     

def update_beam_2(beam_new, g, n_interp):
    beam = deepcopy(beam_new)
    g0 = np.array(map(lambda x : g.sliceValues[x]['energy'][-1], xrange(1,g.nSlices+1)) )
    dg = np.array(map(lambda x : g.sliceValues[x]['e-spread'][-1], xrange(1,g.nSlices+1)) )
    
    print len(g0)
    print g.nSlices
    
    print len(beam_new.z)
    
    I = np.array(g.I)
    
    if n_interp == 0: n_interp = g.nSlices
    '''
    plt.figure()
    plt.plot(beam_new.g0)
    plt.plot(g0 + beam.gamma_rel)
    plt.figure()
    plt.plot(beam_new.dg)
    plt.plot(dg)
    plt.figure()
    plt.plot(I)
    plt.plot(beam_new.I)
    plt.show()
    '''
    beam_new.z = np.linspace(beam.z[0], beam.z[-1], n_interp) 
    z2 = np.linspace(beam.z[0], beam.z[-1], g.nSlices)
    beam_new.I = np.interp(beam_new.z, beam.z, beam.I)
            
    zmax, Imax = peaks(beam_new.z, beam_new.I, n=1)
    beam_new.idx_max = np.where(beam_new.z == zmax)[0][0]
            
    beam_new.ex = np.interp(beam_new.z, beam.z, beam.ex) 
    beam_new.ey = np.interp(beam_new.z, beam.z, beam.ey) 
    beam_new.zsep = beam.zsep * len(beam.z) / len(beam_new.z)
    #beam_new.g0 = np.interp(beam_new.z, beam.z, beam.g0) 
    beam_new.g0 = g0 + beam.gamma_rel
    print len(beam_new.z)
    print len(beam_new.g0)
    print len(beam.z)
    beam_new.g0 = np.interp(beam_new.z, z2, beam_new.g0)
    beam_new.dg = dg   
    beam_new.dg = np.interp(beam_new.z, z2, beam_new.dg)
        
    beam_new.eloss = np.interp(beam_new.z, beam.z, beam.eloss)
    
    beam_new.betax = np.interp(beam_new.z, beam.z, beam.betax)
    beam_new.betay = np.interp(beam_new.z, beam.z, beam.betay)
    beam_new.alphax = np.interp(beam_new.z, beam.z, beam.alphax)
    beam_new.alphay = np.interp(beam_new.z, beam.z, beam.alphay)
    
    beam_new.x = np.interp(beam_new.z, beam.z, beam.x) 
    beam_new.px = np.interp(beam_new.z, beam.z, beam.px) 
    beam_new.y = np.interp(beam_new.z, beam.z, beam.y)
    beam_new.py = np.interp(beam_new.z, beam.z, beam.py)
    '''
    plt.figure()
    plt.plot(beam_new.g0)
    plt.plot(g0 + beam.gamma_rel)
    plt.figure()
    plt.plot(beam_new.dg)
    plt.plot(dg)
    plt.figure()
    plt.plot(I)
    plt.plot(beam_new.I)
    plt.show()
    '''    

<<<<<<< HEAD
=======
def sseed_2(hostfile, input_file, output_files, E_ev, chicane, run_dir, delay = 0.0, debug=True, output_file = None,  xt_couple=False, filterfilename='',method='hxr_wake_calc'):
>>>>>>> e38bdfad

def sseed_2(hostfile, input_file, output_files, E_ev, chicane, run_dir, delay = 0.0, debug=True, output_file = None,  xt_couple=False, filterfilename='', method='hxr_wake_calc'):
    
    h = 4.135667516e-15
    c = 299792458.0
       
    g = readGenesisOutput(input_file)
    print 'read sliced field ', g('ncar'), g.nSlices
    ncar = int(g('ncar'))
    dgrid = float(g('dgrid'))
    xlamds = float(g('xlamds'))
    nslice = len(g.spec)
    print 'nslice = ',nslice
    zsep  = float(g('zsep'))
    print zsep

    k0 = 2*np.pi/xlamds    
    ds = zsep*xlamds                #interval ds
    srange = nslice*zsep*xlamds     #range in s
    
    
    
    
    
    
    dkold = 2*np.pi/srange    
    krange = dkold*nslice
    #idx_max = np.argmax(g.I)
    #s_imax = -srange/2.0 + idx_max*ds
    
    

    #SHF = np.int((delay-s_imax)/ds)
    
    SHF = np.int(delay/ds)
    
    #print 'imax = ', idx_imax
    #print 'delay = ', delay
    #print 'delay-s_imax', delay-s_imax
    #print 'SHF*ds', SHF*ds
    
    #SHF = np.int((-0.5e-5+s_imax)/ds)
    ####SHF = np.int((delay)/ds)
    #print np.int((delay+s_imax)/ds)*ds
    #print 'due=', SHF*ds
    #exit()

    #g.idx_max = idx_max
    #print 'ss idx_max:', g.idx_max    


    if method=='hxr_wake_calc':
        
        r = Ray() 
        r.lamb = 2 * pi * hbar * c / E_ev
        print 'wavelength', r.lamb, '(', E_ev, 'eV), filetring...'
        
        ref_idx = chicane.cryst.ref_idx
        filt = get_crystal_filter(chicane.cryst, r, nk=1000, ref_idx = ref_idx)
        
        chicane.cryst.filter = filt

        klpos, krpos, cwidth = FWHM(filt.k, 1.0-np.abs(filt.tr))
        cmid_idx   = int((krpos - klpos)/2.0)
        cmid       = filt.k[cmid_idx]        

        H, d, phi = find_bragg(lambd = r.lamb, lattice=chicane.cryst.lattice, ord_max = 15)
        dhkl = d[ref_idx]
        thetaB = phi[ref_idx]* np.pi / 180.0
        
        dk = cwidth/5.0 #The filter transmissivity defines this quantity by taking 5 points on the bottom of T
        dr = ncar/(dgrid*np.tan(thetaB/5.0)) #dr prepares for inclusion of the spatiotemporal coupling; it is transverse pix size/cot(thetaB)
        #dr=1.0
        print '#################'
        print 'dgrid = ', dgrid
        print 'ncar = ',ncar
        print 'dr = ',dr
        print 'thetaB = ',thetaB
        print 'ds = ',ds
        print 'SHF = ',SHF
        print '#################'
        mult = np.int(dkold/dk)
        
         
        if int(mult/2) - mult/2 ==0: mult = mult-1
        print 'MULT = ',mult
        dk = dkold/mult #Important! Otherwise the np.int in the line changes the k scale substantially 

        phases = unfold_angles(np.angle(np.conj(filt.tr)))
        
        f1 = open(output_files[1], 'w')
        f2 = open(output_files[2], 'w')
        for i in range(len(filt.k)):
            f1.write('%s ' %(filt.k[i]) + '%s' %np.abs(filt.tr[i]) +'\n')
            f2.write('%s ' %(filt.k[i]) + '%s' %phases[i] +'\n')
        
        f1.close()
        f2.close()

    if method=='sxr_filter_read':
        # f = open(filterfilename, 'r')
        #[abs, dlpl]
        # import numpy as np
        # from math import pi
#        E_ev=1000.
        #icf_path='d:\Work\!PROJECTS\ocelot_test\ICF_1000.ascii'
        f = open(filterfilename, 'r')
        data = np.genfromtxt(f, delimiter=',')
        #delete(data,0,0) # Erases the first row (i.e. the header)
        #plot(data[:,0],data[:,1],'o')
        f.close()
        
        dlpl=np.flipud(data[:,0])
        Tmod=np.flipud(data[:,1])
        
        
        Tpha=np.zeros(len(data[:,0]))
        lambda_0=1239.8/E_ev*1e-9
        k=2*pi/(lambda_0+lambda_0*dlpl)
        dk_f=k[0]-k[1]
        k=np.concatenate(([k[0]+dk_f],k,[k[-1]-dk_f]))
        Tmod=np.concatenate(([0],Tmod,[0]))
        Tpha=np.concatenate(([0],Tpha,[0]))
        # Tmod=np.insert(Tmod,slice(0),0)
        # Tmod=np.insert(Tmod,slice(-1),0)
        # Tpha=np.insert(Tmod,slice(0),0)
        # Tpha=np.insert(Tmod,slice(-1),0)
        # Tmod=np.insert(Tmod,slice(0,-1),[0,0])
        # Tpha=np.insert(Tpha,slice(0,-1),[0,0])#padding with zeros on edges, so that interpolation was done with zeros as well
        print np.column_stack((k, Tmod))
        #f = open(res_dir+'s2.Tmod.dat', 'w')
    #    writepath_Tmod='d:\Work\!PROJECTS\ocelot_test\s2.Tmod.dat'
    #    writepath_Tpha='d:\Work\!PROJECTS\ocelot_test\s2.Tpha.dat'
        np.savetxt(output_files[1],np.column_stack((k, Tmod)))
        np.savetxt(output_files[2],np.column_stack((k, Tpha)))
        
        klpos, krpos, cwidth = FWHM(k, Tmod)
        cwidth=abs(cwidth)
        print 'CWIDTH=',cwidth
        dk = cwidth/10.0
        mult = np.int(dkold/dk)
        
        #if int(mult/2) - mult/2 ==0: mult = mult-1 %probably it needs to be even
        
        print 'MULT = ',mult
        dk = dkold/mult #Important! Otherwise the np.int in the line changes the k scale substantially 
        
        # bring to common format !!!!!!!!!!!!!!!!!!!!!!!!!!!!!!!!!!!!!!!!!!!!!!!
        dr=0
        
        
<<<<<<< HEAD

    f1 = open(output_files[1], 'w')
    f2 = open(output_files[2], 'w')
    for i in range(len(filt.k)):
        f1.write('%s ' %(filt.k[i]) + '%s' %np.abs(filt.tr[i]) +'\n')
        f2.write('%s ' %(filt.k[i]) + '%s' %phases[i] +'\n')
=======
        # phases = unfold_angles(np.angle(np.conj(filt.tr)))
>>>>>>> e38bdfad
        


    
    ARGS   =   ''.join([input_file+'.dfl'+' ', 	        
        output_files[0]+' ',                  
        output_files[1]+' ',                       
		output_files[2]+' ',                       
		output_files[3]+' ',
		output_files[4]+' ',                       
		output_files[5]+' ',                       
		output_files[6]+' ',                       
		output_files[7]+' ',
        output_files[8]+' ', 
		str(xlamds)+' ',                       
		str(ncar)+' ',                       
		str(mult)+' ',                       
		str(ds)+' ',                       
		str(dk)+' ',                       
		str(SHF)+' ',                       
		str(nslice)+' ', 
		str(dr)])	
    runpar = '`which mpirun` -x PATH -x MPI_PYTHON_SITEARCH -x PYTHONPATH --hostfile '+ os.path.abspath('.')+hostfile
    # prog   = ' '+'python /data/netapp/xfel/gianluca/products/ocelot/utils/seed.py '+ARGS+''
    prog   = ' '+'python /data/netapp/xfel/svitozar/CODE/ocelot/utils/seed.py '+ARGS+''
    
    cmd = runpar+prog
    os.system(cmd)
    
    print 'reading filtered file (hxrss_common, lile 728) ', output_files[5]
    
    ssc, Pout = readres(output_files[5])
    lsc, Sout = readres(output_files[7])
    
    return ssc, Pout, lsc, Sout<|MERGE_RESOLUTION|>--- conflicted
+++ resolved
@@ -558,10 +558,7 @@
     plt.show()
     '''    
 
-<<<<<<< HEAD
-=======
-def sseed_2(hostfile, input_file, output_files, E_ev, chicane, run_dir, delay = 0.0, debug=True, output_file = None,  xt_couple=False, filterfilename='',method='hxr_wake_calc'):
->>>>>>> e38bdfad
+
 
 def sseed_2(hostfile, input_file, output_files, E_ev, chicane, run_dir, delay = 0.0, debug=True, output_file = None,  xt_couple=False, filterfilename='', method='hxr_wake_calc'):
     
@@ -711,21 +708,6 @@
         
         # bring to common format !!!!!!!!!!!!!!!!!!!!!!!!!!!!!!!!!!!!!!!!!!!!!!!
         dr=0
-        
-        
-<<<<<<< HEAD
-
-    f1 = open(output_files[1], 'w')
-    f2 = open(output_files[2], 'w')
-    for i in range(len(filt.k)):
-        f1.write('%s ' %(filt.k[i]) + '%s' %np.abs(filt.tr[i]) +'\n')
-        f2.write('%s ' %(filt.k[i]) + '%s' %phases[i] +'\n')
-=======
-        # phases = unfold_angles(np.angle(np.conj(filt.tr)))
->>>>>>> e38bdfad
-        
-
-
     
     ARGS   =   ''.join([input_file+'.dfl'+' ', 	        
         output_files[0]+' ',                  
