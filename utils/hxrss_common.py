--- conflicted
+++ resolved
@@ -558,14 +558,9 @@
     plt.show()
     '''    
 
-<<<<<<< HEAD
-def sseed_2(hostfile, input_file, output_files, E_ev, chicane, run_dir, delay = 0.0, debug=True, output_file = None,  xt_couple=False):
-=======
+
 def sseed_2(method='hxr_wake', hostfile, input_file, output_files, E_ev, chicane, run_dir, delay = 0.0, debug=True, output_file = None,  xt_couple=False, filterfilename=''):
-
-    
->>>>>>> 44f70ebe
-
+    
     h = 4.135667516e-15
     c = 299792458.0
        
@@ -613,45 +608,7 @@
     #g.idx_max = idx_max
     #print 'ss idx_max:', g.idx_max    
 
-<<<<<<< HEAD
-    r = Ray() 
-    r.lamb = 2 * pi * hbar * c / E_ev
-    print 'wavelength', r.lamb, '(', E_ev, 'eV), filetring...'
-    
-    ref_idx = chicane.cryst.ref_idx
-    filt = get_crystal_filter(chicane.cryst, r, nk=1000, ref_idx = ref_idx)
-    
-    chicane.cryst.filter = filt
-
-    klpos, krpos, cwidth = FWHM(filt.k, 1.0-np.abs(filt.tr))
-    cmid_idx   = int((krpos - klpos)/2.0)
-    cmid       = filt.k[cmid_idx]        
-
-    H, d, phi = find_bragg(lambd = r.lamb, lattice=chicane.cryst.lattice, ord_max = 15)
-    dhkl = d[ref_idx]
-    thetaB = phi[ref_idx]* np.pi / 180.0
-    
-    dk = cwidth/5.0 #The filter transmissivity defines this quantity by taking 5 points on the bottom of T
-    dr = ncar/(dgrid*np.tan(thetaB/5.0)) #dr prepares for inclusion of the spatiotemporal coupling; it is transverse pix size/cot(thetaB)
-    #dr=1.0
-    print '#################'
-    print 'dgrid = ', dgrid
-    print 'ncar = ',ncar
-    print 'dr = ',dr
-    print 'thetaB = ',thetaB
-    print 'ds = ',ds
-    print 'SHF = ',SHF
-    print '#################'
-    mult = np.int(dkold/dk)
-    
-     
-    if int(mult/2) - mult/2 ==0: mult = mult-1
-    print 'MULT = ',mult
-    dk = dkold/mult #Important! Otherwise the np.int in the line changes the k scale substantially 
-
-    phases = unfold_angles(np.angle(np.conj(filt.tr)))
-
-=======
+
     if method=='hxr_wake_calc':
         
         r = Ray() 
@@ -700,7 +657,7 @@
         mult = 1
         phases = unfold_angles(np.angle(np.conj(filt.tr)))
         
->>>>>>> 44f70ebe
+
     f1 = open(output_files[1], 'w')
     f2 = open(output_files[2], 'w')
     for i in range(len(filt.k)):
