--- conflicted
+++ resolved
@@ -24,10 +24,7 @@
 from ocelot.adaptors.genesis import *
 from ocelot.common.globals import *  # import of constants like "h_eV_s" and
 from ocelot.common.math_op import *  # import of mathematical functions
-<<<<<<< HEAD
-=======
 from ocelot.utils.xfel_utils import *
->>>>>>> 4668d066
 
 # from pylab import rc, rcParams #tmp
 from matplotlib import rc, rcParams
@@ -61,11 +58,7 @@
     # plot_gen_stat(proj_dir=exp_dir, run_inp=[], stage_inp=[], param_inp=[], s_param_inp=['p_int','energy','r_size_weighted'], z_param_inp=[], dfl_param_inp=[], s_inp=['max'], z_inp=[0,'end'], savefig=1, saveval=1, showfig=0, debug=0)
 
 
-<<<<<<< HEAD
-def plot_gen_out_all(handle=None, savefig='png', showfig=False, choice=(1, 1, 1, 1, 6.05, 1, 0, 0, 0, 0, 0), vartype_dfl=complex128, debug=1):
-=======
 def plot_gen_out_all(handle=None, savefig='png', showfig=False, choice=(1, 1, 1, 1, 6.05, 1, 0, 0, 0, 0, 0, 1), vartype_dfl=complex128, debug=1):
->>>>>>> 4668d066
     '''
     plots all possible output from the genesis output
     handle is either:
@@ -102,16 +95,6 @@
         savefig = 'png'
 
     if choice == 'all':
-<<<<<<< HEAD
-        choice = (1, 1, 1, 1, 6.05, 1, 1, 1, 1, 1, 1)
-    elif choice == 'gen':
-        choice = (1, 1, 1, 1, 6.05, 0, 0, 0, 0, 0, 0)
-
-    if len(choice) > 11:
-        choice = choice[:11]
-    elif len(choice) < 11:
-        choice += tuple((zeros(11 - len(choice)).astype(int)))
-=======
         choice = (1, 1, 1, 1, 6.05, 1, 1, 1, 1, 1, 1, 1)
     elif choice == 'gen':
         choice = (1, 1, 1, 1, 6.05, 0, 0, 0, 0, 0, 0, 0)
@@ -120,7 +103,6 @@
         choice = choice[:12]
     elif len(choice) < 12:
         choice += tuple((zeros(12 - len(choice)).astype(int)))
->>>>>>> 4668d066
 
     if os.path.isdir(str(handle)):
         handles = []
@@ -150,13 +132,10 @@
             if choice[4] != 0:
                 for z in arange(choice[4], max(handle.z), choice[4]):
                     plot_gen_out_z(handle, z=z, savefig=savefig, debug=debug)
-<<<<<<< HEAD
-=======
             if choice[11]:
                 W=wigner_out(handle)
                 plot_wigner(W, savefig=savefig, debug=debug)
                 
->>>>>>> 4668d066
         if os.path.isfile(handle.filePath + '.dfl') and any(choice[5:8]):
             dfl = read_dfl_file_out(handle, debug=debug)
             if dfl.Nz()==0:
@@ -170,10 +149,7 @@
                     f7 = plot_dfl(dfl, far_field=0, freq_domain=1, auto_zoom=0, savefig=savefig, debug=debug)
                 if choice[8]:
                     f8 = plot_dfl(dfl, far_field=1, freq_domain=1, auto_zoom=0, savefig=savefig, debug=debug)
-<<<<<<< HEAD
-=======
         
->>>>>>> 4668d066
         if os.path.isfile(handle.filePath + '.dpa') and (choice[9] or choice[10]) and handle('itdp') == True:
             dpa = read_dpa_file_out(handle, debug=debug)
             if size(dpa.ph)==0:
@@ -185,11 +161,7 @@
                 if choice[10]:
                     edist = dpa2edist(handle, dpa, num_part=5e4, smear=0, debug=debug)
                     f10 = plot_edist(edist, figsize=3, fig_name=None, savefig=savefig, showfig=showfig, bins=(100, 100, 300, 200), debug=debug)
-<<<<<<< HEAD
-
-=======
         
->>>>>>> 4668d066
     if savefig != False:
         if debug > 0:
             print('    plots recorded to *.' + str(savefig) + ' files')
@@ -510,17 +482,10 @@
         plt.show()
     else:
         plt.close('all')
-<<<<<<< HEAD
 
 
 def subfig_und_quad(ax_und, g, legend):
 
-=======
-
-
-def subfig_und_quad(ax_und, g, legend):
-
->>>>>>> 4668d066
     number_ticks = 6
     ax_und.plot(g.z, g.aw, 'b-', linewidth=1.5)
     ax_und.set_ylabel('K (rms)')
@@ -647,18 +612,10 @@
     # ax_rad_en.grid(False, which='minor')
     ax_rad_pow.yaxis.get_offset_text().set_color(ax_rad_pow.yaxis.label.get_color())
     ax_rad_en.yaxis.get_offset_text().set_color(ax_rad_en.yaxis.label.get_color())
-<<<<<<< HEAD
 
     ax_rad_pow.text(0.98, 0.02, r'$P_{end}$= %.2e W ' '\n' r'$E_{end}$= %.2e J' % (np.amax(g.p_int[:, -1]), np.mean(g.p_int[:, -1], axis=0) * g('xlamds') * g('zsep') * g.nSlices / speed_of_light), fontsize=12, horizontalalignment='right', verticalalignment='bottom', transform=ax_rad_pow.transAxes)
-=======
->>>>>>> 4668d066
-
-    ax_rad_pow.text(0.98, 0.02, r'$P_{end}$= %.2e W ' '\n' r'$E_{end}$= %.2e J' % (np.amax(g.p_int[:, -1]), np.mean(g.p_int[:, -1], axis=0) * g('xlamds') * g('zsep') * g.nSlices / speed_of_light), fontsize=12, horizontalalignment='right', verticalalignment='bottom', transform=ax_rad_pow.transAxes)
-
-<<<<<<< HEAD
-=======
-
->>>>>>> 4668d066
+
+
 def subfig_rad_pow(ax_rad_pow, g, legend, log=1):
     ax_rad_pow.plot(g.z, np.amax(g.p_int, axis=0), 'g-', linewidth=1.5)
     ax_rad_pow.set_ylabel('P [W]')
@@ -688,10 +645,7 @@
     spectrum_lamdwidth_std = np.zeros_like(g.z)
     for zz in range(g.nZ):
         # if np.sum(g.spec[:,zz])!=0:
-<<<<<<< HEAD
-=======
         #tmp
->>>>>>> 4668d066
         try:
             peak = fwhm3(g.spec[:, zz])
             spectrum_lamdwidth_fwhm[zz] = abs(g.freq_lamd[0] - g.freq_lamd[1]) * peak[1] / g.freq_lamd[peak[0]]  # the FWHM of spectral line (error when paekpos is at the edge of lamdscale)
@@ -817,19 +771,11 @@
     if z == inf:
         # print 'Showing profile parameters at the end of undulator'
         z = np.amax(g.z)
-<<<<<<< HEAD
 
     elif z > np.amax(g.z):
         # print 'Z parameter too large, setting to the undulator end'
         z = np.amax(g.z)
 
-=======
-
-    elif z > np.amax(g.z):
-        # print 'Z parameter too large, setting to the undulator end'
-        z = np.amax(g.z)
-
->>>>>>> 4668d066
     elif z < np.amin(g.z):
         # print 'Z parameter too small, setting to the undulator entrance'
         z = np.amin(g.z)
@@ -1051,11 +997,7 @@
             F = dfl_fft_xy(F, debug=debug)
         x = F.scale_x() * 1e6
         y = F.scale_y() * 1e6
-<<<<<<< HEAD
-
-=======
         
->>>>>>> 4668d066
         unit_xy = r'$\mu$m'
         x_label = 'x [' + unit_xy + ']'
         y_label = 'y [' + unit_xy + ']'
@@ -1073,11 +1015,7 @@
     yz_proj = F.int_zy()
     xz_proj = F.int_zx()
     z_proj = F.int_z()
-<<<<<<< HEAD
-
-=======
     
->>>>>>> 4668d066
     dx = abs(x[1] - x[0])
     dy = abs(y[1] - y[0])
 
@@ -1146,7 +1084,6 @@
     else:
         ax_proj_x.plot(x, x_line, linewidth=2, color=x_y_color)
         ax_proj_x.plot(x, x_line_f, color='grey')
-<<<<<<< HEAD
 
     if text_present:
         try:
@@ -1156,17 +1093,6 @@
     ax_proj_x.set_ylim(ymin=0, ymax=1)
     ax_proj_x.set_xlabel(x_label)
 
-=======
-
-    if text_present:
-        try:
-            ax_proj_x.text(0.95, 0.95, 'fwhm= \n' + str(round_sig(fwhm_x, 3)) + r' [' + unit_xy + ']\nrms= \n' + str(round_sig(rms_x, 3)) + r' [' + unit_xy + ']', horizontalalignment='right', verticalalignment='top', transform=ax_proj_x.transAxes, fontsize=12)
-        except:
-            pass
-    ax_proj_x.set_ylim(ymin=0, ymax=1)
-    ax_proj_x.set_xlabel(x_label)
-
->>>>>>> 4668d066
     ax_proj_y = fig.add_subplot(2, 2 + column_3d, 2, sharey=ax_int)
     ax_proj_y.set_title(y_title, fontsize=15)
 
@@ -1206,19 +1132,11 @@
         
         if phase == True:
             ax_proj_xz = fig.add_subplot(2, 2 + column_3d, 6)
-<<<<<<< HEAD
         else:
             ax_proj_xz = fig.add_subplot(2, 2 + column_3d, 6, sharex=ax_z)
         if log_scale:
             ax_proj_xz.pcolormesh(z, x, swapaxes(xz_proj, 1, 0), norm=colors.LogNorm(vmin=min_xz_proj, vmax=xz_proj.max()), cmap=cmap_int)
         else:
-=======
-        else:
-            ax_proj_xz = fig.add_subplot(2, 2 + column_3d, 6, sharex=ax_z)
-        if log_scale:
-            ax_proj_xz.pcolormesh(z, x, swapaxes(xz_proj, 1, 0), norm=colors.LogNorm(vmin=min_xz_proj, vmax=xz_proj.max()), cmap=cmap_int)
-        else:
->>>>>>> 4668d066
             ax_proj_xz.pcolormesh(z, x, swapaxes(xz_proj, 1, 0), cmap=cmap_int)
         ax_proj_xz.set_title('Top view', fontsize=15)
         ax_proj_xz.set_xlabel(z_label)
@@ -1301,11 +1219,7 @@
         return
 
 
-<<<<<<< HEAD
-def plot_gen_stat(proj_dir, run_inp=[], stage_inp=[], param_inp=[], s_param_inp=['p_int', 'energy', 'r_size_weighted', 'spec', 'error'], z_param_inp=['p_int', 'phi_mid_disp', 'spec', 'bunching'], dfl_param_inp=['dfl_spec'], run_param_inp=['p_int', 'spec', 'energy'], s_inp=['max'], z_inp=['end'], run_s_inp=['max'], run_z_inp=['end'], savefig=1, saveval=1, showfig=0, debug=0):
-=======
 def plot_gen_stat(proj_dir, run_inp=[], stage_inp=[], param_inp=[], s_param_inp=['p_int', 'energy', 'r_size_weighted', 'spec', 'error'], z_param_inp=['p_int', 'phi_mid_disp', 'spec', 'bunching', 'wigner'], dfl_param_inp=['dfl_spec'], run_param_inp=['p_int', 'spec', 'energy'], s_inp=['max'], z_inp=[0,'end'], run_s_inp=['max'], run_z_inp=['end'], savefig=1, saveval=1, showfig=0, debug=1):
->>>>>>> 4668d066
     '''
     The routine for plotting the statistical info of many GENESIS runs
     
@@ -1340,19 +1254,11 @@
         stage_range = range(15)  # guess possible stages (0 to 100)
     else:
         stage_range = stage_inp
-<<<<<<< HEAD
 
     for stage in stage_range:  # scan through stages
 
         outlist = [GenesisOutput() for i in range(1000)]
 
-=======
-
-    for stage in stage_range:  # scan through stages
-
-        outlist = [GenesisOutput() for i in range(1000)]
-
->>>>>>> 4668d066
         if run_inp == []:
             run_range = range(1000)
         else:
@@ -1369,12 +1275,9 @@
                # except:
                    # print('     could not read '+out_file)
         run_range = run_range_good
-<<<<<<< HEAD
-=======
         
         # if len(run_range)!=0 and debug>0:
             # print('stage = ', stage)
->>>>>>> 4668d066
 
         # check if all gout have the same number of slices nSlice and history records nZ
         for irun in run_range[1:]:
@@ -1406,12 +1309,6 @@
                 os.makedirs(saving_path)
             if debug > 1:
                 print('      saving to ' + saving_path)
-<<<<<<< HEAD
-
-        # if s_param_inp==[]:
-            # s_param_range=param_range
-        # else:
-=======
 
         # if s_param_inp==[]:
             # s_param_range=param_range
@@ -1419,7 +1316,6 @@
         
 
         
->>>>>>> 4668d066
         s_param_range = s_param_inp
         if debug > 0:
             print('    processing S parameters ' + str(s_param_range))
@@ -1434,11 +1330,8 @@
                     if not hasattr(outlist[irun], param):
                         continue
                     else:
-<<<<<<< HEAD
-=======
                         if debug > 0:
                             print ('parameter = ', param)
->>>>>>> 4668d066
                         param_matrix = copy.deepcopy(getattr(outlist[irun], param))
 
                     if debug > 1:
@@ -1494,8 +1387,6 @@
             print('    processing Z parameters ' + str(z_param_range))
         if debug > 1:
             print('      z_inp ' + str(z_inp))
-<<<<<<< HEAD
-=======
             
         if 'wigner' in z_param_range:
             if debug > 0:
@@ -1512,7 +1403,6 @@
                     wig_fig_name = 'stage_' + str(stage) + '__WIG__' + str(z_ind) + '__m'
                     plot_wigner(W, z=z_ind, p_units='um', s_units='eV', fig_name=wig_fig_name, savefig=savefig, debug=0)
 
->>>>>>> 4668d066
 
         for param in z_param_range:
             for z_ind in z_inp:
@@ -1522,11 +1412,8 @@
                     if not hasattr(outlist[irun], param):
                         break
                     else:
-<<<<<<< HEAD
-=======
                         if debug > 0:
                             print ('parameter = ', param)
->>>>>>> 4668d066
                         param_matrix = copy.deepcopy(getattr(outlist[irun], param))
 
                     if debug > 1:
@@ -1605,11 +1492,8 @@
                         if not hasattr(outlist[irun], param):
                             break
                         else:
-<<<<<<< HEAD
-=======
                             if debug > 0:
                                 print ('parameter = ', param)
->>>>>>> 4668d066
                             param_matrix = copy.deepcopy(getattr(outlist[irun], param))
                             if debug > 1:
                                 print('param', param, 'irun', irun, 'z_ind', z_ind, 's_ind', s_ind)
@@ -1626,7 +1510,6 @@
                             else:
                                 zi = np.where(outlist[irun].z <= z_ind)[-1][-1]
                                 run_value = param_matrix[:, zi]
-<<<<<<< HEAD
                         else:
                             run_value = param_matrix
 
@@ -1637,18 +1520,6 @@
                         elif s_ind == 'mean':
                             run_value = np.amean(run_value)
                         else:
-=======
-                        else:
-                            run_value = param_matrix
-
-                        if s_ind == 'max':
-                            run_value = np.amax(run_value)
-                        elif s_ind == 'max_cur':
-                            run_value = run_value[outlist[irun].sn_Imax]
-                        elif s_ind == 'mean':
-                            run_value = np.amean(run_value)
-                        else:
->>>>>>> 4668d066
                             si = np.where(outlist[irun].s <= s_ind)[-1][-1]
                             run_value = run_value[si]
 
@@ -1952,7 +1823,6 @@
         print('    plotting edist file')
     start_time = time.time()
     # suffix=''
-<<<<<<< HEAD
 
     if size(bins) == 1:
         bins = (bins, bins, bins, bins)  # x,y,t,e
@@ -1998,53 +1868,6 @@
         ax_se.set_xlabel('s [$\mu$m]')
         ax_se.set_ylabel('$\gamma$')
 
-=======
-
-    if size(bins) == 1:
-        bins = (bins, bins, bins, bins)  # x,y,t,e
-
-    if fig_name == None:
-        fig_name = 'Electron distribution ' + edist.fileName()
-    fig = plt.figure(fig_name)
-    fig.clf()
-    fig.set_size_inches(((3 + plot_x_y + plot_xy_s) * figsize, 3 * figsize), forward=True)
-
-    if flip_t:
-        s = -edist.t * speed_of_light * 1e6
-    else:
-        s = edist.t * speed_of_light * 1e6
-
-    hist, edges = np.histogram(s, bins=bins[2])  # calculate current histogram
-    edges = edges[0:-1]  # remove the last bin edge to save equal number of points
-    hist_int = np.trapz(hist, edges) / speed_of_light / 1e6  # normalize
-    hist = np.rint(hist.astype(float) / (hist_int / float(edist.charge())))
-
-    ax_curr = fig.add_subplot(2, 1 + plot_x_y + plot_xy_s, 1)
-    #ax_curr.hist(s, bins,color='b')
-    ax_curr.plot(edges, hist, color='b')
-    ax_curr.set_xlabel('s [$\mu$m]')
-    ax_curr.set_ylabel('I [A]')
-
-    ax_se = fig.add_subplot(2, 1 + plot_x_y + plot_xy_s, 2 + plot_x_y + plot_xy_s, sharex=ax_curr)
-    if beam_E_plot == 'eV':
-        energy = edist.g * m_e_MeV
-        energy_av = int(mean(energy))
-
-        if scatter:
-            ax_se.scatter(s, energy - energy_av, marker='.')
-        else:
-            ax_se.hist2d(s, energy - energy_av, [bins[2], bins[3]], cmin=cmin)
-        ax_se.set_xlabel('s [$\mu$m]')
-        ax_se.set_ylabel('E + ' + str(energy_av) + ' [MeV]')
-    else:  # elif beam_E_plot=='gamma':
-        if scatter:
-            ax_se.scatter(s, edist.g, marker='.')
-        else:
-            ax_se.hist2d(s, edist.g, [bins[2], bins[3]], cmin=cmin)
-        ax_se.set_xlabel('s [$\mu$m]')
-        ax_se.set_ylabel('$\gamma$')
-
->>>>>>> 4668d066
     if plot_xy_s:
         ax_xs = fig.add_subplot(2, 1 + plot_x_y + plot_xy_s, 4 + plot_x_y, sharex=ax_curr)
         if scatter:
@@ -2081,130 +1904,6 @@
 
     if scatter:
         ax_curr.set_xlim([np.amin(s), np.amax(s)])
-<<<<<<< HEAD
-
-    fig.subplots_adjust(wspace=0.4, hspace=0.4)
-
-    plt.draw()
-    if savefig != False:
-        if savefig == True:
-            savefig = 'png'
-        if debug > 1:
-            print('      saving ' + edist.fileName() + '.' + savefig)
-        plt.savefig(edist.filePath + '.' + savefig, format=savefig)
-
-    if showfig:
-        plt.show()
-    else:
-        plt.close('all')
-
-    if debug > 0:
-        print(('      done in %.2f seconds' % (time.time() - start_time)))
-
-
-def plot_beam(beam, figsize=3, showfig=False, savefig=False, fig=None, plot_xy=None, debug=0):
-
-    if showfig == False and savefig == False:
-        return
-
-    fontsize = 15
-
-    if plot_xy == None:
-        if mean(beam.x) == 0 and mean(beam.y) == 0 and mean(beam.px) == 0 and mean(beam.py) == 0:
-            plot_xy = 0
-        else:
-            plot_xy = 1
-
-    if fig == None:
-        fig = plt.figure()
-    fig.clf()
-
-    fig.set_size_inches((4 * figsize, (3 + plot_xy) * figsize), forward=True)
-    ax = fig.add_subplot(2 + plot_xy, 2, 1)
-    plt.grid(True)
-    ax.set_xlabel(r'$\mu m$')
-    p1, = plt.plot(1.e6 * np.array(beam.z), beam.I, 'r', lw=3)
-    plt.plot(1.e6 * beam.z[beam.idx_max], beam.I[beam.idx_max], 'bs')
-    ax = ax.twinx()
-
-    p2, = plt.plot(1.e6 * np.array(beam.z), 1.e-3 * np.array(beam.eloss), 'g', lw=3)
-
-    ax.legend([p1, p2], [r'$I [A]$', r'Wake $[KV/m]$'], fontsize=fontsize, loc='best')
-    # ax.set_xlim([np.amin(beam.z),np.amax(beam.x)])
-    ax = fig.add_subplot(2 + plot_xy, 2, 2, sharex=ax)
-    plt.grid(True)
-    ax.set_xlabel(r'$\mu m$')
-    #p1,= plt.plot(1.e6 * np.array(beam.z),1.e-3 * np.array(beam.eloss),'r',lw=3)
-    p1, = plt.plot(1.e6 * np.array(beam.z), beam.g0, 'r', lw=3)
-    plt.plot(1.e6 * beam.z[beam.idx_max], beam.g0[beam.idx_max], 'bs')
-    ax = ax.twinx()
-    p2, = plt.plot(1.e6 * np.array(beam.z), beam.dg, 'g', lw=3)
-    plt.plot(1.e6 * beam.z[beam.idx_max], beam.dg[beam.idx_max], 'bs')
-    ax.legend([p1, p2], [r'$\gamma$', r'$\delta \gamma$'], loc='best')
-
-    ax = fig.add_subplot(2 + plot_xy, 2, 3, sharex=ax)
-    plt.grid(True)
-    ax.set_xlabel(r'$\mu m$')
-    p1, = plt.plot(1.e6 * np.array(beam.z), beam.ex * 1e6, 'r', lw=3)
-    p2, = plt.plot(1.e6 * np.array(beam.z), beam.ey * 1e6, 'g', lw=3)
-    plt.plot(1.e6 * beam.z[beam.idx_max], beam.ex[beam.idx_max] * 1e6, 'bs')
-
-    ax.legend([p1, p2], [r'$\varepsilon_x [\mu m]$', r'$\varepsilon_y [\mu m]$'], fontsize=fontsize, loc='best')
-    # ax3.legend([p3,p4],[r'$\varepsilon_x$',r'$\varepsilon_y$'])
-
-    ax = fig.add_subplot(2 + plot_xy, 2, 4, sharex=ax)
-    plt.grid(True)
-    ax.set_xlabel(r'$\mu m$')
-    p1, = plt.plot(1.e6 * np.array(beam.z), beam.betax, 'r', lw=3)
-    p2, = plt.plot(1.e6 * np.array(beam.z), beam.betay, 'g', lw=3)
-    plt.plot(1.e6 * beam.z[beam.idx_max], beam.betax[beam.idx_max], 'bs')
-
-    ax.legend([p1, p2], [r'$\beta_x [m]$', r'$\beta_y [m]$'], fontsize=fontsize, loc='best')
-
-    if plot_xy:
-
-        ax = fig.add_subplot(3, 2, 5, sharex=ax)
-        plt.grid(True)
-        ax.set_xlabel(r'$\mu m$')
-        p1, = plt.plot(1.e6 * np.array(beam.z), 1.e6 * np.array(beam.x), 'r', lw=3)
-        p2, = plt.plot(1.e6 * np.array(beam.z), 1.e6 * np.array(beam.y), 'g', lw=3)
-
-        ax.legend([p1, p2], [r'$x [\mu m]$', r'$y [\mu m]$'], fontsize=fontsize, loc='best')
-
-        beam_beta = sqrt(1 - (1 / beam.g0**2))
-        beam_p = beam.g0 * beam_beta
-        # p=beam.g0*m_e_eV/speed_of_light
-        pz = sqrt(beam_p**2 - beam.px**2 - beam.py**2)
-        xp = beam.px / pz
-        yp = beam.py / pz
-
-        ax = fig.add_subplot(3, 2, 6, sharex=ax)
-        plt.grid(True)
-        ax.set_xlabel(r'$\mu m$')
-        p1, = plt.plot(1.e6 * np.array(beam.z), 1.e6 * np.array(xp), 'r', lw=3)
-        p2, = plt.plot(1.e6 * np.array(beam.z), 1.e6 * np.array(yp), 'g', lw=3)
-
-        ax.legend([p1, p2], [r'$x_p [\mu rad]$', r'$y_p [\mu rad]$'], fontsize=fontsize, loc='best')
-
-    ax.set_xlim([1.e6 * np.amin(beam.z), 1e6 * np.amax(beam.z)])
-
-    fig.subplots_adjust(hspace=0.2, wspace=0.3)
-
-    plt.draw()
-    if savefig != False:
-        if savefig == True:
-            savefig = 'png'
-        if debug > 1:
-            print('      saving ' + beam.fileName() + '.' + savefig)
-        plt.savefig(beam.filePath + '.' + savefig, format=savefig)
-
-    if showfig:
-        plt.show()
-    else:
-        plt.close('all')
-
-
-=======
         
     ax_curr.set_ylim(ymin=0)
 
@@ -2457,7 +2156,6 @@
         plt.close('all')
         
 
->>>>>>> 4668d066
 '''
 tmp for HXRSS
 '''
@@ -2503,30 +2201,20 @@
         f_l_int_mean = f_l_int_arr[:, 0]
     # t_domain,t_norm=plt.figure('t_domain_filtered')
     fig_name = 'stage_' + str(stage) + '__FILT__power'
-<<<<<<< HEAD
-    t_domain = plt.figure(fig_name)
-=======
     t_domain = plt.figure(fig_name,figsize=(15,7))
->>>>>>> 4668d066
     ax1 = t_domain.add_subplot(2 + plot_phase, 1, 1)
     pulse_average_pos = np.sum(t_l_scale * t_l_int_mean) / np.sum(t_l_int_mean)
     ax1.plot(t_l_scale - pulse_average_pos, t_l_int_arr, '0.5')
     ax1.plot(t_l_scale - pulse_average_pos, t_l_int_mean, 'k', linewidth=1.5)
     ax1.plot([0, 0], [0, np.max(t_l_int_arr)], 'r')
-<<<<<<< HEAD
-=======
     ax1.grid(True)
->>>>>>> 4668d066
     plt.ylabel(r'$P$ [W]')
 
     ax2 = t_domain.add_subplot(2 + plot_phase, 1, 2, sharex=ax1)
     ax2.semilogy(t_l_scale - pulse_average_pos, t_l_int_arr, '0.5')
     ax2.semilogy(t_l_scale - pulse_average_pos, t_l_int_mean, 'k', linewidth=1.5)
     ax2.plot([0, 0], [np.min(t_l_int_arr), np.max(t_l_int_arr)], 'r')
-<<<<<<< HEAD
-=======
     ax2.grid(True)
->>>>>>> 4668d066
     plt.ylabel(r'$P$ [W]')
 
     if plot_phase:
@@ -2551,18 +2239,11 @@
         plt.close('all')
 
     fig_name = 'stage_' + str(stage) + '__FILT__spectrum'
-<<<<<<< HEAD
-    f_domain = plt.figure(fig_name)
-    ax1 = f_domain.add_subplot(2, 1, 1)
-    ax1.plot(h_eV_s * speed_of_light / f_l_scale, f_l_int_arr, '0.5')
-    ax1.plot(h_eV_s * speed_of_light / f_l_scale, f_l_int_mean, 'k', linewidth=1.5)
-=======
     f_domain = plt.figure(fig_name,figsize=(15,7))
     ax1 = f_domain.add_subplot(2, 1, 1)
     ax1.plot(h_eV_s * speed_of_light / f_l_scale, f_l_int_arr, '0.5')
     ax1.plot(h_eV_s * speed_of_light / f_l_scale, f_l_int_mean, 'k', linewidth=1.5)
     ax1.grid(True)
->>>>>>> 4668d066
 
     plt.ylabel(r'$P(\lambda)$ [a.u.]')
     ax2 = f_domain.add_subplot(2, 1, 2, sharex=ax1)
@@ -2571,10 +2252,7 @@
     ax2.plot(h_eV_s * speed_of_light / f_l_scale, f_l_ftlt_abs, 'r')
     ax2_phase = ax2.twinx()
     ax2_phase.plot(h_eV_s * speed_of_light / f_l_scale, f_l_ftlt_ang, 'r--')
-<<<<<<< HEAD
-=======
     ax2.grid(True)
->>>>>>> 4668d066
     plt.xlabel(r'$E$ [eV]')
     # plt.ylabel(r'$Transm$')
     # ax[1].xlabel(r'$E$ [eV]')
