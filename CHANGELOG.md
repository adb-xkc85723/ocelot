# Changelog

All notable changes to OCELOT will be documented in this file.

The format is based on [Keep a Changelog](https://keepachangelog.com/en/1.0.0/),
~and this project adheres to [Semantic Versioning](https://semver.org/spec/v2.0.0.html).~ (Not yet, maybe it won't.  Versioning is based on year.month.day.

## [Unreleased]

### Changed

- The `CSR` class now gives an explicit `logging` `error` when failing in `arcline` and
  a more useful explanation.  This error often occurs because the user has mixed CSR for
  vertical bends with horizontal bends.
- `Navigator.add_physics_process` should now be a lot faster by doing fewer unnecessary deepcopies.

### Added

- New properties on `ParticleArrray`, `beta` and `gamma`, providing the relativistic
  properties of each particle.
- New method `sort` on `ParticleArray` for possibly sorting in place with respect to one
  of the properties or functions (e.g. `beta`, `x`, `p0c`, etc.) returning the indices
  that sort the `ParticleArray`.
- Implementation of `__len__` for `ParticleArray` which simply returns the number of
  particles it contains.  Identical in function to `size`.
- `get_envelope` now also calculates the normalised emittances `emit_xn` and `emit_yn`,
  not just the geometric ones, as was previously the case.
- Added `overwrite_progress` kwarg to `cpbd.track.track` function which allows
  tracking progress to optionally be written on new lines rather than
  overwritten repeatedly using carriage returns. This is particularly useful
  when logging the output of a running ocelot simulation to avoid extremely long
  lines and unreadable log files.
- Inactive processes in `Navigator` instances are now stored in the
  `inactive_proccses` attribute. This way processes attached to a `Navigator`
  remain accessible in that for the lifetime of the Navigator.
- New `ParameterScanner` class in `cpbd.track` for scanning arbitrary parameters
  in parallel (either using multiprocessing mpi4py). For example one might scan
  different compression schemes. Results are compiled into a single hdf5 file.
<<<<<<< HEAD
- insert_markers_by_predicate now has optional arbitrary name suffixes for the markers
- Twiss.from_series allows for Twiss instances to be made from pd.Series (or a dictionary for example).
- ParticleArray slicing: `parray[10:100]` returns a ParticleArray instance with slices rparticles and q_array.
- `remove_coupler_kick` convenience method for Cavity class
- Integrated quad strengths for `k1` and `k2` convenience getters/setters (`k1l` and `k2l).
=======
- Added new method `Navigator.add_physics_processes` for adding multiple physics processes at the same time.  This will be a lot fastwe when lots of physics processes are to be added.
>>>>>>> e1344353

- `Navigator.jump_to` method allowing a `Navigator` instance to jump
  to arbitrary points in z along the magnetic lattice.  Useful as it
  does not require modifying the underling beamling to achieve
  equivalent behaviour.
- new `__repr__` methods for some common physics processes: `CSR`, `SmoothBeam`, `SpaceCharge` and `WakeTable`.
  

### Fixed

- None yet.

### Removed

- None yet.

### Deprecated

- None yet.

[unreleased]: https://github.com/ocelot-collab/ocelot/compare/dev_2021..HEAD<|MERGE_RESOLUTION|>--- conflicted
+++ resolved
@@ -36,15 +36,13 @@
 - New `ParameterScanner` class in `cpbd.track` for scanning arbitrary parameters
   in parallel (either using multiprocessing mpi4py). For example one might scan
   different compression schemes. Results are compiled into a single hdf5 file.
-<<<<<<< HEAD
 - insert_markers_by_predicate now has optional arbitrary name suffixes for the markers
 - Twiss.from_series allows for Twiss instances to be made from pd.Series (or a dictionary for example).
 - ParticleArray slicing: `parray[10:100]` returns a ParticleArray instance with slices rparticles and q_array.
 - `remove_coupler_kick` convenience method for Cavity class
 - Integrated quad strengths for `k1` and `k2` convenience getters/setters (`k1l` and `k2l).
-=======
 - Added new method `Navigator.add_physics_processes` for adding multiple physics processes at the same time.  This will be a lot fastwe when lots of physics processes are to be added.
->>>>>>> e1344353
+
 
 - `Navigator.jump_to` method allowing a `Navigator` instance to jump
   to arbitrary points in z along the magnetic lattice.  Useful as it
