--- conflicted
+++ resolved
@@ -24,7 +24,6 @@
 from ocelot.cpbd.match import *
 from ocelot.cpbd.track import *
 from ocelot.common.globals import *
-<<<<<<< HEAD
 from ocelot.common.logging import Logger
 from cpbd.chromaticity import *
 from cpbd.e_beam_params import *
@@ -32,10 +31,4 @@
 from cpbd.sc import *
 
 print('initializing ocelot...')
-logger = Logger()
-=======
-from ocelot.cpbd.chromaticity import *
-from ocelot.cpbd.e_beam_params import *
-from ocelot.cpbd.io import *
-from ocelot.cpbd.sc import *
->>>>>>> 77ebe5fa
+logger = Logger()