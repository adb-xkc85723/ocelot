--- conflicted
+++ resolved
@@ -39,10 +39,5 @@
 from ocelot.cpbd.csr import *
 from ocelot.cpbd.wake3D import *
 print('initializing ocelot...')
-<<<<<<< HEAD
-
-#logger = Logger()
-=======
 logger = Logger()
-xrange=range
->>>>>>> 4668d066
+xrange=range