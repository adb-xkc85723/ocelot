--- conflicted
+++ resolved
@@ -57,15 +57,9 @@
     s_ref = xp[0, 2]
     xp[0, 5] = 0
     xp[0, 2] = 0.
-<<<<<<< HEAD
-    print(xp[1:, 2])
-    #plot(xp[1:, 2], xp[1:, 5]/Pref, "b.")
-    #show()
-=======
 #    print(xp[1:, 2])
 #    plot(xp[1:, 2], xp[1:, 5]/Pref, "b.")
 #    show()
->>>>>>> 33f37d82
     gamref = np.sqrt((Pref/m_e_eV)**2+1)
     xxstg = exact_xp_2_xxstg(xp, gamref)
 
@@ -86,7 +80,6 @@
 
 
 def particleArray2astraBeam(p_array, charge_array, filename="tytest.ast"):
-
     gamref = p_array.E/m_e_GeV
     s0=p_array.s; 
     P = p_array.particles.view()
