'''
interface to genesis
'''

import struct
from copy import copy
import time
from ocelot.rad.fel import *
from ocelot.cpbd.beam import Beam, gauss_from_twiss
import ocelot.utils.reswake as w
from ocelot.common.math_op import *

h = 4.135667516e-15
c = 299792458.0

inputTemplate = "\
 $newrun \n\
 aw0   =  __AW0__ \n\
 xkx   =  0.000000E+00\n\
 xky   =  1.000000E+00\n\
 wcoefz =  0.000000E+00   0.000000E+00   0.000000E+00\n\
 xlamd =  __XLAMD__\n\
 fbess0 =  __FBESS0__\n\
 delaw =  0.000000E+00\n\
 iertyp =    0\n\
 iwityp =    0\n\
 awd   =  __AW0__ \n\
 awx   =  0.000000E+00\n\
 awy   =  0.000000E+00\n\
 iseed =   __ISEED__\n\
 npart = __NPART__\n\
 gamma0 =  __GAMMA0__\n\
 delgam =  __DELGAM__\n\
 rxbeam =  __RXBEAM__\n\
 rybeam =  __RYBEAM__\n\
 alphax = __ALPHAX__\n\
 alphay = __ALPHAY__\n\
 emitx =  __EMITX__\n\
 emity =  __EMITY__\n\
 xbeam =  __XBEAM__\n\
 ybeam =  __YBEAM__\n\
 pxbeam =  __PXBEAM__\n\
 pybeam =  __PYBEAM__\n\
 conditx =  0.000000E+00\n\
 condity =  0.000000E+00\n\
 bunch =  0.000000E+00\n\
 bunchphase =  0.000000E+00\n\
 emod =  0.000000E+00\n\
 emodphase =  0.000000E+00\n\
 xlamds =  __XLAMDS__\n\
 prad0 =  __PRAD0__\n\
 zrayl =  __ZRAYL__\n\
 zwaist =  __ZWAIST__\n\
 ncar  =  __NCAR__\n\
 lbc   =    0\n\
 rmax0 =  __RMAX0__\n\
 dgrid =  __DGRID__\n\
 nscr  =    0\n\
 nscz  =    0\n\
 nptr  =   __NPTR__\n\
 nwig  =   __NWIG__\n\
 zsep  =   __ZSEP__\n\
 delz  =   __DELZ__\n\
 nsec  =   __NSEC__\n\
 iorb  =   __IORB__\n\
 zstop =   __ZSTOP__\n\
 magin =   __MAGIN__\n\
 magout =   __MAGOUT__\n\
 quadf =   __QUADF__\n\
 quadd =   __QUADD__\n\
 fl    =  __FL__\n\
 dl    =  __DL__\n\
 drl   =  __DRL__\n\
 f1st  =  __F1ST__\n\
 qfdx  =  __QFDX__\n\
 qfdy  =  __QFDY__\n\
 solen =  __SOLEN__\n\
 sl    =  __SL__\n\
 ildgam =    5\n\
 ildpsi =    7\n\
 ildx  =    1\n\
 ildy  =    2\n\
 ildpx =    3\n\
 ildpy =    4\n\
 itgaus =    1\n\
 nbins =    __NBINS__\n\
 igamgaus =    1\n\
 lout  = 1 1 1 1 1 0 1 1 1 1 1 0 0 1 0 0 0 0 0 0 0 0 0 0\n\
 iphsty =    2\n\
 ishsty =    1\n\
 ippart =    0\n\
 ispart =    0\n\
 ipradi =    0\n\
 isradi =    0\n\
 idump =    0\n\
 iotail =    __IOTAIL__\n\
 nharm =    __NHARM__\n\
 iallharm =    1\n\
 iharmsc =    0\n\
 curpeak =  __CURPEAK__\n\
 curlen =  __CURLEN__\n\
 ntail = __NTAIL__\n\
 nslice = __NSLICE__\n\
 __SHOTNOISE__\n\
 isntyp =    0\n\
 iall  =    0\n\
 __ITDP__\n\
 ipseed =   __IPSEED__\n\
 iscan =    0\n\
 nscan =    3\n\
 svar  =  __SVAR__\n\
 isravg =    __SRAVG__\n\
 isrsig =    __SRSIG__\n\
 cuttail = -1.000000E+00\n\
 eloss =  __ELOSS__\n\
 version =  1.0\n\
 ndcut =   -1\n\
 idmpfld =    __DUMP_FIELDS__\n\
 idmppar =    __DUMP_PARTICLES__\n\
 ilog  =    0\n\
 ffspec =    0\n\
 convharm =    __CONVHARM__\n\
 ibfield =  0.000000E+00\n\
 imagl =    0.000000E+00\n\
 idril =    0.000000E+00\n\
 alignradf =    1\n\
 offsetradf =    0\n\
 multconv =    0\n\
__BEAMFILE__\n\
__PARTFILE__\n\
__FIELDFILE__\n\
__DISTFILE__\n\
__MAGFILE__\n\
 outputfile ='run.__RUNID__.gout'\n\
 filetype ='ORIGINAL'\n\
 $end\n"

class GenesisInput:
    
    def __init__(self):
        
        # defaults
                
        self.runid = 0
                
        self.iseed = -1  #initial seeding of the random number generator for field errors
        self.ipseed = -1  #initial seeding of the random number generator for shot noise     
        self.emitx = 1.0e-7
        self.emity = 1.0e-7       

        self.alphax = 0.0
        self.alphay = 0.0       
        
        self.gamma0 =  3.424658E+04            

        self.curpeak = 2.500000E+03
        self.curlen = 7E-06
        self.zsep = 20   #separation between slices in terms of radiation length xlamds        
        self.zrayl = 0.00001
        
        self.prad0 = 0 
        self.zwaist = 0 
        self.npart = 8192   # number of macroparticles per slice
        self.ncar = 151   # number of grid points for field calculation along one axis
        self.nslice = 1504   # number of slices
        self.delz = 1.0   # time step in terms of undulator periods

        self.ntail = - self.nslice / 2

        self.rmax0 = 9.0   # mesh size in units of radiation+beam sizes
        self.dgrid = 0.0   # exmplicit mesh size
        self.nptr = 40   # space charge mesh points
        
        self.nwig = 98   # 
        self.nsec = 1   #
        self.quadf = 0   #
        self.quadd = 0   # 
        self.fl = 0   #
        self.dl = 0   #
        self.drl = 0   # 
        self.qfdx = 0   #
        self.qfdy = 0   # 
        self.solen = 0   #
        self.sl = 0   #
        self.f1st = 0   # 
        self.nbins = 4  # Number of bins in the particle phase. The value has to be at least 4 or larger than (2+2n), depending on whether the bunching at the nth harmonics is needed 
        
        self.eloss = 0
        self.srsig = 1 # energy fluctuations from sr
        self.sravg = 1 # energy loss from sr

        self.iorb = 0   # enforce orbit correction
        
        self.magin = 1   # read in magnetic lattice
        self.magout = 0   # output magnetic lattice
        
        self.zstop = 256.0
        
        self.svar = 0.01  
        self.convharm = 1 #When the particle distribution is imported from a PARTFILE Genesis 1.3 allows the upconversion to a higher harmonics. The harmonic number is specified with CONVHARM and has a defulat value of 1, corresponding to no up-conversion. The user has to make sure that in the input deck XLAMDS is adjusted, according to the new wavelength.
        self.nharm = 1
        self.iotail = 1
    
        self.type = 'steady'
        self.DUMP_FIELDS = 0
        self.DUMP_PARTICLES = 0

        #self.useBeamFile = False
        self.beamfile = None
        self.fieldfile = None
        self.partfile = None
        self.distfile = None

    def input(self):
        input = inputTemplate
        
        if self.type == 'steady':
            input = input.replace("__SHOTNOISE__", "itdp  =    0")
            input = input.replace("__ITDP__", "itdp = 0") 
        else:
            input = input.replace("__SHOTNOISE__", "shotnoise=  1.000000E+00")
            input = input.replace("__ITDP__", "itdp = 1")
            self.prad0 = 0   
            
        if self.beamfile != None:
            input = input.replace("__BEAMFILE__", " beamfile  =  '"+ str(self.beamfile)+ "'")
        else:
            input = input.replace("__BEAMFILE__\n", "")

        if self.fieldfile != None:
            input = input.replace("__FIELDFILE__", " fieldfile  =  '"+ str(self.fieldfile)+ "'")
        else:
            input = input.replace("__FIELDFILE__\n", "")
            
        if self.partfile != None:
            input = input.replace("__PARTFILE__", " partfile  =  '"+ str(self.partfile)+ "'")
        else:
            input = input.replace("__PARTFILE__\n", "")
            
        if self.distfile != None:
            input = input.replace("__DISTFILE__", " distfile  =  '"+ str(self.distfile)+ "'")
        else:
            input = input.replace("__DISTFILE__\n", "")
        
        if self.magin == 0:
            input = input.replace("__MAGFILE__\n", "")
        else:
            input = input.replace("__MAGFILE__\n", " maginfile ='lattice.inp'\n")
        
        for p in self.__dict__.keys():
            input = input.replace("__"  + str(p).upper() + "__", str(self.__dict__[p]))
                                
        return input
    
    def __getattr__(self, name):
        if name not in self.__dict__.keys():
            return 0
        else:
            return self.__dict__[name]


class GenesisOutput:
    
    def __init__(self):
        self.z = []
        self.I = []
        self.n = []
        self.zSlice = []
        self.E = []
        self.aw = []
        self.qfld = []
        
        self.sliceKeys = []
        self.sliceValues = {}
        
        self.parameters = {}
        self.filename = ''
            
    
    def __call__(self, name):
        '''
        if name not in self.__dict__.keys():
            return 0
        else:
            return self.__dict__[name]
        '''
        if name not in self.parameters.keys():
            return 0.0
        else:
            p, = self.parameters[name]
            return float(p.replace('D','E'))
        
class GenesisParticles:
    
    def __init__(self):
        self.e = []
        self.ph = []
        self.x = []
        self.y = []
        self.px = []
        self.py = []
        self.z = []
        self.t = []

        self.filename = ''

        
class GenesisBeamDefinition():
    
    def __init__(self):
        self.columns=[]
        self.column_values={}

# class GenesisOutParm():
#
#     def __init__(self):
#         self.v=[]
#         self.mean_S=[]
#         #self.mean_Z=[]
#         self.max_S=[]
#         #self.max_Z=[]
#         self.end_Z=[]
#
#     def scan(self,value):
#         g=GenesisOutParm()
#         g.v=np.array(value)
#         g.mean_S=np.mean(g.v,axis=0)
#         #g.mean_Z=np.mean(g.v,axis=1)
#         g.end_Z=g.v[:,-1]
#         g.max_S=np.amax(g.v,axis=0)
#         return g



''' 
   I/O functions
'''

#def read_particle_file(filename, npart=[]):
##    print npart
#    #new faster function with different output convenstion    
#    particles=GenesisParticles
##    start_time = time.time()
#    tmp=np.fromfile(filename,dtype=float)
#    
##    if npart!=[] and nslice!=[]    
##    if len(tmp)!=npart*nslice*6:
##    print len(tmp)/npart/6
#    nslice=int(len(tmp)/npart/6)
#    #nslice=600
#    tmp=tmp.reshape(nslice,6,npart)
#    particles.e=tmp[:,0,:] #gamma
#    particles.ph=tmp[:,1,:] 
#    particles.x=tmp[:,2,:]
#    particles.y=tmp[:,3,:]
#    particles.px=tmp[:,4,:]
#    particles.py=tmp[:,5,:]
#    particles.filename=filename
#    
#    return particles
def read_particle_file(file_name, nbins=4, npart=[],debug=0):

    particles=GenesisParticles    
    
    start_time = time.time()
    b=np.fromfile(file_name,dtype=float)
    print("--- read Particles - %s seconds ---" % (time.time() - start_time))
#    print 'b', b.shape
    nslice=int(len(b)/npart/6)
    if debug:
        print '    nslice',nslice
        print '    npart',npart
        print '    nbins',nbins
#    print 'b=',nslice*npart*6
    b=b.reshape(nslice,6,nbins,npart/nbins)    
    particles.e=b[:,0,:,:] #gamma
    particles.ph=b[:,1,:,:] 
    particles.x=b[:,2,:,:]
    particles.y=b[:,3,:,:]
    particles.px=b[:,4,:,:]
    particles.py=b[:,5,:,:]
    particles.filename=file_name
    return particles
    

def readParticleFile_old(fileName, npart, nslice):
    #old file with different output convenstion
    def read_in_chunks(f, size=1024):
        while True:
            data = f.read(size)
            if not data:
                break
            yield data

    
    f = open(fileName,'rb')
    f.seek(0,2)
    total_data_len = f.tell() / 8 / 6
    f.seek(0,0)
    slice_size = int(6*npart * 8.0)
    
    data_size = total_data_len * 16 

    print 'slice size = ', slice_size
    print 'data size = ', data_size
    print 'total_data_len = ', total_data_len
    
    
    n_slices = total_data_len / (slice_size/ 6 / 8)
    
    print 'n_slices = ', n_slices

    
    
    slices = np.zeros([n_slices,npart*6], dtype=double)
    
    n = 0
    
    for piece in read_in_chunks(f, size  = slice_size):
        
        if True :
            #print 'slice %s' % n
            if ( len(piece) / 8 != npart * 6):
                print 'warning, wrong slice size'
        
            for i in xrange(len(piece) / 8 ):
                slices[n,i] = struct.unpack('d',piece[8*i:8*i+8])[0] 
            n += 1
    
    print 'read slices: ', slices.shape

    return slices


def read_beam_file(fileName):
    beam = GenesisBeamDefinition()
    
    f=open(fileName,'r')
    f.readline()
    for line in f: 
        tokens = line.strip().split()
        
        if len(tokens) < 2:
            continue
        
        #print tokens[0:2]
        
        if tokens[0] == "?" and tokens[1] == "COLUMNS":
            beam.columns = tokens[2:]
            for c in beam.columns:
                beam.column_values[c] = []
                
            print beam.columns
 
        if tokens[0] != "?":
            #print tokens
            for i in range(0,len(tokens)):
                beam.column_values[beam.columns[i]].append( float (tokens[i]) )
            
    #print beam.columns

    beam.z = beam.column_values['ZPOS']
    beam.zsep = beam.z[1] - beam.z[0]
    beam.I = np.array(beam.column_values['CURPEAK'])
    try:
        beam.ex = beam.column_values['EMITX']
        beam.ey = beam.column_values['EMITY']
        beam.betax = beam.column_values['BETAX']
        beam.betay = beam.column_values['BETAY']
        
        beam.alphax = beam.column_values['ALPHAX']
        beam.alphay = beam.column_values['ALPHAY']
        
        beam.x = beam.column_values['XBEAM']
        beam.y = beam.column_values['YBEAM']
        beam.px = beam.column_values['PXBEAM']
        beam.py = beam.column_values['PYBEAM']
        beam.g0 = np.array(beam.column_values['GAMMA0'])
        beam.dg = np.array(beam.column_values['DELGAM'])
    except:
        pass
    
    try:
        beam.eloss = np.array(beam.column_values['ELOSS'])
    except:
        beam.eloss = np.zeros_like(beam.I)
    
    return beam


def readRadiationFile(fileName, npoints=151, slice_start=0, slice_end = -1, vartype=complex128):
    #a new backward compatible version ~100x faster
    import numpy as np
    b=np.fromfile(fileName,dtype=complex).astype(vartype)
    slice_num=b.shape[0]/npoints/npoints
    b=b.reshape(slice_num,npoints,npoints)
    if slice_end == -1:
        slice_end=None
    return b[slice_start:slice_end]

    
def readRadiationFile_old(fileName='simulation.gout.dfl', npoints=51, slice_start=0, slice_end = -1, idx=None):
    # temporarily remains here for backup purposes
    def read_in_chunks(file, size=1024):
        while True:
            data = file.read(size)
            if not data:
                break
            yield data

    
    f = open(fileName,'rb')
    f.seek(0,2)
    total_data_len = f.tell() / 8 / 2
    f.seek(0,0)
    slice_size = int(2.0*npoints*npoints * 8.0)
    
    if slice_start > 0:
        f.seek(slice_size*slice_start,0)

    if slice_end > 0:
        data_size = (slice_end - slice_start) * slice_size
    else:
        data_size = total_data_len * 16 - (slice_start) * slice_size

    print 'slice size = ', slice_size
    print 'data size = ', data_size
    print 'total_data_len = ', total_data_len
    
    ncar = int(np.sqrt((slice_size/16)))
    print 'ncar=', ncar
    
    n_slices = total_data_len / (slice_size/16)
    if idx == None:
        slices = np.zeros([n_slices,ncar,ncar], dtype=complex)
    else:
        slices = np.zeros([len(idx),ncar,ncar], dtype=complex)
    n = 0
    id = 0
    for piece in read_in_chunks(f, size  = slice_size):
        
        if (idx == None) or (n in idx) :
            #print 'reading', n
            if ( len(piece) / 16 != ncar**2):
                print 'warning, wrong slice size'
        
            for i in xrange(len(piece) / 16 ):
                i2 = i % ncar
                i1 = int(i / ncar)
                #print struct.unpack('d',piece[16*i:16*i+8])
                slices[id,i1,i2] = struct.unpack('d',piece[16*i:16*i+8])[0] + 1j*struct.unpack('d',piece[16*i+8:16*(i+1)])[0] 
            id += 1
        n+= 1
    
    print 'read slices: ', slices.shape

    return slices


def readRadiationFile_mpi(comm=None, fileName='simulation.gout.dfl', npoints=51):
    '''
    not advisable to be used with very small n_proc due to memory overhead ~ file_size / n_proc  
    '''
    from mpi4py import MPI
    
    def read_in_chunks(file, size=1024):
        while True:
            data = file.read(size)
            if not data:
                break
            yield data

    
    rank = comm.Get_rank()
    nproc = comm.Get_size()
        
    f = open(fileName,'rb')
    f.seek(0,2)
    total_data_len = f.tell() / 8 / 2
    f.seek(0,0)
    slice_size = int(2.0*npoints*npoints * 8.0)
    n_slices = int(total_data_len / (npoints**2))

    ncar = int(np.sqrt((slice_size/16)))
    
    local_data_len = int(n_slices / nproc)
    
    n_extra = n_slices - local_data_len * nproc
    
    tmp_buf = np.zeros([local_data_len,ncar,ncar], dtype=complex)

    
    if rank == 0:
        slice_start  = rank * local_data_len
        slices = np.zeros([n_slices,ncar,ncar], dtype=complex)
        slices_to_read = local_data_len + n_extra
    else:
        slice_start = rank * local_data_len + n_extra
        slices = []
        slices_to_read = local_data_len
        
    n = 0
    
    f.seek(slice_start*slice_size, 0)

    print 'rank', rank, ' reading', slice_start, slices_to_read, n_extra

    for piece in read_in_chunks(f, size  = slice_size):
                
        if n >= slices_to_read :
            break
        
        if ( len(piece) / 16 != ncar**2):
            print 'warning, wrong slice size'
    
        for i in xrange(len(piece) / 16 ):
            i2 = i % ncar
            i1 = int(i / ncar)
            if rank == 0:
                #print n, n_extra
                v = struct.unpack('d',piece[16*i:16*i+8])[0] + 1j*struct.unpack('d',piece[16*i+8:16*(i+1)])[0]
                slices[n,i1,i2] = v
                if n - n_extra >= 0:
                    tmp_buf[n-n_extra,i1,i2] = v
            else:
                tmp_buf[n,i1,i2] = struct.unpack('d',piece[16*i:16*i+8])[0] + 1j*struct.unpack('d',piece[16*i+8:16*(i+1)])[0] 
        n += 1
    #print rank, 'tmp_buf=', tmp_buf
    comm.Gather([tmp_buf,  MPI.COMPLEX], [slices[n_extra:], MPI.COMPLEX])
    
    return slices


def writeRadiationFile(filename,rad):
    #a new backward compatible version ~10x faster
    print '        -writing dfl to ', filename
    d=rad.flatten()
    d.tofile(filename,format='complex')


def writeRadiationFile_old(filename, slices):
    f=open(filename,'wb')  
    n1, n2 = slices.shape[1], slices.shape[2]
    for i1 in xrange(slices.shape[0]):
        str_bin = ''
        for i2 in xrange(n1):
            for i3 in xrange(n2):
                str_bin += struct.pack('d',slices[i1,i2,i3].real) 
                str_bin += struct.pack('d',slices[i1,i2,i3].imag)
        f.write(str_bin)

    f.close()


def writeRadiationFile_mpi(comm, filename, slices, shape):
    '''
    rank 0 should contain the slices
    '''
    from mpi4py import MPI 
    n_slices, n1, n2 = shape[0], shape[1], shape[2]
       
    rank = comm.Get_rank()
    nproc = comm.Get_size()
    
    if nproc == 1:
        f=open(filename,'wb')  
    else:
        f=open(filename + '.' + str(rank),'wb')
    
    slice_size = n1*n2*8*2
    
    local_data_len = int(n_slices / nproc)
    
    n_extra = n_slices - local_data_len * nproc

    tmp_buf = np.zeros([local_data_len,n1,n2], dtype=complex)    
       
    if rank == 0:
        slice_start  = rank * local_data_len
        slices_to_write = local_data_len + n_extra
    else:
        slice_start = rank * local_data_len + n_extra
        slices = []
        slices_to_write = local_data_len
    
    #print slices
       
    comm.Scatter([slices[n_extra:],  MPI.COMPLEX], [tmp_buf, MPI.COMPLEX])
        
    #print slices
    #print tmp_buf
        
    #f.seek(slice_start*slice_size, 0)
        
    print 'rank=', rank, 'slices_to_write=', slice_start, slices_to_write
        
    
    for i1 in xrange(slices_to_write):
        str_bin = ''
        for i2 in xrange(n1):
            for i3 in xrange(n2):
                
                if rank > 0:
                    #print '>0', tmp_buf[i1,i2,i3]
                    str_bin += struct.pack('d',tmp_buf[i1,i2,i3].real) 
                    str_bin += struct.pack('d',tmp_buf[i1,i2,i3].imag)
                else:
                    #print '0', slices[i1,i2,i3]
                    str_bin += struct.pack('d',slices[i1,i2,i3].real) 
                    str_bin += struct.pack('d',slices[i1,i2,i3].imag)
                    
        #print 'writing', str_bin
        f.write(str_bin)
    
    f.close()
    
    if rank == 0 and nproc>1:
        print 'merging temporary files'
        cmd = 'cat '
        cmd2 = 'rm '
        for i in xrange(nproc): 
            cmd += ' ' + str(filename) + '.' + str(i)
            cmd2 += ' ' + str(filename) + '.' + str(i)
        cmd = cmd + ' > ' + filename
        cmd = cmd + ' ; ' + cmd2
        print cmd
        os.system(cmd)


def readGenesisOutput(fileName , readall=None):
    out = GenesisOutput()
    out.path = fileName

    chunk = 'header'
    
    nSlice = 0
    
    f=open(fileName,'r')
    f.readline()
    for line in f: 
        tokens = line.strip().split()

        if len(tokens) < 1:
            #chunk = 'none'
            continue
        
        if tokens == ['z[m]', 'aw', 'qfld']:
            chunk = 'optics'
            print 'reading optics '
            continue
        
        if tokens[0] == 'Input':
            chunk = 'input'
            print 'reading input parameters'
            continue
        
        #********** output: slice    10
        if tokens[0] == '**********':
            #print 'slice:', tokens[3]
            chunk = 'slices'
            nSlice = int(tokens[3])
         
        if tokens[0] == 'power':
            chunk = 'slice'
            out.sliceKeys = copy(tokens)
            #out.sliceValues[nSlice] = copy.copy(tokens)
            out.sliceValues[nSlice] = {}
            for i in range(0,len(tokens)):
                out.sliceValues[nSlice][out.sliceKeys[i]] = []
            #print 'reading slices'
            #print out.sliceKeys
            #print out.sliceValues[nSlice]
            continue
            
        if chunk == 'optics':
            z,aw,qfld = map(float,tokens)
            out.z.append(z)
            out.aw.append(aw)
            out.qfld.append(qfld)
            
        if chunk == 'input':
            tokens=line.replace('=','').strip().split()
            out.parameters[tokens[0]] = tokens[1:]
            #out.parameters[tokens[0]] = tokens[0:]
            #print 'input:', tokens

        if chunk == 'slice':
            vals = map(float,tokens)
            #print vals
            for i in range(0,len(vals)):
                out.sliceValues[nSlice][out.sliceKeys[i]].append(vals[i])
            
            #out.zSlice.append(vals[2])
            #out.aw.append(aw)
            #out.qfld.append(qfld)

        if chunk == 'slices':
            if len(tokens) == 2 and tokens[1]=='current':
                #print tokens[1]
                out.I.append(float(tokens[0]))
                out.n.append(nSlice)



    out.nSlices = len(out.sliceValues ) 
    out.nZ = len(out.sliceValues[1][out.sliceKeys[0]])

    print 'nSlice', out.nSlices
    print 'nZ', out.nZ


    out.power = []
    out.phi = []
    out.power_z = 0*np.array(out.sliceValues[out.sliceValues.keys()[1]]['power'])
    out.power_int = []
    out.max_power = 0.0
    if readall:
        out.r_size = []
        out.el_energy = []
        out.bunching = []
        out.xrms = []
        out.yrms = []
        out.error = []
        out.el_e_spread = []
        out.p_mid = []
        out.p_int = []
        out.phi_mid = []
        out.increment = []
        #out.increment=GenesisOutput()

    for i in xrange(0,out.nSlices):
        pend = out.sliceValues[out.sliceValues.keys()[i]]['power'][-1]
        out.power_int.append(pend)
        out.power.append(out.sliceValues[out.sliceValues.keys()[i]]['p_mid'][-1])
        out.phi.append(out.sliceValues[out.sliceValues.keys()[i]]['phi_mid'][-1])
        out.power_z +=  np.array(out.sliceValues[out.sliceValues.keys()[i]]['power']) / out.nSlices
        if readall:
            out.p_mid.append(out.sliceValues[out.sliceValues.keys()[i]]['p_mid'])
            out.p_int.append(out.sliceValues[out.sliceValues.keys()[i]]['power'])
            out.phi_mid.append(out.sliceValues[out.sliceValues.keys()[i]]['phi_mid'])
            out.increment.append(out.sliceValues[out.sliceValues.keys()[i]]['increment'])
            out.r_size.append(out.sliceValues[out.sliceValues.keys()[i]]['r_size'])
            out.el_energy.append(out.sliceValues[out.sliceValues.keys()[i]]['energy'])
            out.bunching.append(out.sliceValues[out.sliceValues.keys()[i]]['bunching'])
            out.xrms.append(out.sliceValues[out.sliceValues.keys()[i]]['xrms'])
            out.yrms.append(out.sliceValues[out.sliceValues.keys()[i]]['yrms'])
            out.error.append(out.sliceValues[out.sliceValues.keys()[i]]['error'])
            out.el_e_spread.append(out.sliceValues[out.sliceValues.keys()[i]]['e-spread'])

        if out.max_power < pend: out.max_power = pend

    out.t = 1.0e+15 * out('zsep') * out('xlamds') / c * np.arange(0,len(out.power))
    out.dt = (out.t[1] - out.t[0]) * 1.e-15
    
    out.spec = fft.fft(np.sqrt(np.array(out.power) ) * np.exp( 1.j* np.array(out.phi) ) )
    out.freq_ev = h * fftfreq(len(out.spec), d=out('zsep') * out('xlamds') / c)

    out.power = np.array(out.power)
    out.phi = np.array(out.phi)
    out.power_int = np.array(out.power_int)
    out.z = np.array(out.z)
    out.I = np.array(out.I)
    out.beam_charge=np.sum(out.I*out('zsep')*out('xlamds')/c)
    if readall:
        out.p_mid = np.array(out.p_mid)
        out.p_int = np.array(out.p_int)
        out.phi_mid = np.array(out.phi_mid)
        out.increment = np.array(out.increment)
        out.r_size = np.array(out.r_size)
        out.el_energy = np.array(out.el_energy)+out('gamma0')
        out.bunching = np.array(out.bunching)
        out.xrms = np.array(out.xrms)
        out.yrms = np.array(out.yrms)
        out.error = np.array(out.error)
        out.el_e_spread = np.array(out.el_e_spread)
        # out.power = np.array(out.power)

        if out('dgrid')==0:
            rbeam=sqrt(out('rxbeam')^2+np.power(out('rybeam'),2))
            ray=sqrt(out('zrayl')*out('xlamds')/np.pi*(power(1+(out('zwaist')/out('zrayl')),2))); #not cross-checked
            out.leng=out('rmax0')*(rbeam+ray)
        else:
            out.leng=out('dgrid')*2


        # out.energy_GeV=out.el_energy*0.511e-3
        # out.e_spread_GeV=(out.el_e_spread+out.el_energy)*0.511e-3-out.energy_GeV
        # out.e_spread_GeV=out.el_e_spread*0.511e-3
        # parm_names=out.parameters.keys()
# for val in parm_names:
#     if str.isdigit(val[0]) or  val[0]=='$':
#         pass
#     else:
        out.filename = fileName
        
    return out



def dpa2dist (gen,file_name_read='',file_name_write='',no_macroparticles=1e5,debug=0):
    
    import random
    import numpy as np
    c = 299792458.0
        
    npart=int(gen('npart'))
    nslice=int(gen('nslice'))
    nbins=int(gen('nbins'))
    xlamds=gen('xlamds')
    zsep=int(gen('zsep'))
    gen_I=gen.I
    gen_t=gen.t    
    if file_name_read=='':
        file_name_read=gen.filename+'.dpa'
    if file_name_write=='':
        file_name_write=gen.filename+'.dist'
    par=read_particle_file(file_name_read, nbins=nbins, npart=npart,debug=debug)
    # print par.e.shape
    #start_time = time.time()
    #for i in range(100):
    m=np.arange(nslice)
    m=np.tile(m,(nbins,npart/nbins,1))
    m=np.rollaxis(m,2,0)
    # m=np.broadcast_to(m,[nbins,npart/nbins,nslice])
    # m=np.rollaxis(m,2,0)
    #print("--- Create matrix - %s seconds ---" % (time.time() - start_time))

    par.z=par.ph*xlamds/2/pi+m*xlamds*zsep+xlamds*zsep*(1-np.random.random((nslice, nbins,npart/nbins)))
    par.t=par.z/c
    
    t_scale=np.linspace(0,nslice*zsep*xlamds/c*1e15,nslice)
    # print 'range_t_scale', np.amin(t_scale), np.amax(t_scale)
    # print 'range_gen_t', np.amin(gen_t), np.amax(gen_t)
    I_scale=np.interp(t_scale,gen_t,gen_I)

    pick_n=I_scale
    pick_n=(pick_n/np.sum(pick_n)*no_macroparticles).astype(int)
    # print sum(pick_n)
    result_filesize=sum(pick_n)
    t_out=[]
    e_out=[]
    x_out=[]
    y_out=[]
    px_out=[]
    py_out=[]
    # print 'max_par.t', np.amax(par.t)
    # print 'par.e', np.amax(par.e),np.amin(par.e)
    par.t=np.reshape(par.t,(nslice,npart))
    par.e=np.reshape(par.e,(nslice,npart))
    par.x=np.reshape(par.x,(nslice,npart))
    par.y=np.reshape(par.y,(nslice,npart))
    par.px=np.reshape(par.px,(nslice,npart))
    par.py=np.reshape(par.py,(nslice,npart))
    # print par.t.shape
    
    # print par.t.shape
    # print 'max_par.t', np.amax(par.t)
    # print 'par.e', np.amax(par.e),np.amin(par.e)
    
    for i in arange(nslice):
        pick_i=random.sample(arange(nslice),pick_n[i])
        t_out=append(t_out,par.t[i,pick_i])
        e_out=append(e_out,par.e[i,pick_i])
        x_out=append(x_out,par.x[i,pick_i])
        y_out=append(y_out,par.y[i,pick_i])
        px_out=append(px_out,par.px[i,pick_i])
        py_out=append(py_out,par.py[i,pick_i])
    t_out=t_out*(-1)+max(t_out)
    # print 'max_y_out', np.amax(t_out)
    # print 'e_out', np.amax(e_out),np.amin(e_out)
    debug=0 #possible problems with pyplot on cluster
    if debug==1:
        import matplotlib.pyplot as plt
        bins=100
        # plt.figure('Time - Enenrgy')
        plt.figure(40001)
    #    plt.clf()
        plt.hist2d(t_out, e_out, bins)
        # plt.figure('Time - X')
        plt.figure(40002)
        plt.hist2d(t_out, x_out, bins)
        # plt.figure('X - Y')
        plt.figure(40003)
        plt.hist2d(x_out, y_out, bins)
        # plt.figure('X - pX')
        plt.figure(40004)
        plt.hist2d(x_out, px_out, bins)
        plt.show()

<<<<<<< HEAD
    
    header='? VERSION = 1.0 \n? SIZE = %s \n? CHARGE = %E \n? COLUMNS X XPRIME Y YPRIME T P'%(result_filesize,gen.beam_charge)
    np.savetxt(file_name_write, np.c_[x_out,px_out/e_out,y_out,py_out/e_out,t_out,e_out],header=header,fmt="%E", newline='\n',comments='')
=======
>>>>>>> 9d5a5592

    #REQUIRES NUMPY 1.7
    # header='? VERSION = 1.0 \n? SIZE = %s \n? CHARGE = %E \n? COLUMNS X XPRIME Y YPRIME T P'%(result_filesize,gen.beam_charge)
    # np.savetxt(file_name_write, np.c_[x_out,px_out/e_out,y_out,py_out/e_out,t_out,e_out],header=header,fmt="%E", newline='\n',comments='')

    
    header='? VERSION = 1.0 \n? SIZE = %s \n? CHARGE = %E \n? COLUMNS X XPRIME Y YPRIME T P\n'%(result_filesize,gen.beam_charge)
    f = file(file_name_write,'w')
    f.write(header)
    f.close()
    f = file(file_name_write,'a')
    np.savetxt(f, np.c_[x_out,px_out/e_out,y_out,py_out/e_out,t_out,e_out],fmt="%E", newline='\n')
    f.close()



def getAverageUndulatorParameter(lattice, unit=1.0, energy = 17.5):
    positions = sorted(lattice.lattice.keys())
          
    prevPos = 0

    ks = []
    ls = []

    for pos in positions:
        if lattice.elements[lattice.lattice[pos].id].type == 'undulator':
            e = lattice.elements[lattice.lattice[pos].id]
            l = float(e.params['nperiods']) * float(e.params['lperiod'])
            
            ks.append( float(e.params['K']) )
            ls.append( l / unit )
            
            #lat += 'AW' +'    '+ e.params['K'] + '   ' + str( l  / unit ) + '  ' + str( (pos - prevPos) / unit ) + '\n'
            
            #if prevPos>0:
            #    drifts.append([str( (pos - prevPos ) / unit ), str(prevLen / unit)])
            
            #prevPos = pos + l
            #prevLen = l 

    return np.mean(ks)
    
def generate_input(up, beam, itdp=False):
    '''
    default input parameters
    '''
    inp = GenesisInput()

    beam.gamma_rel = beam.E / (0.511e-3)
    beam.emit_x = beam.emit_xn / beam.gamma_rel
    beam.emit_y = beam.emit_yn / beam.gamma_rel

    inp.magin = 1
    #inp.zstop = 50
    #inp.nsec = 20
        
    inp.xlamd = up.lw
    inp.aw0 = up.K * np.sqrt(0.5)
    inp.delgam = beam.sigma_E / 0.000510998
    inp.gamma0 = beam.E / 0.000510998
    inp.rxbeam = np.sqrt (beam.emit_x * beam.beta_x )
    inp.rybeam = np.sqrt (beam.emit_y * beam.beta_y )
    
    inp.alphax = beam.alpha_x
    inp.alphay = beam.alpha_y
    
    inp.curpeak = beam.I

    inp.xbeam = beam.x
    inp.ybeam = beam.y
    inp.pxbeam = beam.xp
    inp.pybeam = beam.yp

    inp.emitx = beam.emit_xn
    inp.emity = beam.emit_yn

    felParameters = calculateFelParameters(inp)

    inp.xlamds = felParameters.lambda0
    inp.prad0 = felParameters.power
    inp.fbess0 = felParameters.fc
    inp.zrayl = felParameters.zr
    
    
    if itdp:
        inp.type = "tdp"
        inp.DUMP_FIELDS = 1
        inp.ipseed = 132
        inp.ncar = 151
        inp.nslice = 300
        inp.curlen = beam.tpulse * 3.e-7
        inp.zsep = 8 * int(inp.curlen  / inp.nslice / inp.xlamds )
    
    inp.ntail = - int ( inp.nslice / 2 )
    inp.npart = 2048
    inp.rmax0 = 9.0

    inp.delz = 4.0

    # print out FEL parameter estimates
    #printFelParameters(inp)
    return inp


        

def generate_lattice(lattice, unit=1.0, energy = None, debug = False):
    
    print 'generating lattice file...'
    
    lat = '# header is included\n? VERSION= 1.00  including new format\n? UNITLENGTH= '+str(unit)+' :unit length in header\n'
    undLat = ''
    quadLat = ''
    driftLat = ''

    e0 = lattice.sequence[0]
    prevPos = 0
    prevLen = 0
    prevPosQ = 0
    prevLenQ = 0
    
    pos = 0
    
    drifts = []
    quads = []
    
    for e in lattice.sequence:
        
        l = float(e.l)
        
        #print e.type, pos, prevPos
        
        if e.type == 'undulator':

            l = float(e.nperiods) * float(e.lperiod)
            
            undLat += 'AW' +'    '+ str(e.Kx * np.sqrt(0.5)) + '   ' + str( (l  / unit) ) + '  ' + str( ((pos - prevPos - prevLen) / unit) ) + '\n'

            if debug: print 'added und ', 'pos=',pos, 'prevPos=',prevPos,'prevLen=',prevLen 
                        
            if prevLen>0:
                #drifts.append([str( (pos - prevPos ) / unit ), str(prevLen / unit)])
                if debug: print 'appending drift', str( (prevLen ) / unit )
                driftLat += 'AD' +'    '+ str(e.Kx*np.sqrt(0.5)) + '   ' + str( ((pos - prevPos - prevLen) / unit ) ) + '  ' + str( (prevLen  / unit) ) + '\n'

            prevPos = pos
            prevLen = l 

            
        elif e.type == 'rbend' or e.type == 'sbend' or e.type == 'drift':
            pass
        
        elif e.type == 'quadrupole':
            #k = energy/0.2998 * float(e.k1) *  ( e.l / unit - int(e.l / unit) )
            #k = float(energy) * float(e.k1) / e.l #*  (1 +  e.l / unit - int(e.l / unit) )
            #k = float(energy) * float(e.k1) * 0.2998 / e.l #*  (1 +  e.l / unit - int(e.l / unit) )
            k = float(energy) * float(e.k1) / 0.2998
            if debug: print 'DEBUG', e.k1, k, energy
            quadLat += 'QF' +'    '+ str(k) + '   ' + str( (e.l / unit ) ) + '  ' + str( ( (pos - prevPosQ - prevLenQ)  / unit) ) + '\n'
            prevPosQ = pos
            prevLenQ = l 

            #pass
  
  
        pos = pos + l


    return lat + undLat + driftLat + quadLat

def next_run_id(dir = '.'):
    run_ids = []
    for f in os.listdir(dir):
        if f.startswith('run_'):
            run_ids.append( int( f.replace('run_','')) )

    if len(run_ids) > 0:
        return np.max(run_ids) + 1
    return 0


''' 
   standrard post-processing functions
'''


def get_spectrum(power,phase, smax = 1.0):

    ''' pulse spectrum in eV '''
    
    spec = fft.fft(np.sqrt(power) * np.exp(1.j * phase ))
    spec = np.sqrt( spec * np.conj(spec) )
    spec = np.real( np.roll(spec, len(spec)/2) )
    
    c = 299792458.0
    h = 4.135667516e-15
    
    tmax = smax / c
    freq = h * (np.arange(1,len(spec)+1) / tmax - 0.5 * len(spec) / tmax)
    return freq, spec


def get_power_exit(g):

    xlamds = g('xlamds')
    zsep = g('zsep')


    power = np.zeros(len(g.sliceValues.keys()))
    #phase = np.zeros(len(g.sliceValues.keys()))
            
    for i in g.sliceValues.keys():
        power[i-1] = g.sliceValues[i]['power'][-1]
        #phase[i-1] = g.sliceValues[i]['phi_mid'][iZ]

    t = 1.0e+15 * zsep * xlamds / c * np.arange(0,len(power))

    return power, t

def get_power_z(g):
    #nslice = int(g('nslice'))
    nslice = len(g.sliceValues.keys())
    nz = len(g.sliceValues[g.sliceValues.keys()[0]]['power'])
    power_z = np.zeros(nz)
    for i in xrange(nz):
        for j in xrange(nslice):
            power_z[i] += g.sliceValues[g.sliceValues.keys()[j]]['power'][i]

    return power_z / nslice


def beam_file_str(beam):
    #header = "# \n? VERSION = 1.0\n? SIZE ="+str(len(beam.column_values['ZPOS']))+"\n? COLUMNS ZPOS GAMMA0 DELGAM EMITX EMITY BETAX BETAY XBEAM YBEAM PXBEAM PYBEAM ALPHAX ALPHAY CURPEAK ELOSS\n"
    header = "# \n? VERSION = 1.0\n? SIZE ="+str(len(beam.z))+"\n? COLUMNS"
    #ZPOS GAMMA0 DELGAM EMITX EMITY BETAX BETAY XBEAM YBEAM PXBEAM PYBEAM ALPHAX ALPHAY CURPEAK ELOSS\n"
    for c in beam.columns:
        header = header + " " + c 
    header +="\n"
    
    f_str = header
    
    
    beam.column_values['ZPOS'] = beam.z 
    beam.column_values['CURPEAK'] = beam.I
    
    try:
        beam.column_values['EMITX'] = beam.ex
        beam.column_values['EMITY'] = beam.ey
        
        beam.column_values['BETAX'] = beam.betax
        beam.column_values['BETAY'] = beam.betay
        
        beam.column_values['ALPHAX'] = beam.alphax
        beam.column_values['ALPHAY'] = beam.alphay
	
        beam.column_values['XBEAM'] = beam.x
        beam.column_values['YBEAM'] = beam.y
        
        beam.column_values['PXBEAM'] = beam.px
        beam.column_values['PYBEAM'] = beam.py
        
        beam.column_values['GAMMA0'] = beam.g0
        beam.column_values['DELGAM'] = beam.dg
        
        beam.column_values['ELOSS'] = beam.eloss
    except:
        pass
    
    for i in xrange(len(beam.z)):
        for c in beam.columns:
            buf = str(beam.column_values[c][i])
            f_str = f_str + buf + ' '
        f_str = f_str.rstrip() +  '\n'
    
    return f_str


def add_wake_to_beamf(beamf, new_beamf):
    beam = read_beam_file(beamf)
    s, bunch, wake = w.xfel_pipe_wake(s=array(beam.z), current=array(beam.I))
    print 'read ', len(wake), ' slice values'
    beam.eloss = wake[::-1]

    f=open(new_beamf,'w')
    f.write(beam_file_str(beam))
    f.close()




'''
def plot_beam(fig, beam):
    
    ax = fig.add_subplot(321) 
    plt.grid(True)
    ax.set_xlabel(r'$\mu m$')
    p1,= plt.plot(1.e6 * np.array(beam.z),beam.I,'r',lw=3)
    plt.plot(1.e6 * beam.z[beam.idx_max],beam.I[beam.idx_max],'bs')
    
    ax = ax.twinx()
    
    p2,= plt.plot(1.e6 * np.array(beam.z),1.e-3 * np.array(beam.eloss),'g',lw=3)
    
    ax.legend([p1, p2],['I','Wake [KV/m]'])
    
    ax = fig.add_subplot(322) 
    plt.grid(True)
    ax.set_xlabel(r'$\mu m$')
    #p1,= plt.plot(1.e6 * np.array(beam.z),1.e-3 * np.array(beam.eloss),'r',lw=3)
    p1, = plt.plot(1.e6 * np.array(beam.z),beam.g0,'r',lw=3)
    ax = ax.twinx()
    p2, = plt.plot(1.e6 * np.array(beam.z),beam.dg,'g',lw=3)

    ax.legend([p1,p2],[r'$\gamma$',r'$\delta \gamma$'])
    
    ax = fig.add_subplot(323) 
    plt.grid(True)
    ax.set_xlabel(r'$\mu m$')
    p1, = plt.plot(1.e6 * np.array(beam.z),beam.ex, 'r', lw=3)
    p2, = plt.plot(1.e6 * np.array(beam.z),beam.ey, 'g', lw=3)
    plt.plot(1.e6 * beam.z[beam.idx_max],beam.ex[beam.idx_max], 'bs')
    
    ax.legend([p1,p2],[r'$\varepsilon_x$',r'$\varepsilon_y$'])
    #ax3.legend([p3,p4],[r'$\varepsilon_x$',r'$\varepsilon_y$'])
    
    
    ax = fig.add_subplot(324)
    plt.grid(True)
    ax.set_xlabel(r'$\mu m$')
    p1, = plt.plot(1.e6 * np.array(beam.z),beam.betax, 'r', lw=3)
    p2, = plt.plot(1.e6 * np.array(beam.z),beam.betay, 'g', lw=3)
    plt.plot(1.e6 * beam.z[beam.idx_max],beam.betax[beam.idx_max], 'bs')
    
    ax.legend([p1,p2],[r'$\beta_x$',r'$\beta_y$'])


    ax = fig.add_subplot(325)
    plt.grid(True)
    ax.set_xlabel(r'$\mu m$')
    p1, = plt.plot(1.e6 * np.array(beam.z),1.e6 * np.array(beam.x), 'r', lw=3)
    p2, = plt.plot(1.e6 * np.array(beam.z),1.e6 * np.array(beam.y), 'g', lw=3)
    
    ax.legend([p1,p2],[r'$x [\mu m]$',r'$y [\mu m]$'])


    ax = fig.add_subplot(326)
    plt.grid(True)
    ax.set_xlabel(r'$\mu m$')
    p1, = plt.plot(1.e6 * np.array(beam.z),1.e6 * np.array(beam.px), 'r', lw=3)
    p2, = plt.plot(1.e6 * np.array(beam.z),1.e6 * np.array(beam.py), 'g', lw=3)
    
    ax.legend([p1,p2],[r'$p_x [\mu rad]$',r'$p_y [\mu rad]$'])
'''



def transform_beam_file(beam_file = None, out_file='tmp.beam', transform = [ [25.0,0.1], [21.0, -0.1] ], energy_scale=1, energy_new = None, emit_scale = 1, n_interp = None):
    
    beam = read_beam_file(beam_file)
        
    zmax, Imax = peaks(beam.z, beam.I, n=1)
    idx = beam.z.index(zmax)
    beam.idx_max = idx
    print 'matching to slice', idx
    
    #if plot: plot_beam(plt.figure(), beam)    
    
    
    if transform:
        print 'transforming'
        g1x = np.matrix([[beam.betax[idx], beam.alphax[idx]],
                   [beam.alphax[idx], (1+beam.alphax[idx]**2)/beam.betax[idx]]])

        g1y = np.matrix([[beam.betay[idx], beam.alphay[idx]],
                   [beam.alphay[idx], (1+beam.alphay[idx]**2)/beam.betay[idx]]])


        b2x = transform[0][0]
        a2x = transform[0][1]

        b2y = transform[1][0]
        a2y = transform[1][1]
        
        g2x = np.matrix([[b2x, a2x],
                   [a2x, (1+a2x**2)/b2x]])

        g2y = np.matrix([[b2y, a2y],
                   [a2y, (1+a2y**2)/b2y]])


        Mix, Mx = find_transform(g1x,g2x)
        Miy, My = find_transform(g1y,g2y)
        
        #print Mi
        
        betax_new = []
        alphax_new = []

        betay_new = []
        alphay_new = []

        x_new = []
        px_new = []

        y_new = []
        py_new = []

        
        for i in xrange(len(beam.z)):
            g1x = np.matrix([[beam.betax[i], beam.alphax[i]],
                   [beam.alphax[i], (1+beam.alphax[i]**2)/beam.betax[i]]])
    
            gx = Mix.T * g1x * Mix

            g1y = np.matrix([[beam.betay[i], beam.alphay[i]],
                   [beam.alphay[i], (1+beam.alphay[i]**2)/beam.betay[i]]])
    
            gy = Miy.T * g1y * Miy

            
            #print i, gx[0,1], g1x[0,1]
            
            betax_new.append(gx[0,0])
            alphax_new.append(gx[0,1])

            betay_new.append(gy[0,0])
            alphay_new.append(gy[0,1])
            
            '''
            zx = np.matrix([beam.x[i], beam.px[i]])
            zx = Mix * zx
            x_new.appned(zx[0]) 
            px_new.appned(zx[1])

            zy = np.matrix([beam.y[i], beam.py[i]])
            zy = Miy * zy
            y_new.appned(zy[0]) 
            py_new.appned(zy[1])
            '''

            
        #print betax_new
        beam_new = Beam()
        beam_new.column_values = beam.column_values
        beam_new.columns = beam.columns
        
        if energy_new != None:
            gamma_new=energy_new / (0.511e-3)
            energy_scale=gamma_new/np.mean(np.array(beam.g0))
        
        if n_interp == None:
        
            beam_new.idx_max = idx
            beam_new.ex = beam.ex * emit_scale
            beam_new.ey = beam.ey * emit_scale
            beam_new.zsep = beam.zsep
            beam_new.z = beam.z
            beam_new.I = beam.I
            beam_new.g0 = np.array(beam.g0) * energy_scale
            beam_new.dg = np.array(beam.dg)
            
            beam_new.eloss = beam.eloss
    
            beam_new.betax = betax_new
            beam_new.betay = betay_new
            beam_new.alphax = alphax_new
            beam_new.alphay = alphay_new
    
            beam_new.x = np.array(beam.x) * 0
            beam_new.px = np.array(beam.px) * 0
            beam_new.y = np.array(beam.y) * 0
            beam_new.py = np.array(beam.py) * 0
        else:
            
            
            beam_new.z = np.linspace(beam.z[0], beam.z[-1], n_interp) 
            beam_new.I = np.interp(beam_new.z, beam.z, beam.I)
            
            zmax, Imax = peaks(beam_new.z, beam_new.I, n=1)
            beam_new.idx_max = np.where(beam_new.z == zmax)[0][0]
            
            beam_new.ex = np.interp(beam_new.z, beam.z, beam.ex) * emit_scale
            beam_new.ey = np.interp(beam_new.z, beam.z, beam.ey) * emit_scale
            beam_new.zsep = beam.zsep * len(beam.z) / len(beam_new.z)
            beam_new.g0 = np.interp(beam_new.z, beam.z, beam.g0) * energy_scale
            beam_new.dg = np.interp(beam_new.z, beam.z, beam.dg)
            
            beam_new.eloss = np.interp(beam_new.z, beam.z, beam.eloss)
    
            beam_new.betax = np.interp(beam_new.z, beam.z, betax_new)
            beam_new.betay = np.interp(beam_new.z, beam.z, betay_new)
            beam_new.alphax = np.interp(beam_new.z, beam.z, alphax_new)
            beam_new.alphay = np.interp(beam_new.z, beam.z, alphay_new)
    
            beam_new.x = np.interp(beam_new.z, beam.z, beam.x) 
            beam_new.px = np.interp(beam_new.z, beam.z, beam.px) 
            beam_new.y = np.interp(beam_new.z, beam.z, beam.y)
            beam_new.py = np.interp(beam_new.z, beam.z, beam.py)


        
        #if plot: 
        #    plot_beam(plt.figure(), beam_new)    
        #    plt.show()
    
    if transform != None:
        beam_new.f_str = beam_file_str(beam_new)
    
    return beam_new
    
def find_transform(g1,g2):
    '''
    find transform from twiss matrix g1 to g2: x -> M x, g -> Mi.T g M
    '''
    l1, u1 = np.linalg.eig(g1)
    l2, u2 = np.linalg.eig(g2)

    M1 = np.matrix([[u1[0,0], u1[1,0]],
                    [-u1[1,0], u1[0,0]]])
    
    
    d = sqrt(l1[0]/l2[0]) 
    
    M2 = np.matrix([[d, 0],
                    [0, 1.0 / d]])

    M2d = np.matrix([[1./d, 0],
                    [0, d]])


    M3 = np.matrix([[u2[0,0], -u2[1,0]],
                    [u2[1,0], u2[0,0]]])

    return np.linalg.inv(M3*M2*M1), M3*M2d*M1

    
    
def test_beam_transform(beta1=10.0, alpha1=-0.1, beta2=20, alpha2=2.2):
    
    ex = 1.0
    
    g1 = np.matrix([[beta1, alpha1],
                   [alpha1, (1+alpha1**2)/beta1]])

    g2 = np.matrix([[beta2, alpha2],
                   [alpha2, (1+alpha2**2)/beta2]])

    
    Mi, M = find_transform(g1,g2)
    
    
    g = Mi.T * g1 * Mi
    
    print 'g1=', g1
    print 'g2=', g2
    print 'g=', g

    
    x = []
    xp = []

    x2 = []
    xp2 = []

    x3 = []
    xp3 = []

    
    for i in xrange(5000):
        x_, xp_ = gaussFromTwiss(ex, beta1, alpha1)
        x.append(x_)
        xp.append(xp_)
        
        u = M * np.matrix([[x_,xp_]]).T
        
        x3.append(u[0,0])
        xp3.append(u[1,0])
        
    
        x_, xp_ = gaussFromTwiss(ex, beta2, alpha2)
        x2.append(x_)
        xp2.append(xp_)
        
    
    
    fig = plt.figure()
    ax = fig.add_subplot(111)

    
    plt.plot(x,xp,'r.', alpha =0.2)
    plt.plot(x2,xp2,'g.', alpha=0.2)
    plt.plot(x3,xp3,'b.', alpha=0.2)
    plt.grid()
    
    l1, u1 = np.linalg.eig(g1)
    l2, u2 = np.linalg.eig(g2)


    plt.plot([0,u1[0,0]*np.sqrt(l1[0])], [0,u1[1,0]*np.sqrt(l1[0])], 'b--', lw=3)
    plt.plot([0,u1[0,1]*np.sqrt(l1[1])], [0,u1[1,1]*np.sqrt(l1[1])], 'b--', lw=3)

    plt.plot([0,u2[0,0]*np.sqrt(l2[0])], [0,u2[1,0]*np.sqrt(l2[0])], 'b--', lw=3)
    plt.plot([0,u2[0,1]*np.sqrt(l2[1])], [0,u2[1,1]*np.sqrt(l2[1])], 'b--', lw=3)


    z1 = M*u1[:,0] * sqrt(l1[0])
    z2 = M*u1[:,1] * sqrt(l1[1])

        
    plt.plot([0,z1[0]], [0,z1[1]], color='#000000', lw=5, alpha=0.2)
    plt.plot([0,z2[0]], [0,z2[1]], color='#000000', lw=5, alpha=0.2)

            
    plt.show()

    #49.8131287015 1.12127199531 39.9184728466 -0.897874127701
    
        

#import argparse
#parser = argparse.ArgumentParser(description='Data plotting program.')
#parser.add_argument('--type', choices=["trajectory","intensity", "spectrum"], help='sum the integers (default: find the max)')
#parser.add_argument('input', help='input file')
#args = parser.parse_args()
<|MERGE_RESOLUTION|>--- conflicted
+++ resolved
@@ -987,13 +987,6 @@
         plt.hist2d(x_out, px_out, bins)
         plt.show()
 
-<<<<<<< HEAD
-    
-    header='? VERSION = 1.0 \n? SIZE = %s \n? CHARGE = %E \n? COLUMNS X XPRIME Y YPRIME T P'%(result_filesize,gen.beam_charge)
-    np.savetxt(file_name_write, np.c_[x_out,px_out/e_out,y_out,py_out/e_out,t_out,e_out],header=header,fmt="%E", newline='\n',comments='')
-=======
->>>>>>> 9d5a5592
-
     #REQUIRES NUMPY 1.7
     # header='? VERSION = 1.0 \n? SIZE = %s \n? CHARGE = %E \n? COLUMNS X XPRIME Y YPRIME T P'%(result_filesize,gen.beam_charge)
     # np.savetxt(file_name_write, np.c_[x_out,px_out/e_out,y_out,py_out/e_out,t_out,e_out],header=header,fmt="%E", newline='\n',comments='')
