--- conflicted
+++ resolved
@@ -2763,170 +2763,6 @@
     
     return beam_new
 
-<<<<<<< HEAD
-
-def cut_beam(beam = None, cut_z = [-inf, inf]):
-    beam=deepcopy(beam)
-    if np.amin(beam.z)<cut_z[0] or np.amax(beam.z)>cut_z[1]:
-        
-        condition = (beam.z > cut_z[0]) * (beam.z<cut_z[1])
-        print(sum(condition))
-        beam_new = Beam()
-        beam_new.column_values = beam.column_values
-        beam_new.columns = beam.columns
-        
-        for parm in ['x','px','y','py','z','I','ex','ey','g0','dg','eloss','betax','betay','alphax','alphay']:
-            if hasattr(beam,parm):
-                setattr(beam_new,parm,np.extract(condition,getattr(beam,parm)))
-                
-        for parm in ['filePath','fileName']:
-            if hasattr(beam,parm):
-                setattr(beam_new,parm,getattr(beam,parm))
-        
-        # beam_new.x = np.extract(condition,beam.x)
-        # beam_new.px = np.extract(condition,beam.px)
-        # beam_new.y = np.extract(condition,beam.y)
-        # beam_new.py = np.extract(condition,beam.py)
-        # beam_new.z = np.extract(condition,beam.z)
-        
-        # beam_new.I = np.extract(condition,beam.I)
-        # beam_new.ex = np.extract(condition,beam.ex)
-        # beam_new.ey = np.extract(condition,beam.ey)
-        # beam_new.g0 = np.extract(condition,beam.g0)
-        # beam_new.dg = np.extract(condition,beam.dg)
-        # beam_new.eloss = np.extract(condition,beam.eloss)
-        
-        # beam_new.betax = np.extract(condition,beam.betax)
-        # beam_new.betay = np.extract(condition,beam.betay)
-        # beam_new.alphax = np.extract(condition,beam.alphax)
-        # beam_new.alphay = np.extract(condition,beam.alphay)
-
-        beam_new.zsep = beam.zsep
-        zmax, Imax = peaks(beam_new.z, beam_new.I, n=1)
-        beam_new.idx_max = np.where(beam_new.z == zmax)[0][0]
-    else:
-        beam_new=beam
-    return beam_new
-
-
-def get_beam_s(beam = None,s=0): 
-    '''
-    obtains the peak current values of the beam
-    '''
-    if len(beam.I)>1:# and np.amax(beam.I)!=np.amin(beam.I):
-        slice = np.where(beam.z>=s)[0][0]
-        
-        # beam_new=deepcopy(beam)
-        beam_new=Beam()
-        
-        beam_new.idx_max=slice
-        beam_new.I=beam.I[slice]
-        beam_new.alpha_x=beam.alphax[slice]
-        beam_new.alpha_y=beam.alphay[slice]
-        beam_new.beta_x=beam.betax[slice]
-        beam_new.beta_y=beam.betay[slice]
-        beam_new.emit_xn=beam.ex[slice]
-        beam_new.emit_yn=beam.ey[slice]
-        beam_new.gamma_rel=beam.g0[slice]
-        beam_new.sigma_E=beam.dg[slice]*(0.510998e-3)
-        beam_new.xp=beam.px[slice]
-        beam_new.yp=beam.py[slice]
-        beam_new.x=beam.x[slice]
-        beam_new.y=beam.y[slice]
-        
-        beam_new.E=beam_new.gamma_rel*(0.510998e-3)
-        beam_new.emit_x = beam_new.emit_xn / beam_new.gamma_rel
-        beam_new.emit_y = beam_new.emit_yn / beam_new.gamma_rel
-        
-        beam_new.tpulse = (beam.z[-1]-beam.z[0])/speed_of_light*1e15/6 #[fs]
-        beam_new.C=np.trapz(beam.I, x=np.array(beam.z)/speed_of_light)*1e9 #bunch charge[nC]
-        
-        beam_new.zsep=None #to be removed
-        
-        for parm in ['alphax','alphay','betax','betay','z','ex','ey','g0','dg','px','py']:
-            if hasattr(beam_new,parm):
-                delattr(beam_new,parm)
-        
-        # beam_new.x = np.extract(condition,beam.x)
-
-    else:
-        beam_new=beam
-    return beam_new
-
-
-def get_beam_peak(beam = None): 
-    '''
-    obtains the peak current values of the beam
-    '''
-    if len(beam.I)>1:# and np.amax(beam.I)!=np.amin(beam.I):
-        pkslice = np.argmax(beam.I)
-        
-        # beam_new=deepcopy(beam)
-        beam_new=Beam()
-        
-        beam_new.idx_max=pkslice
-        beam_new.I=beam.I[pkslice]
-        beam_new.alpha_x=beam.alphax[pkslice]
-        beam_new.alpha_y=beam.alphay[pkslice]
-        beam_new.beta_x=beam.betax[pkslice]
-        beam_new.beta_y=beam.betay[pkslice]
-        beam_new.emit_xn=beam.ex[pkslice]
-        beam_new.emit_yn=beam.ey[pkslice]
-        beam_new.gamma_rel=beam.g0[pkslice]
-        beam_new.sigma_E=beam.dg[pkslice]*(0.510998e-3)
-        beam_new.xp=beam.px[pkslice]
-        beam_new.yp=beam.py[pkslice]
-        beam_new.x=beam.x[pkslice]
-        beam_new.y=beam.y[pkslice]
-        
-        beam_new.E=beam_new.gamma_rel*(0.510998e-3)
-        beam_new.emit_x = beam_new.emit_xn / beam_new.gamma_rel
-        beam_new.emit_y = beam_new.emit_yn / beam_new.gamma_rel
-        
-        beam_new.tpulse = (beam.z[-1]-beam.z[0])/speed_of_light*1e15/6 #[fs]
-        beam_new.C=np.trapz(beam.I, x=np.array(beam.z)/speed_of_light)*1e9 #bunch charge[nC]
-        
-        beam_new.zsep=None #to be removed
-        
-        for parm in ['alphax','alphay','betax','betay','z','ex','ey','g0','dg','px','py']:
-            if hasattr(beam_new,parm):
-                delattr(beam_new,parm)
-        
-        # beam_new.x = np.extract(condition,beam.x)
-
-    else:
-        beam_new=beam
-    return beam_new
-
-
-def find_transform(g1,g2):
-    '''
-    find transform from twiss matrix g1 to g2: x -> M x, g -> Mi.T g M
-    '''
-    l1, u1 = np.linalg.eig(g1)
-    l2, u2 = np.linalg.eig(g2)
-
-    M1 = np.matrix([[u1[0,0], u1[1,0]],
-                    [-u1[1,0], u1[0,0]]])
-    
-    
-    d = sqrt(l1[0]/l2[0]) 
-    
-    M2 = np.matrix([[d, 0],
-                    [0, 1.0 / d]])
-
-    M2d = np.matrix([[1./d, 0],
-                    [0, d]])
-
-
-    M3 = np.matrix([[u2[0,0], -u2[1,0]],
-                    [u2[1,0], u2[0,0]]])
-
-    return np.linalg.inv(M3*M2*M1), M3*M2d*M1
-
-
-=======
->>>>>>> 76e97cc6
 def test_beam_transform(beta1=10.0, alpha1=-0.1, beta2=20, alpha2=2.2):
     
     ex = 1.0
