--- conflicted
+++ resolved
@@ -9,14 +9,7 @@
 from ocelot.cpbd.beam import Beam, gauss_from_twiss
 import ocelot.utils.reswake as w
 from ocelot.common.math_op import *
-<<<<<<< HEAD
-import os
-
-h = 4.135667516e-15
-c = 299792458.0
-=======
 from ocelot.common.globals import * #import of constants like "h_eV_s" and "speed_of_light"
->>>>>>> 2af8f365
 
 inputTemplate = "\
  $newrun \n\
@@ -357,15 +350,12 @@
         else:
             input = input.replace("__OUTPUTFILE__", "outputfile ='run.__RUNID__.gout'")
 
-<<<<<<< HEAD
-=======
         #print 'self.radfile is equal to ', self.radfile
         if self.radfile != None:
             input = input.replace("__RADFILE__", " radfile  =  '"+ str(self.radfile)+ "'")
         else:
             input = input.replace("__RADFILE__\n", "")
         
->>>>>>> 2af8f365
         if self.magin == 0:
             input = input.replace("__MAGFILE__\n", "")
         else:
@@ -398,11 +388,7 @@
         self.sliceValues = {}
         
         self.parameters = {}
-<<<<<<< HEAD
-=======
         self.filename = ''
-            
->>>>>>> 2af8f365
     
     def __call__(self, name):
         '''
@@ -980,14 +966,8 @@
 #    out.t = 1.0e+15 * out('zsep') * out('xlamds') / speed_of_light * np.arange(0,len(out.power))
     out.dt = (out.t[1] - out.t[0]) * 1.e-15
     
-<<<<<<< HEAD
-    out.spec = fft.fft(np.sqrt( np.array(out.power) ) * np.exp( 1.j* np.array(out.phi) ) )
-    out.freq_ev = h * fft.fftfreq(len(out.spec), d=out('zsep') * out('xlamds') / c)
-=======
-    
     out.spec = fft.fft(np.sqrt(np.array(out.power) ) * np.exp( 1.j* np.array(out.phi) ) )
     out.freq_ev = h_eV_s * fftfreq(len(out.spec), d=out('zsep') * out('xlamds') / speed_of_light)
->>>>>>> 2af8f365
 
     out.power = np.array(out.power)
     out.phi = np.array(out.phi)
