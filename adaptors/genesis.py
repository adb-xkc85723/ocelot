--- conflicted
+++ resolved
@@ -1105,11 +1105,7 @@
             if debug>1: print ('      calculating spectrum')
             out.spec = abs(np.fft.fft(np.sqrt(np.array(out.power)) * np.exp( 1.j* np.array(out.phi_mid) ) , axis=0))**2/sqrt(out.nSlices)/(2*out.leng/out('ncar'))**2/1e10
             if debug>1: print ('        done')
-<<<<<<< HEAD
-            e_0=1239.8/out('xlamds')/1e9
-=======
             e_0=h_eV_s*speed_of_light/out('xlamds')          
->>>>>>> 33f77c77
             out.freq_ev = h_eV_s * np.fft.fftfreq(len(out.spec), d=out('zsep') * out('xlamds')*out('ishsty') / speed_of_light)+e_0# d=out.dt
             
             out.spec = np.fft.fftshift(out.spec,axes=0)
