"""
user interface for viewing/editing electron optics layouts
"""

<<<<<<< HEAD
import sys, os, csv
=======
from ocelot.cpbd.physics_proc import *
from scipy import stats
from ocelot.cpbd.beam import global_slice_analysis
import sys
import os
import csv
>>>>>>> 12e7c24f
import numbers
import matplotlib
from matplotlib.figure import Figure
from mpl_toolkits.mplot3d import Axes3D
from matplotlib.collections import PatchCollection
from matplotlib.offsetbox import AnchoredText
import matplotlib.patches as mpatches
import matplotlib.path as mpath
import matplotlib.pyplot as plt
from ocelot.cpbd.optics import *
import numpy as np
from ocelot.cpbd.elements import *
from copy import deepcopy


import matplotlib.font_manager as font_manager


def plot_lattice(lat, axis, alpha=1.0, params={'kmax': 2.0, 'ang_max': 0.5e-2}, s_start=0.0):
    axis.grid(True)

    pos = s_start
    offs = np.array([0, 0.0])

    ang_max = params['ang_max']  # max dipole strength in lattice
    min_dipole_height = 0.1  # dipole of any strength will show at least this strength

    min_solenoid_height = 0.1
    sol_max = 0.1

    kmax = params['kmax']
    min_quad_height = 0.1

    rendered_seq = []
    rendered_len = 0.0
    total_len = 0.0

    for e in lat.sequence:

        # if e.type in ['bend','sbend', 'rbend', 'quadrupole', 'undulator', 'drift', 'monitor','hcor','vcor', 'cavity','edge', 'solenoid']:
        if e.__class__ in [Bend, SBend, RBend, Quadrupole, Undulator, Drift, Monitor, Hcor, Vcor, Cavity, Edge,
                           Solenoid]:
            e.s = total_len
            rendered_seq.append(e)
            rendered_len += e.l
        total_len += e.l

    for e in rendered_seq:
        dx = e.l

        if e.__class__ in [Bend, SBend, RBend, Hcor, Vcor]:
            axis.add_patch(mpatches.Rectangle(offs + np.array([pos, 0.0]), dx,
                                              np.sign(-e.angle) * min_dipole_height - e.angle / ang_max * (
                1 - min_dipole_height),
                color='#0099FF', alpha=alpha))

        if e.__class__ in [Solenoid]:
            axis.add_patch(mpatches.Rectangle(offs + np.array([pos, 0.0]), dx,
                                              np.sign(-e.k) * min_solenoid_height - e.k / sol_max * (
                1 - min_solenoid_height),
                color='#FF99FF', alpha=alpha))

        if e.__class__ in [Quadrupole]:

            if e.k1 >= 0:
                axis.add_patch(mpatches.Ellipse(offs + np.array([pos, 0.0]), dx, min_quad_height + abs(e.k1 / kmax) * 2,
                                                color='green', alpha=alpha))
            else:
                Path = mpath.Path
                h = abs(e.k1 / kmax) + min_quad_height / 2

                verts = np.array([
                    (dx, h),
                    (-dx, h),
                    (-dx / 4, 0),
                    (-dx, -h),
                    (dx, -h),
                    (dx / 4, 0),
                    (dx, h)
                ])

                codes = [Path.MOVETO, Path.LINETO, Path.CURVE3, Path.LINETO, Path.LINETO, Path.CURVE3, Path.CURVE3]

                path = mpath.Path(verts + offs + np.array([pos, 0.0]), codes)
                patch = mpatches.PathPatch(path, color='green', alpha=alpha)
                axis.add_patch(patch)

        if e.__class__ in [Undulator]:
            nper = 16
            dxs = dx / nper / 2.0

            height = 0.7
            gap = 0.1
            if e.Kx ** 2 + e.Ky ** 2 < 1.e-6:
                gap = 0.2

            for iseg in np.arange(0, nper, 2):
                axis.add_patch(
                    mpatches.Rectangle(offs + np.array([pos + iseg * dxs, gap]), dxs, height, color='red', alpha=alpha))
                axis.add_patch(
                    mpatches.Rectangle(offs + np.array([pos + iseg * dxs, -height - gap]), dxs, height, color='blue',
                                       alpha=alpha))
                axis.add_patch(
                    mpatches.Rectangle(offs + np.array([pos + (iseg + 1) * dxs, gap]), dxs, height, color='blue',
                                       alpha=alpha))
                axis.add_patch(mpatches.Rectangle(offs + np.array([pos + (iseg + 1) * dxs, -height - gap]), dxs, height,
                                                  color='red', alpha=alpha))

        if e.__class__ in [Cavity]:
            nper = 16
            dxs = dx / nper / 2.0

            height = 0.7
            gap = 0.1
            axis.add_patch(mpatches.Ellipse(offs + np.array([pos + dx / 2, 0.0]),
                                            dx / 3, 0.5,
                                            color='#FF0033', alpha=alpha))

            axis.add_patch(mpatches.Ellipse(offs + np.array([pos + dx / 6, 0.0]),
                                            dx / 3, 0.5,
                                            color='#FF0033', alpha=alpha))

            axis.add_patch(mpatches.Ellipse(offs + np.array([pos + 5 * dx / 6, 0.0]),
                                            dx / 3, 0.5,
                                            color='#FF0033', alpha=alpha))

        if e.__class__ in [Monitor]:
            Path = mpath.Path
            h = 0.005
            offs_mon = np.array([0.0, 0.03])

            verts = np.array([
                (0, h),
                (0, -h),
                (h, 0),
                (-h, 0)
            ])

            codes = [Path.MOVETO, Path.LINETO, Path.MOVETO, Path.LINETO]

            verts += offs_mon

            path = mpath.Path(verts + offs + np.array([pos, 0.0]), codes)
            patch = mpatches.PathPatch(path, color='black', lw=2, alpha=alpha * 0.5)
            axis.add_patch(patch)
            axis.add_patch(
                mpatches.Circle(offs + offs_mon + np.array([pos, 0.0]), h / 2, color='black', alpha=alpha * 0.5))

        pos += dx

    lw = 0.005
    axis.add_patch(mpatches.Rectangle(offs - (0, lw / 2), 1.0, lw, color='black', alpha=alpha * 0.4))

    # axis.set_ylim(-1,1)
    # axis.set_xticks([])
    # axis.set_yticks([])


dict_plot = {Quadrupole: {"scale": 0.7, "color": "r", "edgecolor": "r", "label": "quad"},
             Sextupole: {"scale": 0.5, "color": "g", "edgecolor": "g", "label": "sext"},
             Octupole: {"scale": 0.5, "color": "g", "edgecolor": "g", "label": "oct"},
             Cavity: {"scale": 0.7, "color": "orange", "edgecolor": "lightgreen", "label": "cav"},
             TWCavity: {"scale": 0.7, "color": "orange", "edgecolor": "lightgreen", "label": "twcav"},
             Bend: {"scale": 0.7, "color": "lightskyblue", "edgecolor": "k", "label": "bend"},
             RBend: {"scale": 0.7, "color": "lightskyblue", "edgecolor": "k", "label": "bend"},
             SBend: {"scale": 0.7, "color": "lightskyblue", "edgecolor": "k", "label": "bend"},
             Matrix: {"scale": 0.7, "color": "pink", "edgecolor": "k", "label": "mat"},
             Multipole: {"scale": 0.7, "color": "g", "edgecolor": "k", "label": "mult"},
             Undulator: {"scale": 0.7, "color": "pink", "edgecolor": "k", "label": "und"},
             Monitor: {"scale": 0.5, "color": "orange", "edgecolor": "orange", "label": "mon"},
             Hcor: {"scale": 0.7, "color": "c", "edgecolor": "c", "label": "cor"},
             Vcor: {"scale": 0.7, "color": "c", "edgecolor": "c", "label": "cor"},
             Drift: {"scale": 0., "color": "k", "edgecolor": "k", "label": ""},
             Marker: {"scale": 0., "color": "k", "edgecolor": "k", "label": "mark"},
             Solenoid: {"scale": 0.7, "color": "g", "edgecolor": "g", "label": "sol"},
             TDCavity: {"scale": 0.7, "color": "magenta", "edgecolor": "g", "label": "tds"},
             UnknownElement: {"scale": 0.7, "color": "g", "edgecolor": "g", "label": "unk"},
             XYQuadrupole: {"scale": 0.7, "color": "r", "edgecolor": "r", "label": "xyquad"},
             Aperture: {"scale": 0.7, "color": "g", "edgecolor": "g", "label": "ap"},
             }


def plot_elems(fig, ax, lat, s_point=0, y_lim=None, y_scale=1, legend=True, font_size=18, excld_legend=None):
    legend_font_size = font_size

    if excld_legend is None:
        excld_legend = []

    dict_copy = deepcopy(dict_plot)
    alpha = 1
    ax.set_ylim((-1, 1.5))
    ax.tick_params(axis='both', labelsize=font_size)
    if y_lim is not None:
        ax.set_ylim(y_lim)
    points_with_annotation = []
    L = 0.
    q = []
    b = []
    c = []
    s = []
    u = []
    rf = []
    m = []
    sol = []
    for elem in lat.sequence:
        if elem.__class__ == Quadrupole:
            q.append(elem.k1)
        elif elem.__class__ in [Bend, RBend, SBend]:
            b.append(elem.angle)
        elif elem.__class__ in [Hcor, Vcor]:
            c.append(elem.angle)
        elif elem.__class__ == Sextupole:
            s.append(elem.k2)
        elif elem.__class__ == Solenoid:
            sol.append(elem.k)
        elif elem.__class__ == Undulator:
            u.append(elem.Kx + elem.Ky)
        elif elem.__class__ in [Cavity, TWCavity, TDCavity]:
            rf.append(elem.v)
        elif elem.__class__ == Multipole:
            m.append(sum(np.abs(elem.kn)))

    q_max = np.max(np.abs(q)) if len(q) != 0 else 0
    b_max = np.max(np.abs(b)) if len(b) != 0 else 0
    s_max = np.max(np.abs(s)) if len(s) != 0 else 0
    c_max = np.max(np.abs(c)) if len(c) != 0 else 0
    u_max = np.max(np.abs(u)) if len(u) != 0 else 0
    sol_max = np.max(np.abs(sol)) if len(sol) != 0 else 0
    rf_max = np.max(np.abs(rf)) if len(rf) != 0 else 0
    m_max = np.max(m) if len(m) != 0 else 0
    ncols = np.sign(len(q)) + np.sign(len(b)) + np.sign(len(s)) + np.sign(len(c)) + np.sign(len(u)) + np.sign(
        len(rf)) + np.sign(len(m))

    labels_dict = {}
    for elem in dict_copy.keys():
        labels_dict[elem] = dict_copy[elem]["label"]
    for elem in lat.sequence:
        if elem.__class__ in excld_legend:
            elem = Drift(l=elem.l)

<<<<<<< HEAD
        if elem.__class__ in [Marker, Edge, CouplerKick]:
=======
        if elem.__class__ == Marker:
>>>>>>> 12e7c24f
            L += elem.l
            continue
        l = elem.l
        if l == 0:
            l = 0.03
        # type = elem.type
        if elem.__class__ in dict_copy:
            scale = dict_copy[elem.__class__]["scale"]
            color = dict_copy[elem.__class__]["color"]
            label = dict_copy[elem.__class__]["label"]
            ecolor = dict_copy[elem.__class__]["edgecolor"]
        else:
            scale = dict_copy[UnknownElement]["scale"]
            color = dict_copy[UnknownElement]["color"]
            label = dict_copy[UnknownElement]["label"]
            ecolor = dict_copy[UnknownElement]["edgecolor"]
        ampl = 1
        s_coord = np.array(
            [L + elem.l / 2. - l / 2., L + elem.l / 2. - l / 2., L + elem.l / 2. + l / 2., L + elem.l / 2. + l / 2.,
             L + elem.l / 2. - l / 2.]) + s_point

        rect = np.array([-1, 1, 1, -1, -1])

        if elem.__class__ == Quadrupole:
            ampl = elem.k1 / q_max if q_max != 0 else 1
            point, = ax.fill(s_coord, (rect + 1) * ampl * scale * y_scale, color, edgecolor=ecolor,
                             alpha=alpha, label=dict_copy[elem.__class__]["label"])
            dict_copy[elem.__class__]["label"] = ""

        elif elem.__class__ == Solenoid:
            ampl = elem.k / sol_max if sol_max != 0 else 1
            point, = ax.fill(s_coord, (rect + 1) * ampl * scale * y_scale, color, edgecolor=ecolor,
                             alpha=alpha, label=dict_copy[elem.__class__]["label"])
            dict_copy[elem.__class__]["label"] = ""

        elif elem.__class__ in [Bend, RBend, SBend]:
            ampl = elem.angle / b_max if b_max != 0 else 1
            point, = ax.fill(s_coord, (rect + 1) * ampl * scale * y_scale, color,
                             alpha=alpha, label=dict_copy[elem.__class__]["label"])
            dict_copy[elem.__class__]["label"] = ""

        elif elem.__class__ in [Hcor, Vcor]:
            ampl = elem.angle / c_max if c_max != 0 else 0.5
            if elem.angle == 0:
                ampl = 0.5
                point, = ax.fill(s_coord, rect * ampl * scale * y_scale, "lightcyan", edgecolor="k",
                                 alpha=0.5, label=dict_copy[elem.__class__]["label"])
            else:
                point, = ax.fill(s_coord, (rect + 1) * ampl * scale * y_scale, color, edgecolor=ecolor,
                                 alpha=alpha, label=dict_copy[elem.__class__]["label"])
            dict_copy[Hcor]["label"] = ""
            dict_copy[Vcor]["label"] = ""

        elif elem.__class__ == Sextupole:
            ampl = elem.k2 / s_max if s_max != 0 else 1
            point, = ax.fill(s_coord, (rect + 1) * ampl * scale * y_scale, color,
                             alpha=alpha, label=dict_copy[elem.__class__]["label"])
            dict_copy[elem.__class__]["label"] = ""

        elif elem.__class__ in [Cavity, TWCavity, TDCavity]:
            ampl = 1
            point, = ax.fill(s_coord, rect * ampl * scale * y_scale, color,
                             alpha=alpha, edgecolor="lightgreen", label=dict_copy[elem.__class__]["label"])
            dict_copy[elem.__class__]["label"] = ""

        elif elem.__class__ == Undulator:
            ampl = elem.Kx / u_max if u_max != 0 else 0.5
            point, = ax.fill(s_coord, rect * ampl * scale * y_scale, color,
                             alpha=alpha, label=dict_copy[elem.__class__]["label"])
            dict_copy[elem.__class__]["label"] = ""

        elif elem.__class__ == Multipole:
            ampl = sum(elem.kn) / m_max if u_max != 0 else 0.5
            point, = ax.fill(s_coord, rect * ampl * scale * y_scale, color,
                             alpha=alpha, label=dict_copy[elem.__class__]["label"])
            dict_copy[elem.__class__]["label"] = ""

        else:
            point, = ax.fill(s_coord, rect * ampl * scale * y_scale, color, edgecolor=ecolor,
                             alpha=alpha)

        annotation = ax.annotate(elem.__class__.__name__ + ": " + elem.id,
                                 xy=(L + l / 2. + s_point, 0),  # xycoords='data',
                                 # xytext=(i + 1, i), textcoords='data',
                                 horizontalalignment="left",
                                 arrowprops=dict(arrowstyle="simple", connectionstyle="arc3,rad=+0.2"),
                                 bbox=dict(boxstyle="round", facecolor="w", edgecolor="0.5", alpha=0.9),
                                 fontsize=legend_font_size
                                 )
        # by default, disable the annotation visibility
        annotation.set_visible(False)
        L += elem.l
        points_with_annotation.append([point, annotation])
        ax.set_xlabel("s [m]", fontsize=font_size)

    def on_move(event):
        visibility_changed = False
        for point, annotation in points_with_annotation:
            should_be_visible = (point.contains(event)[0] is True)
            if should_be_visible != annotation.get_visible():
                visibility_changed = True
                annotation.set_visible(should_be_visible)

        if visibility_changed:
            plt.draw()

    on_move_id = fig.canvas.mpl_connect('motion_notify_event', on_move)
    if legend:
        ax.legend(loc='upper center', ncol=ncols, shadow=False, prop=font_manager.FontProperties(size=legend_font_size))


def plot_disp(ax, tws, top_plot, font_size):
    S = [p.s for p in tws]  # map(lambda p:p.s, tws)
    d_Ftop = []
    Fmin = []
    Fmax = []
    for elem in top_plot:
        Ftop = [p.__dict__[elem] for p in tws]

        Fmin.append(min(Ftop))
        Fmax.append(max(Ftop))
        greek = ""
        if "beta" in elem or "alpha" in elem or "mu" in elem:
            greek = "\\"
        if "mu" in elem:
            elem = elem.replace("mu", "mu_")
        top_label = r"$" + greek + elem + "$"
        ax.plot(S, Ftop, lw=2, label=top_label)
        d_Ftop.append(max(Ftop) - min(Ftop))
    d_F = max(d_Ftop)
    if d_F == 0:
        d_Dx = 1
        ax.set_ylim((min(Fmin) - d_Dx * 0.1, max(Fmax) + d_Dx * 0.1))
    if top_plot[0] == "E":
        top_ylabel = r"$" + "/".join(top_plot) + "$" + ", [GeV]"
    elif top_plot[0] in ["mux", 'muy']:
        top_ylabel = r"$" + "/".join(top_plot) + "$" + ", [rad]"
    else:
        top_ylabel = r"$" + "/".join(top_plot) + "$" + ", [m]"

    # yticks = ax.get_yticks()
    # yticks = yticks[2::1]
    # ax.set_yticks(yticks)

    ax.yaxis.set_major_locator(plt.MaxNLocator(3))

    ax.set_ylabel(top_ylabel, fontsize=font_size)
    ax.tick_params(axis='both', labelsize=font_size)

    leg2 = ax.legend(loc='upper right', shadow=False, fancybox=True, prop=font_manager.FontProperties(size=font_size))
    leg2.get_frame().set_alpha(0.2)


def plot_betas(ax, S, beta_x, beta_y, font_size):
    ax.set_ylabel(r"$\beta_{x,y}$ [m]", fontsize=font_size)
    ax.plot(S, beta_x, 'b', lw=2, label=r"$\beta_{x}$")
    ax.plot(S, beta_y, 'r', lw=2, label=r"$\beta_{y}$")
    ax.tick_params(axis='both', labelsize=font_size)
    leg = ax.legend(loc='upper left', shadow=False, fancybox=True, prop=font_manager.FontProperties(size=font_size))
    leg.get_frame().set_alpha(0.2)


def plot_opt_func(lat, tws, top_plot=["Dx"], legend=True, fig_name=None, grid=True, font_size=12, excld_legend=None,
                  figsize=None, plt_figure=None):
    """
    function for plotting: lattice (bottom section), vertical and horizontal beta-functions (middle section),
    other parameters (top section) such as "Dx", "Dy", "E", "mux", "muy", "alpha_x", "alpha_y", "gamma_x", "gamma_y"

    :param lat: MagneticLattice,
    :param tws: list if Twiss objects,
    :param top_plot:  ["Dx"] - parameters which displayed in top section. Can be any attribute of Twiss class, e.g. top_plot=["Dx", "Dy", "alpha_x"]
    :param legend: True - displaying legend of element types in bottom section,
    :param fig_name: None - name of figure,
    :param grid: True - grid
    :param font_size: 16 - font size for any element of plot
    :param excld_legend: None, exclude type of element from the legend, e.g. excld_legend=[Hcor, Vcor]
    :param figsize: None or e.g. (8, 6)
    :param plt_figure: None, exported plt.figure()
    :return:
    """
    if plt_figure is None:
        if fig_name is None:
            fig = plt.figure(figsize=figsize)
        else:
            fig = plt.figure(fig_name, figsize=figsize)
    else:
        fig = plt_figure

    plt.rc('axes', grid=grid)
    plt.rc('grid', color='0.75', linestyle='-', linewidth=0.5)
    left, width = 0.1, 0.85

    rect1 = [left, 0.65, width, 0.3]
    rect2 = [left, 0.19, width, 0.46]
    rect3 = [left, 0.07, width, 0.12]

    ax_top = fig.add_axes(rect1)
    ax_b = fig.add_axes(rect2, sharex=ax_top)  # left, bottom, width, height
    ax_el = fig.add_axes(rect3, sharex=ax_top)
    for ax in ax_b, ax_el, ax_top:
        if ax != ax_el:
            for label in ax.get_xticklabels():
                label.set_visible(False)

    ax_b.grid(grid)
    ax_top.grid(grid)
    ax_el.set_yticks([])
    ax_el.grid(grid)

    fig.subplots_adjust(hspace=0)
    beta_x = [p.beta_x for p in tws]
    beta_y = [p.beta_y for p in tws]
    S = [p.s for p in tws]

    plt.xlim(S[0], S[-1])

    plot_disp(ax_top, tws, top_plot, font_size)

    plot_betas(ax_b, S, beta_x, beta_y, font_size)
    plot_elems(fig, ax_el, lat, s_point=S[0], legend=legend, y_scale=0.8, font_size=font_size,
               excld_legend=excld_legend)


def plot_opt_func_reduced(lat, tws, top_plot=["Dx"], legend=True, fig_name=None, grid=False, font_size=18):
    """
    function for plotting: lattice (bottom section), vertical and horizontal beta-functions (middle section),
    other parameters (top section) such as "Dx", "Dy", "E", "mux", "muy", "alpha_x", "alpha_y", "gamma_x", "gamma_y"
    lat - MagneticLattice,
    tws - list if Twiss objects,
    top_plot=["Dx"] - parameters which displayed in top section. Example top_plot=["Dx", "Dy", "alpha_x"]
    legend=True - displaying legend of element types in bottom section,
    fig_name=None - name of figure,
    grid=True - grid
    font_size=18 - font size.
    """
    if fig_name is None:
        fig = plt.figure()
    else:
        fig = plt.figure(fig_name)

    plt.rc('axes', grid=grid)
    plt.rc('grid', color='0.75', linestyle='-', linewidth=0.5)
    left, width = 0.1, 0.85

    rect1 = [left, 0.63, width, 0.3]
    rect2 = [left, 0.20, width, 0.43]
    rect3 = [left, 0.10, width, 0.10]

    ax_top = fig.add_axes(rect1)
    ax_b = fig.add_axes(rect2, sharex=ax_top)  # left, bottom, width, height
    ax_el = fig.add_axes(rect3, sharex=ax_top)
    for ax in ax_b, ax_el, ax_top:
        if ax != ax_el:
            for label in ax.get_xticklabels():
                label.set_visible(False)

    ax_b.grid(grid)
    ax_top.grid(grid)
    ax_el.set_yticks([])
    ax_el.grid(grid)

    fig.subplots_adjust(hspace=0)
    beta_x = [p.beta_x for p in tws]  # list(map(lambda p:p.beta_x, tws))
    beta_y = [p.beta_y for p in tws]  # list(map(lambda p:p.beta_y, tws))
    D_x = [p.Dx for p in tws]  # list(map(lambda p:p.beta_x, tws))
    D_y = [p.Dy for p in tws]  # list(map(lambda p:p.beta_y, tws))
    S = [p.s for p in tws]  # list(map(lambda p:p.s, tws))

    plt.xlim(S[0], S[-1])

    ax_top.set_ylabel(r"$D_{x,y}$ [m]")
    ax_top.plot(S, D_x, 'b', lw=2, label=r"$D_{x}$")
    ax_top.plot(S, D_y, 'r', lw=2, label=r"$D_{y}$")
    leg = ax_top.legend(loc='upper left', shadow=False, fancybox=True, prop=font_manager.FontProperties(size=font_size))
    leg.get_frame().set_alpha(0.2)

    plot_betas(ax_b, S, beta_x, beta_y, font_size)
    plot_elems(fig, ax_el, lat, s_point=S[0], legend=legend, y_scale=0.8)


def plot_xy(ax, S, X, Y, font_size):
    ax.set_ylabel(r"$X, Y$, m")
    ax.plot(S, X, 'r', lw=2, label=r"$X$")
    ax.plot(S, Y, 'b', lw=2, label=r"$Y$")
    leg = ax.legend(loc='upper right', shadow=True, fancybox=True, prop=font_manager.FontProperties(size=font_size))
    leg.get_frame().set_alpha(0.5)


def plot_API(lat, legend=True, fig_name=1, grid=True, font_size=12, excld_legend=None, figsize=None, s_shift=0):
    """
    Function creates a picture with lattice on the bottom part of the picture and top part of the picture can be
    plot arbitrary lines.

    :param lat: MagneticLattice
    :param legend: True - displaying legend of element types in bottom section,
    :param fig_name: None - name of figure,
    :param grid: True - grid
    :param font_size: 16 - font size for any element of plot
    :param excld_legend: None, exclude type of element from the legend, e.g. excld_legend=[Hcor, Vcor]
    :param figsize: None or e.g. (8, 6)

    :return: fig, ax
    """

    fig = plt.figure(fig_name, figsize=figsize)
    plt.rc('axes', grid=grid)
    plt.rc('grid', color='0.75', linestyle='-', linewidth=0.5)
    left, width = 0.1, 0.85
    rect2 = [left, 0.19, width, 0.69]
    rect3 = [left, 0.07, width, 0.12]

    ax_xy = fig.add_axes(rect2)  # left, bottom, width, height
    ax_el = fig.add_axes(rect3, sharex=ax_xy)

    for ax in ax_xy, ax_el:
        if ax != ax_el:
            for label in ax.get_xticklabels():
                label.set_visible(False)

    ax_xy.grid(grid)
    ax_el.set_yticks([])
    ax_el.grid(grid)

    ax_xy.tick_params(axis='both', labelsize=font_size)

    fig.subplots_adjust(hspace=0)

    plot_elems(fig, ax_el, lat, legend=legend, y_scale=0.8, font_size=font_size, excld_legend=excld_legend, s_point=s_shift)

    return fig, ax_xy


def compare_betas(lat, tws1, tws2, prefix1="beam1", prefix2="beam2", legend=True, fig_name=None, grid=True,
                  font_size=18):
    """
    function for plotting: lattice (bottom section), vertical and horizontal beta-functions (middle section),
    other parameters (top section) such as "Dx", "Dy", "E", "mux", "muy", "alpha_x", "alpha_y", "gamma_x", "gamma_y"
    lat - MagneticLattice,
    tws - list if Twiss objects,
    top_plot=["Dx"] - parameters which displayed in top section. Example top_plot=["Dx", "Dy", "alpha_x"]
    legend=True - displaying legend of element types in bottom section,
    fig_name=None - name of figure,
    grid=True - grid
    font_size=18 - font size.
    """
    # fig, ax_xy = plot_API(lat, legend=legend, fig_name=fig_name, grid=grid)
    if fig_name is None:
        fig = plt.figure()
    else:
        fig = plt.figure(fig_name)

    plt.rc('axes', grid=grid)
    plt.rc('grid', color='0.75', linestyle='-', linewidth=0.5)
    left, width = 0.1, 0.85

    rect1 = [left, 0.55, width, 0.37]
    rect2 = [left, 0.18, width, 0.37]
    rect3 = [left, 0.05, width, 0.13]

    ax_top = fig.add_axes(rect1)
    ax_b = fig.add_axes(rect2, sharex=ax_top)  # left, bottom, width, height
    ax_el = fig.add_axes(rect3, sharex=ax_top)
    for ax in ax_b, ax_el, ax_top:
        if ax != ax_el:
            for label in ax.get_xticklabels():
                label.set_visible(False)

    ax_b.grid(grid)
    ax_top.grid(grid)
    ax_el.set_yticks([])
    ax_el.grid(grid)

    fig.subplots_adjust(hspace=0)
    beta_x1 = [p.beta_x for p in tws1]
    beta_y1 = [p.beta_y for p in tws1]
    beta_x2 = [p.beta_x for p in tws2]
    beta_y2 = [p.beta_y for p in tws2]
    s1 = [p.s for p in tws1]
    s2 = [p.s for p in tws2]
    # plt.plot(S, beta_x)

    plt.xlim(s1[0], s1[-1])

    # plot_disp(ax_top, tws, top_plot, font_size)
    ax_top.plot(s1, beta_y1, 'r', lw=2, label=prefix1 + r"  $\beta_{y}$")
    ax_top.plot(s2, beta_y2, 'b--', lw=2, label=prefix2 + r"  $\beta_{y}$")

    leg = ax_top.legend(shadow=False, fancybox=True, prop=font_manager.FontProperties(size=font_size))
    leg.get_frame().set_alpha(0.2)

    ax_b.set_ylabel(r"$\beta_{x,y}$, m")
    ax_b.plot(s1, beta_x1, 'r', lw=2, label=prefix1 + r"  $\beta_{x}$")

    ax_b.plot(s2, beta_x2, 'b--', lw=2, label=prefix2 + r"  $\beta_{x}$")
    leg = ax_b.legend(shadow=False, fancybox=True, prop=font_manager.FontProperties(size=font_size))
    leg.get_frame().set_alpha(0.2)

    plot_elems(fig, ax_el, lat, s_point=s1[0], legend=legend, y_scale=0.8)


def resonance(Qx, Qy, order=5):
    ORD = order
    qx1, qy1 = 0, 0
    qx2, qy2 = 2, 2
    X = []
    Y = []
    Order = []
    params = []
    # Qx = 0.22534
    # Qy = 0.301
    for order in range(1, ORD + 1):
        n = np.arange(-order, order + 1)
        m = np.array([order - abs(n), - order + abs(n)]).flatten()
        n = np.tile(n, 2)
        ziped = []
        for n, m in zip(n, m):
            if (n, m) in ziped:
                continue
            ziped.append((n, m))
        # ziped =  zip(n,m)
        # print ziped
        for p in range(-50, 50):
            for n, m in ziped:
                # print p, n,m
                if m != 0:
                    x = [qx1, qx2]
                    y = [(p - n * qx1) / float(m), (p - n * qx2) / float(m)]
                else:
                    x = [p / float(n), p / float(n)]
                    y = [qy1, qy2]
                params.append([n, m, p])
                X.append(x)
                Y.append(y)
                Order.append(order)
    return X, Y, Order, params


def plot_resonance_diag(ax, Qx, Qy, order):
    X, Y, Order, params = resonance(Qx, Qy, order)
    indsort = np.argsort(Order)

    X = np.array(X)

    for i, order in enumerate(Order):
        if order == 1:
            color = "k"
            lw = 3
        elif order == 2:
            color = "r"
            lw = 2
        elif order == 3:
            color = "b"
            lw = 2
        elif order == 4:
            color = "g"
            lw = 0.6
        else:  # order == 5:
            color = "c"
            lw = 0.3

        plt.plot(np.array(X[i]) + Qx, np.array(Y[i]) + Qy, color, lw=lw, picker=True)
        plt.xlim(Qx, Qx + 1)
        plt.ylim(Qy, Qy + 1)


def show_da(out_da, x_array, y_array, title=""):
    nx = len(x_array)
    ny = len(y_array)
    out_da = out_da.reshape(ny, nx)
    xmin, xmax, ymin, ymax = np.min(x_array), np.max(x_array), np.min(y_array), np.max(y_array)
    extent = xmin, xmax, ymin, ymax

    plt.figure(figsize=(10, 7))
    fig1 = plt.contour(out_da, linewidths=2, extent=extent)  # , colors = 'r')

    plt.grid(True)
    plt.title(title)
    plt.xlabel("X, m")
    plt.ylabel("Y, m")
    cb = plt.colorbar()
    cb.set_label('Nturns')

    plt.show()


def show_mu(contour_da, mux, muy, x_array, y_array, zones=None):
    from matplotlib import pyplot as plt

    nx = len(x_array)
    ny = len(y_array)
    t = np.linspace(0, 3.14, num=100)
    contour_da = contour_da.reshape(ny, nx)
    mux = mux.reshape(ny, nx)
    muy = muy.reshape(ny, nx)
    xmin, xmax, ymin, ymax = min(x_array), max(x_array), min(y_array), max(y_array)
    plt.figure(1, figsize=(10, 7))  # axisbg='darkslategray'
    extent = xmin, xmax, ymin, ymax

    my_cmap = plt.cm.Paired

    fig1 = plt.contour(contour_da, 1, extent=extent, linewidths=2, colors='k')  # , colors = 'r')
    fig1 = plt.contourf(mux, 40, cmap=my_cmap, extent=extent)  # , colors = 'r')
    cb = plt.colorbar()
    fig1 = plt.contourf(mux, 10, levels=[-1, -.0001], colors='w', extent=extent)
    if zones is not None:
        x_zone = zones[0]
        y_zone = zones[1]
        plt.plot(x_zone * np.cos(t), y_zone * np.sin(t), "g", lw=2)
        plt.plot(2 * x_zone * np.cos(t), 2 * y_zone * np.sin(t), "b", lw=2)
        plt.plot(3 * x_zone * np.cos(t), 3 * y_zone * np.sin(t), "r", lw=2)
        plt.plot(4 * x_zone * np.cos(t), 4 * y_zone * np.sin(t), "y", lw=2)
    plt.grid(True)
    plt.xlabel("X, m")
    plt.ylabel("Y, m")
    cb.set_label('Qx')
    plt.figure(2, figsize=(10, 7))

    fig1 = plt.contour(contour_da, 1, extent=extent, linewidths=2, colors='k')  # , colors = 'r')
    fig1 = plt.contourf(muy, 40, cmap=my_cmap, extent=extent)  # , colors = 'r')
    if zones is not None:
        x_zone = zones[0]
        y_zone = zones[1]
        plt.plot(x_zone * np.cos(t), y_zone * np.sin(t), "g", lw=2)
        plt.plot(2 * x_zone * np.cos(t), 2 * y_zone * np.sin(t), "b", lw=2)
        plt.plot(3 * x_zone * np.cos(t), 3 * y_zone * np.sin(t), "r", lw=2)
        plt.plot(4 * x_zone * np.cos(t), 4 * y_zone * np.sin(t), "y", lw=2)

    cb = plt.colorbar()
    fig1 = plt.contourf(muy, 10, levels=[-1, -.0001], colors='w', extent=extent)
    plt.xlabel("X, m")
    plt.ylabel("Y, m")
    plt.grid(True)
    cb.set_label('Qy')
    plt.show()


def show_density(x, y, ax=None, nbins_x=250, nbins_y=250, interpolation="bilinear", xlabel=None, ylabel=None, nfig=50,
                 title=None, figsize=None, grid=True, show_xtick_label=True, limits=None):
    """
    Function shows density

    :param x: np.array
    :param y: np.array
    :param ax: None, subplot axis, if None creates standalone plot.
    :param nbins_x: 250, number of bins for 2D hist. in horz. plane
    :param nbins_y: 250, number of bins for 2D hist. in vertical plane
    :param interpolation: "bilinear". Acceptable values are 'none’, ‘nearest’, ‘bilinear’, ‘bicubic’, ‘spline16’,
                        ‘spline36’, ‘hanning’, ‘hamming’, ‘hermite’, ‘kaiser’, ‘quadric’, ‘catrom’, ‘gaussian’, ‘bessel’
    :param xlabel: None, otherwise "string"
    :param ylabel: None, otherwise "string"
    :param nfig: number of the figure
    :param title: title of the figure
    :param figsize: None or e.g. (8, 6)
    :param grid: True, show grid
    :param show_xtick_label: True
    :param label, None or string.
    :param limits,  None or [[xmin, xmax], [ymin, ymax]]
    :return:
    """

    if ax is None:
        fig = plt.figure(nfig, figsize=figsize)
        ax = plt.subplot(111)
    if title is not None:
        plt.title(title)
    my_rainbow = copy(plt.cm.get_cmap('rainbow'))
    my_rainbow.set_under('w')

    x_min = np.min(x)
    x_max = np.max(x)
    y_min = np.min(y)
    y_max = np.max(y)
    dy = y_max - y_min

    if limits is None:
        range = [[x_min * 1, x_max * 1], [y_min - dy * 0.05, y_max + dy * 0.05]]
    else:
        range = limits

    H, xedges, yedges = np.histogram2d(x, y, bins=(nbins_x, nbins_y), range=range)
    H = H.T
    vmin = np.min(H) + (np.max(H) - np.min(H)) * 0.0001

    ax.imshow(H, interpolation=interpolation, aspect='auto', origin='lower',
              extent=[xedges[0], xedges[-1], yedges[0], yedges[-1]], vmin=vmin, cmap=my_rainbow)

<<<<<<< HEAD
    if xlabel is not None: ax.set_xlabel(xlabel)
    if ylabel is not None: ax.set_ylabel(ylabel)
=======
    if xlabel is not None:
        ax.set_xlabel(xlabel)
    if ylabel is not None:
        ax.set_ylabel(ylabel)
>>>>>>> 12e7c24f
    ax.grid(grid)

    plt.setp(ax.get_xticklabels(), visible=show_xtick_label)


def show_e_beam(p_array, nparts_in_slice=5000, smooth_param=0.05, nbins_x=200, nbins_y=200,
                interpolation="bilinear", inverse_tau=False,
                show_moments=False, nfig=40,
                title=None, figsize=None, grid=True,
                filename=None, headtail=True,
                filter_base=2, filter_iter=2,
                tau_units="mm"
                ):
    """
    Shows e-beam slice parameters (current, emittances, energy spread)
    and beam distributions (dE/(p0 c), X, Y) against long. coordinate (S)
    Note: beam head is on the left side

    :param p_array: ParticleArray
    :param nparts_in_slice: number of particles per slice
    :param smoth_param: 0.05, smoothing parameters to calculate the beam current: sigma = smoth_param * np.std(p_array.tau())
    :param nbins_x: number of bins for 2D hist. in horz. plane
    :param nbins_y: number of bins for 2D hist. in vertical plane
    :param interpolation: "bilinear", and acceptable values are 'none’, ‘nearest’, ‘bilinear’, ‘bicubic’, ‘spline16’,
                        ‘spline36’, ‘hanning’, ‘hamming’, ‘hermite’, ‘kaiser’, ‘quadric’, ‘catrom’, ‘gaussian’, ‘bessel’
    :param inverse_tau: False, inverse tau - head will be on the right side of figure
    :param show_moments: False, show moments (X_mean_slice and Y_mean_slice) in the density distribution
    :param nfig: number of the figure
    :param title: None or string - title of the figure
    :param figsize: None or e.g. (8, 6)
    :param grid: True, show grid
    :param filename: None or str,  filename to save picture in the file
    :param headtail: True, shows where is the beam head is.
    :param filter_base: support of rectangle filter is 2*p+1
    :param filter_iter: the number of the filter iterations
    :return:
    """
    if tau_units == "m":
        tau_factor = 1  # m
        tau_label = r"$s\,[\mathrm{m}]$"
    elif tau_units == "um":
        tau_factor = 1e6  # um
        tau_label = r"$s\,[\mathrm{\mu{}m}]$"
    else:
        tau_factor = 1e3  # mm
        tau_label = r"$s\,[\mathrm{mm}]$"

    p_array_copy = deepcopy(p_array)
    if inverse_tau:
        p_array_copy.tau()[:] *= -1
    slice_params = global_slice_analysis(p_array_copy, nparts_in_slice, smooth_param, filter_base, filter_iter)

    fig = plt.figure(nfig, figsize=figsize)
    if title is not None:
        fig.suptitle(title)
    ax_sp = plt.subplot(325)
    plt.title("Energy spread")
    plt.plot(slice_params.s * tau_factor, slice_params.se * 1e-3, "b")
    # plt.legend()
    plt.xlabel(tau_label)
<<<<<<< HEAD
    plt.ylabel(r"$\sigma_E$ [keV]")
=======
    plt.ylabel(r"$\sigma_E\,[\mathrm{keV}]$")
>>>>>>> 12e7c24f
    plt.grid(grid)

    ax_em = plt.subplot(323, sharex=ax_sp)
    plt.title("Emittances")
    emitxn_mm_mrad = np.round(slice_params.emitxn * 1e6, 2)
    emityn_mm_mrad = np.round(slice_params.emityn * 1e6, 2)
    plt.plot(slice_params.s * tau_factor, slice_params.ex, "r",
             label=fr"$\varepsilon_x^{{\mathrm{{proj}}}} = {emitxn_mm_mrad}\,\mathrm{{mm\cdot{{}}mrad}}$")
    plt.plot(slice_params.s * tau_factor, slice_params.ey, "b",
             label=rf"$\varepsilon_y^{{\mathrm{{proj}}}} = {emityn_mm_mrad}\,\mathrm{{mm\cdot{{}}mrad}}$")
    plt.legend()
    plt.setp(ax_em.get_xticklabels(), visible=False)
    plt.ylabel(r"$\varepsilon_{x,y}\,[\mathrm{mm\cdot{}mrad}]$")
    plt.grid(grid)

    ax_c = plt.subplot(321, sharex=ax_sp)
    plt.title("Current")

    plt.plot(slice_params.s * tau_factor, slice_params.I, "b")
    imax = np.max(slice_params.I)
    imax_label = rf"$I_{{\mathrm{{max}}}}= {imax:.0f}\,\mathrm{{A}}$"
    leg = ax_c.legend([imax_label], handlelength=0, handletextpad=0, fancybox=True, loc="best")
    for item in leg.legendHandles:
        item.set_visible(False)


    plt.setp(ax_c.get_xticklabels(), visible=False)
    plt.ylabel("$I\,[\mathrm{A}]$")
    plt.grid(grid)

    ax_ys = plt.subplot(326, sharex=ax_sp)

    show_density(p_array_copy.tau() * tau_factor, p_array_copy.y() * 1e3, ax=ax_ys, nbins_x=nbins_x, nbins_y=nbins_y,
                 interpolation=interpolation, xlabel=tau_label, ylabel='$y\,[\mathrm{mm}]$', nfig=50,
                 title="Side view", figsize=None, grid=grid)
    if show_moments:
        plt.plot(slice_params.s * tau_factor, slice_params.my * 1e3, "k", lw=2)
        plt.plot(slice_params.s * tau_factor, (slice_params.my + slice_params.sig_y) * 1e3, "w", lw=1)
        plt.plot(slice_params.s * tau_factor, (slice_params.my - slice_params.sig_y) * 1e3, "w", lw=1)

    ax_xs = plt.subplot(324, sharex=ax_sp)

    show_density(p_array_copy.tau() * tau_factor, p_array_copy.x() * 1e3, ax=ax_xs, nbins_x=nbins_x, nbins_y=nbins_y,
                 interpolation=interpolation, ylabel=r'$x\,[\mathrm{mm}]$',
                 title="Top view", grid=grid, show_xtick_label=False)
    if show_moments:
        plt.plot(slice_params.s * tau_factor, slice_params.mx * 1e3, "k", lw=2)
        plt.plot(slice_params.s * tau_factor, (slice_params.mx + slice_params.sig_x) * 1e3, "w", lw=1)
        plt.plot(slice_params.s * tau_factor, (slice_params.mx - slice_params.sig_x) * 1e3, "w", lw=1)

    ax_ps = plt.subplot(322, sharex=ax_sp)

    show_density(p_array_copy.tau() * tau_factor, p_array_copy.p() * 1e2, ax=ax_ps, nbins_x=nbins_x, nbins_y=nbins_y,
<<<<<<< HEAD
                 interpolation=interpolation, ylabel=r'$\delta_E$ [%]',
=======
                 interpolation=interpolation, ylabel=r'$\delta_E\,[\%]$',
>>>>>>> 12e7c24f
                 title="Longitudinal phase space", grid=grid, show_xtick_label=False)

    if inverse_tau:
        arrow = r"$\Longrightarrow$"
        label = "Head " + arrow
        location = "upper right"
    else:
        arrow = r"$\Longleftarrow$"
        label = arrow + " Head"
        location = "upper left"

    if headtail:
        # Use previous legend's properties to set this AnchoredText instance to look
        # just like a legend (to match the style).
        frame = leg.get_frame()
        anchored_text = AnchoredText(
            label,
            loc=location,
            prop=dict(fontsize=leg.get_texts()[0].get_fontsize()))
        anchored_text.patch.set_boxstyle(frame.get_boxstyle())
        anchored_text.patch.set_alpha(frame.get_alpha())
        anchored_text.patch.set_edgecolor(leg.get_frame().get_edgecolor())
        ax_ps.add_artist(anchored_text)

    if filename is not None:
        plt.savefig(filename)


def show_phase_space(p_array, nparts_in_slice=5000, smooth_param=0.05, nbins_x=200, nbins_y=200,
                     interpolation="bilinear", inverse_tau=False,
                     show_moments=False, nfig=40, title=None, figsize=None, grid=True):
    """
    Shows e-beam slice parameters (current, emittances, energy spread)
    and beam distributions (dE/(p0 c), X, Y) against long. coordinate (S)
    Note: beam head is on the left side

    :param p_array: ParticleArray
    :param nparts_in_slice: number of particles per slice
    :param smoth_param: 0.05, smoothing parameters to calculate the beam current: sigma = smoth_param * np.std(p_array.tau())
    :param nbins_x: number of bins for 2D hist. in horz. plane
    :param nbins_y: number of bins for 2D hist. in vertical plane
    :param interpolation: "bilinear", and acceptable values are 'none’, ‘nearest’, ‘bilinear’, ‘bicubic’, ‘spline16’,
                        ‘spline36’, ‘hanning’, ‘hamming’, ‘hermite’, ‘kaiser’, ‘quadric’, ‘catrom’, ‘gaussian’, ‘bessel’
    :param inverse_tau: False, inverse tau - head will be on the right side of figure
    :param show_moments: False, show moments (X_mean_slice and Y_mean_slice) in the density distribution
    :param nfig: number of the figure
    :param title: None or string - title of the figure
    :param figsize: None or e.g. (8, 6)
    :param grid: True, show grid
    :return:
    """
    p_array_copy = deepcopy(p_array)
    if inverse_tau:
        p_array_copy.tau()[:] *= -1
    slice_params = global_slice_analysis(p_array_copy, nparts_in_slice, smooth_param, 2, 2)

    fig = plt.figure(nfig, figsize=figsize)
    if title != None:
        fig.suptitle(title)
    ax_sp = plt.subplot(224)
    show_density(p_array_copy.tau() * 1e3, p_array_copy.py() * 1e3, ax=ax_sp, nbins_x=nbins_x, nbins_y=nbins_y,
                 interpolation=interpolation, xlabel='s [mm]', ylabel=r'$p_y$ [mrad]', nfig=50,
                 title="", figsize=None, grid=grid, show_xtick_label=True)
    if show_moments:
        plt.plot(slice_params.s * 1e3, slice_params.myp * 1e3, "k", lw=2)
        plt.plot(slice_params.s * 1e3, (slice_params.myp + slice_params.sig_yp) * 1e3, "w", lw=1)
        plt.plot(slice_params.s * 1e3, (slice_params.myp - slice_params.sig_yp) * 1e3, "w", lw=1)

    ax_ys = plt.subplot(222, sharex=ax_sp)

    show_density(p_array_copy.tau() * 1e3, p_array_copy.y() * 1e3, ax=ax_ys, nbins_x=nbins_x, nbins_y=nbins_y,
                 interpolation=interpolation, ylabel='y [mm]', nfig=50,
                 title="Side view", figsize=None, grid=grid, show_xtick_label=False)
    if show_moments:
        plt.plot(slice_params.s * 1e3, slice_params.my * 1e3, "k", lw=2)
        plt.plot(slice_params.s * 1e3, (slice_params.my + slice_params.sig_y) * 1e3, "w", lw=1)
        plt.plot(slice_params.s * 1e3, (slice_params.my - slice_params.sig_y) * 1e3, "w", lw=1)

    ax_xs = plt.subplot(221, sharex=ax_sp)

    show_density(p_array_copy.tau() * 1e3, p_array_copy.x() * 1e3, ax=ax_xs, nbins_x=nbins_x, nbins_y=nbins_y,
                 interpolation=interpolation, ylabel='x [mm]',
                 title="Top view", grid=grid, show_xtick_label=False)
    if show_moments:
        plt.plot(slice_params.s * 1e3, slice_params.mx * 1e3, "k", lw=2)
        plt.plot(slice_params.s * 1e3, (slice_params.mx + slice_params.sig_x) * 1e3, "w", lw=1)
        plt.plot(slice_params.s * 1e3, (slice_params.mx - slice_params.sig_x) * 1e3, "w", lw=1)

    ax_xp = plt.subplot(223, sharex=ax_sp)

    show_density(p_array_copy.tau() * 1e3, p_array_copy.px() * 1e3, ax=ax_xp, nbins_x=nbins_x, nbins_y=nbins_y,
                 interpolation=interpolation, xlabel='s [mm]', ylabel=r'$p_x$ [mrad]',
                 title="", grid=grid, show_xtick_label=True)
    if show_moments:
        plt.plot(slice_params.s * 1e3, slice_params.mxp * 1e3, "k", lw=2)
        plt.plot(slice_params.s * 1e3, (slice_params.mxp + slice_params.sig_xp) * 1e3, "w", lw=1)
        plt.plot(slice_params.s * 1e3, (slice_params.mxp - slice_params.sig_xp) * 1e3, "w", lw=1)

    return slice_params.s, slice_params.myp


def compare_beams(p_array_1, p_array_2, nparts_in_slice1=5000, nparts_in_slice2=5000, smoth_param=0.05,
                  inverse_tau=False, nfig=40, title=None, figsize=None, legend_beam1=None, legend_beam2=None):
    """
    Shows e-beam slice parameters (current, emittances, energy spread)
    and beam distributions (dE/(p0 c), X, Y) against long. coordinate (S)
    Note: beam head is on the left side

    :param p_array_1: ParticleArray
    :param p_array_2: ParticleArray
    :param nparts_in_slice1: number of particles per slice in p_array_1
    :param nparts_in_slice2: number of particles per slice in p_array_2
    :param smoth_param: 0.05, smoothing parameters to calculate the beam current: sigma = smoth_param * np.std(p_array.tau())
    :param inverse_tau: False, inverse tau - head will be on the right side of figure
    :param nfig: number of the figure
    :param title: None or string - title of the figure
    :param figsize: None or e.g. (8, 6)
    :param legend_beam1: None, legend for beam N1
    :param legend_beam2: None, legend for beam N1
    :return:
    """
    tau_label = r"$s\,[\mathrm{\mu{}m}]$"
    if legend_beam1 == None:
        legend_beam1 = "beam 1"
    if legend_beam2 == None:
        legend_beam2 = "beam 2"
    p_array_copy1 = deepcopy(p_array_1)
    p_array_copy2 = deepcopy(p_array_2)
    if inverse_tau:
        p_array_copy1.tau()[:] *= -1
        p_array_copy2.tau()[:] *= -1

    slice_params1 = global_slice_analysis(p_array_copy1, nparts_in_slice1, smoth_param, 2, 2)
    slice_params2 = global_slice_analysis(p_array_copy2, nparts_in_slice2, smoth_param, 2, 2)

    fig = plt.figure(nfig, figsize=figsize)
    if title != None:
        fig.suptitle(title)
    ax_sp = plt.subplot(325)
    plt.title("Energy Spread")
    plt.plot(slice_params1.s * 1e6, slice_params1.se * 1e-3, "r",
             label=rf"$\sigma_E$: {legend_beam1}")
    plt.plot(slice_params2.s * 1e6, slice_params2.se * 1e-3, "b",
             label=rf"$\sigma_E$: {legend_beam2}")
    plt.legend()
    plt.xlabel(tau_label)

    plt.ylabel(r"$\Delta{} E\,[\mathrm{keV}]$")
    plt.grid(True)

    ax_em = plt.subplot(323, sharex=ax_sp)
    plt.title("Horizontal Emittances")
    emitxn1_mm_mrad = np.round(slice_params1.emitxn * 1e6, 2)
    emitxn2_mm_mrad = np.round(slice_params2.emitxn * 1e6, 2)
    plt.plot(slice_params1.s * 1e6, slice_params1.ex, "r",
             label=rf"$\varepsilon_x = {emitxn1_mm_mrad}\,\mathrm{{mm\cdot{{}}mrad}}$: {legend_beam1}")
    plt.plot(slice_params2.s * 1e6, slice_params2.ex, "b",
             label=rf"$\varepsilon_x = {emitxn2_mm_mrad}\,\mathrm{{mm\cdot{{}}mrad}}$: {legend_beam2}")

    plt.legend()
    plt.setp(ax_em.get_xticklabels(), visible=False)
    plt.ylabel(r"$\varepsilon_x\,[\mathrm{mm\cdot{}mrad}]$")
    plt.grid(True)

    ax_c = plt.subplot(321, sharex=ax_sp)
    plt.title("Current")
    i1max = np.max(slice_params1.I)
    i2max = np.max(slice_params2.I)
    plt.plot(slice_params1.s * 1e6, slice_params1.I, "r",
             label=fr"$I_{{\mathrm{{max}}}}={i1max:.0f}\,\mathrm{{A}}$ {legend_beam1}")
    plt.plot(slice_params2.s * 1e6, slice_params2.I, "b",
             label=fr"$I_{{\mathrm{{max}}}}={i2max:.0f}\,\mathrm{{A}}$ {legend_beam2}")
    plt.legend()
    plt.setp(ax_c.get_xticklabels(), visible=False)
    plt.ylabel("$I\,[\mathrm{A}]$")
    plt.grid(True)

    # my_rainbow = deepcopy(plt.get_cmap('rainbow'))
    # my_rainbow.set_under('w')

    ax_mp = plt.subplot(326)
    plt.title("Energy Distribution")

    plt.plot(slice_params1.s * 1e6, slice_params1.mp * 1e2, "r", label=r"$\Delta{} E/E$: " + legend_beam1)
    plt.plot(slice_params2.s * 1e6, slice_params2.mp * 1e2, "b", label=r"$\Delta{} E/E$: " + legend_beam2)
    plt.legend()
    plt.xlabel(tau_label)
    plt.ylabel(r'$\delta{}_E\,[\%]$')
    plt.grid(True)

    ax_em = plt.subplot(324, sharex=ax_mp)
    plt.title("Vertical Emittances")
    emityn1_mm_mrad = np.round(slice_params1.emityn * 1e6, 2)
    emityn2_mm_mrad = np.round(slice_params2.emityn * 1e6, 2)
    plt.plot(slice_params1.s * 1e6, slice_params1.ey, "r",
             label=r"$\varepsilon_y = $" + str(emityn1_mm_mrad) + r" $\mathrm{mm\cdot{}mrad}$: " + legend_beam1)
    plt.plot(slice_params2.s * 1e6, slice_params2.ey, "b",
             label=r"$\varepsilon_y = $" + str(emityn2_mm_mrad) + r" $\mathrm{mm\cdot{}mrad}$: " + legend_beam2)
    plt.legend()
    plt.setp(ax_em.get_xticklabels(), visible=False)
    plt.ylabel(r"$\varepsilon_y\,[\mathrm{mm\cdot{}mrad}]$")
    plt.grid(True)

    ax_e = plt.subplot(322, sharex=ax_mp)
    plt.title("Slice Positions")
    plt.plot(slice_params1.s * 1e6, slice_params1.mx * 1e6, "r", label=r"$x_\mathrm{slice}$: " + legend_beam1)
    plt.plot(slice_params2.s * 1e6, slice_params2.mx * 1e6, "b", label=r"$x_\mathrm{slice}$: " + legend_beam2)
    plt.plot(slice_params1.s * 1e6, slice_params1.my * 1e6, "r--", label=r"$y_\mathrm{slice}$: " + legend_beam1)
    plt.plot(slice_params2.s * 1e6, slice_params2.my * 1e6, "b--", label=r"$y_\mathrm{slice}$: " + legend_beam2)
    plt.legend()
    plt.setp(ax_e.get_xticklabels(), visible=False)
    plt.ylabel(r"$x_{\mathrm{slice}},\,y_{\mathrm{slice}}\,[\mathrm{\mu{}m}]$")
    plt.grid(True)


def compare_beams_reduced(p_array_1, p_array_2, nparts_in_slice=5000, smoth_param=0.05,
                          inverse_tau=True, nfig=40, title=None, figsize=None, legend_beam1=None, legend_beam2=None):
    """
    Shows e-beam slice parameters (current, emittances, energy spread)
    and beam distributions (dE/(p0 c), X, Y) against long. coordinate (S)
    Note: beam head is on the left side

    :param p_array_1: ParticleArray
    :param p_array_2: ParticleArray
    :param nparts_in_slice: number of particles per slice
    :param smoth_param: 0.05, smoothing parameters to calculate the beam current: sigma = smoth_param * np.std(p_array.tau())
    :param inverse_tau: False, inverse tau - head will be on the right side of figure
    :param nfig: number of the figure
    :param title: None or string - title of the figure
    :param figsize: None or e.g. (8, 6)
    :param legend_beam1: None, legend for beam N1
    :param legend_beam2: None, legend for beam N1
    :return:
    """
    if legend_beam1 == None:
        legend_beam1 = "beam1"
    if legend_beam2 == None:
        legend_beam2 = "beam2"
    p_array_copy1 = deepcopy(p_array_1)
    p_array_copy2 = deepcopy(p_array_2)
    if inverse_tau:
        p_array_copy1.tau()[:] *= -1
        p_array_copy2.tau()[:] *= -1

    slice_params1 = global_slice_analysis(p_array_copy1, nparts_in_slice, smoth_param, 2, 2)
    slice_params2 = global_slice_analysis(p_array_copy2, nparts_in_slice, smoth_param, 2, 2)

    fig = plt.figure(nfig, figsize=figsize)
    if title != None:
        fig.suptitle(title)

    ax_sp = plt.subplot(223)
    plt.title("Slice energy spread")
    plt.plot(slice_params1.s * 1e6, slice_params1.se * 1e-3, "r", label=legend_beam1)
    plt.plot(slice_params2.s * 1e6, slice_params2.se * 1e-3, "b", label=legend_beam2)
    # plt.legend()
    plt.xlabel(r"s [$\mu m$]")
    plt.ylabel(r"$\sigma_E$ [keV]")

    ax_mp = plt.subplot(224)
    plt.title("Mean slice energy")

    plt.plot(slice_params1.s * 1e6, slice_params1.mp * 1e2, "r", label=legend_beam1)
    plt.plot(slice_params2.s * 1e6, slice_params2.mp * 1e2, "b", label=legend_beam2)
    # plt.legend()
    plt.xlabel(r"s [$\mu m$]")
    plt.ylabel(r"$\delta_E$ [%]")

    ax_em = plt.subplot(222, sharex=ax_mp)
    plt.title("Horizontal slice emittance")
    emitxn1_mm_mrad = np.round(slice_params1.emitxn * 1e6, 2)
    emitxn2_mm_mrad = np.round(slice_params2.emitxn * 1e6, 2)
    plt.plot(slice_params1.s * 1e6, slice_params1.ex, "r",
             label=legend_beam1 + ": " + r"$\varepsilon_x^{proj} = $" + str(emitxn1_mm_mrad))
    plt.plot(slice_params2.s * 1e6, slice_params2.ex, "b",
             label=legend_beam2 + ": " + r"$\varepsilon_x^{proj} = $" + str(emitxn2_mm_mrad))
    plt.legend()
    plt.setp(ax_em.get_xticklabels(), visible=False)
    plt.ylabel(r"$\varepsilon_x$ [$\mu m$]")

    ax_c = plt.subplot(221, sharex=ax_sp)
    plt.title("Current")
    plt.plot(slice_params1.s * 1e6, slice_params1.I, "r", label=legend_beam1)
    plt.plot(slice_params2.s * 1e6, slice_params2.I, "b", label=legend_beam2)
    # plt.legend()
    plt.setp(ax_c.get_xticklabels(), visible=False)
    plt.ylabel("I [A]")


def show_e_beam_reduced(p_array, nparts_in_slice=5000, smooth_param=0.05, nbins_x=200, nbins_y=200,
                        interpolation="bilinear", inverse_tau=False,
                        show_moments=False, nfig=40, title=None, figsize=None, grid=True, filename=None):
    """
    Shows e-beam slice parameters (current, emittances, energy spread)
    and beam distributions (dE/(p0 c), X, Y) against long. coordinate (S)
    Note: beam head is on the left side

    :param p_array: ParticleArray
    :param nparts_in_slice: number of particles per slice
    :param smoth_param: 0.05, smoothing parameters to calculate the beam current: sigma = smoth_param * np.std(p_array.tau())
    :param nbins_x: number of bins for 2D hist. in horz. plane
    :param nbins_y: number of bins for 2D hist. in vertical plane
    :param interpolation: "bilinear", and acceptable values are 'none’, ‘nearest’, ‘bilinear’, ‘bicubic’, ‘spline16’,
                        ‘spline36’, ‘hanning’, ‘hamming’, ‘hermite’, ‘kaiser’, ‘quadric’, ‘catrom’, ‘gaussian’, ‘bessel’
    :param inverse_tau: False, inverse tau - head will be on the right side of figure
    :param show_moments: False, show moments (X_mean_slice and Y_mean_slice) in the density distribution
    :param nfig: number of the figure
    :param title: None or string - title of the figure
    :param figsize: None or e.g. (8, 6)
    :param grid: True, show grid
    :param filename: None or str,  filename to save picture in the file
    :return:
    """
    p_array_copy = deepcopy(p_array)
    if inverse_tau:
        p_array_copy.tau()[:] *= -1
    slice_params = global_slice_analysis(p_array_copy, nparts_in_slice, smooth_param, 2, 2)

    fig = plt.figure(nfig, figsize=figsize)
    if title != None:
        fig.suptitle(title)

    # ax_sp = plt.subplot(225)
    # plt.title("Energy spread")
    # plt.plot(slice_params.s * 1e3, slice_params.se*1e-3, "b")
    # plt.legend()
    # plt.xlabel("s [mm]")
    # plt.ylabel("$\sigma_E$ [keV]")
    # plt.grid(grid)

    ax_sp = plt.subplot(223)
    plt.title("Emittances")
    emitxn_mm_mrad = np.round(slice_params.emitxn * 1e6, 2)
    emityn_mm_mrad = np.round(slice_params.emityn * 1e6, 2)
    plt.plot(slice_params.s * 1e3, slice_params.ex, "r", label=r"$\varepsilon_x^{proj} = $" + str(emitxn_mm_mrad))
    plt.plot(slice_params.s * 1e3, slice_params.ey, "b", label=r"$\varepsilon_y^{proj} = $" + str(emityn_mm_mrad))
    plt.legend()
    # plt.setp(ax_sp.get_xticklabels(), visible=False)
    plt.xlabel("s [mm]")
    plt.ylabel(r"$\varepsilon_{x,y}$ [$\mu m$]")
    plt.grid(grid)

    ax_c = plt.subplot(221, sharex=ax_sp)
    plt.title("Current")
    plt.plot(slice_params.s * 1e3, slice_params.I, "b", label=r"$I_{max}=$" + str(np.round(np.max(slice_params.I), 1)))
    # plt.legend()
    plt.setp(ax_c.get_xticklabels(), visible=False)
    plt.ylabel("I [A]")
    plt.grid(grid)

    ax_ys = plt.subplot(224, sharex=ax_sp)

    show_density(p_array_copy.tau() * 1e3, p_array_copy.y() * 1e3, ax=ax_ys, nbins_x=nbins_x, nbins_y=nbins_y,
                 interpolation=interpolation, xlabel='s [mm]', ylabel='y [mm]', nfig=50,
                 title="Side view", figsize=None, grid=grid)
    if show_moments:
        plt.plot(slice_params.s * 1e3, slice_params.my * 1e3, "k", lw=2)
        plt.plot(slice_params.s * 1e3, (slice_params.my + slice_params.sig_y) * 1e3, "w", lw=1)
        plt.plot(slice_params.s * 1e3, (slice_params.my - slice_params.sig_y) * 1e3, "w", lw=1)

    # ax_xs = plt.subplot(324, sharex=ax_sp)
    #
    # show_density(p_array_copy.tau() * 1e3, p_array_copy.x() * 1e3, ax=ax_xs, nbins_x=nbins_x, nbins_y=nbins_y,
    #             interpolation=interpolation, ylabel='x [mm]',
    #             title="Top view", grid=grid, show_xtick_label=False)
    # if show_moments:
    #    plt.plot(slice_params.s * 1e3, slice_params.mx * 1e3, "k", lw=2)
    #    plt.plot(slice_params.s * 1e3, (slice_params.mx + slice_params.sig_x) * 1e3, "w", lw=1)
    #    plt.plot(slice_params.s * 1e3, (slice_params.mx - slice_params.sig_x) * 1e3, "w", lw=1)
    #
    ax_ps = plt.subplot(222, sharex=ax_sp)

    show_density(p_array_copy.tau() * 1e3, p_array_copy.p() * 1e2, ax=ax_ps, nbins_x=nbins_x, nbins_y=nbins_y,
                 interpolation=interpolation, ylabel=r'$\delta_E$ [%]',
                 title="Longitudinal phase space", grid=grid, show_xtick_label=False)

    if filename is not None:
        plt.savefig(filename)


def show_e_beam_slices(p_array, nparts_in_slice=5000, smooth_param=0.05, inverse_tau=False, figname=50,
<<<<<<< HEAD
                     title=None, figsize=None, grid=True,
                     filename=None, headtail=True,
                     filter_base=2, filter_iter=2, tau_units="mm", slice=0):
=======
                       title=None, figsize=None, grid=True,
                       filename=None, headtail=True,
                       filter_base=2, filter_iter=2, tau_units="mm", slice=0):
>>>>>>> 12e7c24f
    """
    Shows e-beam slice parameters (current, emittances, energy spread)
    and beam distributions (dE/(p0 c), X, Y) against long. coordinate (S)
    Note: beam head is on the left side

    :param p_array: ParticleArray
    :param nparts_in_slice: number of particles per slice
    :param smoth_param: 0.05, smoothing parameters to calculate the beam current: sigma = smoth_param * np.std(p_array.tau())
    :param inverse_tau: False, inverse tau - head will be on the right side of figure
    :param show_moments: False, show moments (X_mean_slice and Y_mean_slice) in the density distribution
    :param figname: number of the figure or name
    :param title: None or string - title of the figure
    :param figsize: None or e.g. (8, 6)
    :param grid: True, show grid
    :param headtail: True, show direction of the bunch
    :param tau_units: [m], [mm] or [um]
    :param slice: str or float: float - s position of the slice
                                "center" - center of mass of the bunch
                                "Imax" - current maximum
                                "Emax" - maximum energy
    :return:
    """

    if tau_units == "m":
        tau_factor = 1  # m
        tau_label = "s [mm]"
    elif tau_units == "um":
        tau_factor = 1e6  # um
        tau_label = r"s [$\mu$m]"
    else:
        tau_factor = 1e3  # mm
        tau_label = "s [mm]"

    p_array_copy = deepcopy(p_array)
    if inverse_tau:
        p_array_copy.tau()[:] *= -1
    slice_params = global_slice_analysis(p_array_copy, nparts_in_slice, smooth_param, filter_base, filter_iter)

    s = slice_params.s * tau_factor

    if isinstance(slice, numbers.Number):
        ind0 = np.argsort(np.abs(s - slice))[0]
    elif isinstance(slice, str):
        if slice == "center":
            ind0 = np.argsort(np.abs(s - np.mean(s)))[0]
        elif slice == "Imax":
            ind0 = np.argmax(slice_params.I)
        elif slice == "Emax":
            ind0 = np.argmax(slice_params.me)
    else:
        ind0 = np.argsort(np.abs(slice_params.s))[0]

    fig = plt.figure(figname, figsize=figsize)
    if title is not None:
        fig.suptitle(title)
    ax_sp = plt.subplot(325)
    plt.title("Energy spread")
    plt.plot(s, slice_params.se * 1e-3, "b")
    plt.plot(s[ind0], slice_params.se[ind0] * 1e-3, "bo",
             label=r"$\sigma_E=$" + str(np.round(slice_params.se[ind0] * 1e-3, 2)) + " keV")
    plt.legend()
    plt.xlabel(tau_label)
    plt.ylabel(r"$\sigma_E$ [keV]")
    plt.grid(grid)

    ax_em = plt.subplot(323, sharex=ax_sp)

    plt.title("Emittances")

    plt.plot(s, slice_params.ex, "r")
    plt.plot(s[ind0], slice_params.ex[ind0], "ro",
             label=r"$\varepsilon_x^{0} = $" + str(np.round(slice_params.ex[ind0], 2)) + r" $\mu m \cdot rad$")
    plt.plot(s, slice_params.ey, "b")
    plt.plot(s[ind0], slice_params.ey[ind0], "bo",
             label=r"$\varepsilon_y^{proj} = $" + str(np.round(slice_params.ey[ind0], 2)) + r" $\mu m \cdot rad$")
    plt.legend()
    plt.setp(ax_em.get_xticklabels(), visible=False)
    plt.ylabel(r"$\varepsilon_{x,y}$ [$\mu m \cdot rad$]")
    plt.grid(grid)

    ax_c = plt.subplot(321, sharex=ax_sp)
    plt.title("Current")

    if inverse_tau:
        arrow = r"$\Longrightarrow$"
        label = "head " + arrow
        location = "upper right"
    else:
        arrow = r"$\Longleftarrow$"
        label = arrow + " head"
        location = "upper left"

    plt.plot(s, slice_params.I, "b")
    plt.plot(s[ind0], slice_params.I[ind0], "bo",
             label="$I_0=$" + str(np.round(slice_params.I[ind0], 1)) + " A")
    # label = r"$I_{max}=$" + str(np.round(np.max(slice_params.I), 1))
    plt.legend()
    if headtail:
        leg = ax_c.legend([label], handlelength=0, handletextpad=0, fancybox=True, loc=location)
        for item in leg.legendHandles:
            item.set_visible(False)
    plt.setp(ax_c.get_xticklabels(), visible=False)
    plt.ylabel("I [A]")
    plt.grid(grid)

    ax_alpha = plt.subplot(326, sharex=ax_sp)
    plt.title(r"$\alpha_{x,y}$")
    plt.plot(s, slice_params.alpha_x, "r")
    plt.plot(s[ind0], slice_params.alpha_x[ind0], "ro",
             label=r"$\alpha_x=$" + str(np.round(slice_params.alpha_x[ind0], 2)))
    plt.plot(s, slice_params.alpha_y, "b")
    plt.plot(s[ind0], slice_params.alpha_y[ind0], "bo",
             label=r"$\alpha_y=$" + str(np.round(slice_params.alpha_y[ind0], 2)))
    plt.legend()
    plt.xlabel(tau_label)
    plt.ylabel(r"$\alpha_{x,y}$")
    plt.grid(grid)

    ax_b = plt.subplot(324, sharex=ax_sp)
    plt.title(r"$\beta_{x,y}$")
    plt.plot(s, slice_params.beta_x, "r")
    plt.plot(s[ind0], slice_params.beta_x[ind0], "ro",
             label=r"$\beta_x=$" + str(np.round(slice_params.beta_x[ind0], 2)) + " m")
    plt.plot(s, slice_params.beta_y, "b")
    plt.plot(s[ind0], slice_params.beta_y[ind0], "bo",
             label=r"$\beta_y=$" + str(np.round(slice_params.beta_y[ind0], 2)) + " m")
    plt.setp(ax_b.get_xticklabels(), visible=False)
    plt.ylabel(r"$\beta_{x,y}$")
    plt.grid(grid)
    plt.legend()

    ax_me = plt.subplot(322, sharex=ax_sp)
    plt.title(r"Longitudinal phase space")
    MeV = 1e-6
    plt.plot(s, slice_params.me * MeV, "r")
    plt.plot(s[ind0], slice_params.me[ind0] * MeV, "ro",
             label=r"$E_0=$" + str(np.round(slice_params.me[ind0] * MeV, 1)) + " MeV")
    # plt.plot(slice_params.s[ind0] * tau_factor, bx, "ro", label=r"$\beta_x=$"+str(np.round(bx, 2)))
    plt.setp(ax_me.get_xticklabels(), visible=False)
    plt.ylabel(r"$E$ [MeV]")
    plt.grid(grid)
    plt.legend()
    if filename is not None:
        plt.savefig(filename)


def beam_jointplot(p_array, show_plane="x", nparts_in_slice=5000, smooth_param=0.05, nbins_x=200, nbins_y=200,
                   interpolation="bilinear", inverse_tau=True, show_head=True,
                   show_moments=False, nfig=40, title=None, figsize=None, grid=True, filename=None):
    """
    Shows e-beam slice parameters (current, emittances, energy spread)
    and beam distributions (dE/(p0 c), X, Y) against long. coordinate (S)
    Note: beam head is on the left side

    :param p_array: ParticleArray
    :param nparts_in_slice: number of particles per slice
    :param smoth_param: 0.05, smoothing parameters to calculate the beam current: sigma = smoth_param * np.std(p_array.tau())
    :param nbins_x: number of bins for 2D hist. in horz. plane
    :param nbins_y: number of bins for 2D hist. in vertical plane
    :param interpolation: "bilinear", and acceptable values are 'none’, ‘nearest’, ‘bilinear’, ‘bicubic’, ‘spline16’,
                        ‘spline36’, ‘hanning’, ‘hamming’, ‘hermite’, ‘kaiser’, ‘quadric’, ‘catrom’, ‘gaussian’, ‘bessel’
    :param inverse_tau: False, inverse tau - head will be on the right side of figure
    :param show_moments: False, show moments (X_mean_slice and Y_mean_slice) in the density distribution
    :param nfig: number of the figure
    :param title: None or string - title of the figure
    :param figsize: None or e.g. (8, 6)
    :param grid: True, show grid
    :param filename: None or str,  filename to save picture in the file
    :return:
    """
    p_array_copy = deepcopy(p_array)
    if inverse_tau:
        p_array_copy.tau()[:] *= -1
    slice_params = global_slice_analysis(p_array_copy, nparts_in_slice, smooth_param, 2, 2)

    fig = plt.figure(nfig, figsize=figsize)
    if title != None:
        fig.suptitle(title)

    ax_top = plt.subplot(211)
    plt.title("Current")

    if inverse_tau:
        arrow = r"$\Longrightarrow$"
        label = "head " + arrow
        location = "upper right"
    else:
        arrow = r"$\Longleftarrow$"
        label = arrow + " head"
        location = "upper left"

    plt.plot(slice_params.s * 1e3, slice_params.I, "b")
    # label = r"$I_{max}=$" + str(np.round(np.max(slice_params.I), 1))
    if show_head:
        leg = ax_top.legend([label], handlelength=0, handletextpad=0, fancybox=True, loc=location)
        for item in leg.legendHandles:
            item.set_visible(False)
    plt.setp(ax_top.get_xticklabels(), visible=False)
    plt.ylabel("I [A]")
    plt.grid(grid)
    if show_plane == "y":
        ax_down = plt.subplot(212, sharex=ax_top)

        show_density(p_array_copy.tau() * 1e3, p_array_copy.y() * 1e3, ax=ax_down, nbins_x=nbins_x, nbins_y=nbins_y,
                     interpolation=interpolation, xlabel='s [mm]', ylabel='y [mm]', nfig=50,
                     title="Side view", figsize=None, grid=grid, show_xtick_label=True)
        if show_moments:
            plt.plot(slice_params.s * 1e3, slice_params.my * 1e3, "k", lw=2)
            plt.plot(slice_params.s * 1e3, (slice_params.my + slice_params.sig_y) * 1e3, "w", lw=1)
            plt.plot(slice_params.s * 1e3, (slice_params.my - slice_params.sig_y) * 1e3, "w", lw=1)
    elif show_plane == "x":
        ax_down = plt.subplot(212, sharex=ax_top)

        show_density(p_array_copy.tau() * 1e3, p_array_copy.x() * 1e3, ax=ax_down, nbins_x=nbins_x, nbins_y=nbins_y,
                     interpolation=interpolation, ylabel='x [mm]', xlabel='s [mm]',
                     title="Top view", grid=grid, show_xtick_label=True)
        if show_moments:
            plt.plot(slice_params.s * 1e3, slice_params.mx * 1e3, "k", lw=2)
            plt.plot(slice_params.s * 1e3, (slice_params.mx + slice_params.sig_x) * 1e3, "w", lw=1)
            plt.plot(slice_params.s * 1e3, (slice_params.mx - slice_params.sig_x) * 1e3, "w", lw=1)
    else:
        ax_down = plt.subplot(212, sharex=ax_top)

        show_density(p_array_copy.tau() * 1e3, p_array_copy.p() * 1e2, ax=ax_down, nbins_x=nbins_x, nbins_y=nbins_y,
                     interpolation=interpolation, ylabel=r'$\delta_E$ [%]', xlabel='s [mm]',
                     title="Longitudinal phase space", grid=grid, show_xtick_label=True)

    if filename is not None:
        plt.savefig(filename)

    return ax_top, ax_down


class Save3DBeamDensity(PhysProc):
    def __init__(self):
        PhysProc.__init__(self)
        self.energy = None
        self.napply = 0

    def apply_3d(self, p_array, dz):
        # _logger.debug(" SaveBeam applied, dz =", dz)

        my_rainbow = copy.deepcopy(plt.get_cmap('rainbow'))
        my_rainbow.set_under('w')

        y = p_array.x()[::50] * 1e6  # 10*np.random.normal(mu, sigma, 5000)
        z = p_array.y()[::50] * 1e6  # 10*np.random.normal(mu, sigma, 5000)
        x = p_array.tau()[::50] * 1e6  # 10*np.random.normal(mu, sigma, 5000)

        xyz = np.vstack([x, y, z])
        density = stats.gaussian_kde(xyz)(xyz)

        idx = density.argsort()
        x, y, z, density = x[idx], y[idx], z[idx], density[idx]

        fig = plt.figure()
        ax = fig.add_subplot(111, projection='3d')
        ax.scatter(x, y, z, c=density, cmap=my_rainbow)
        ax.set_xlim(20, 70)
        ax.set_ylim(-1500, 1500)
        ax.set_zlim(-1500, 1500)

        dig = str(self.napply)
        name = "0" * (4 - len(dig)) + dig

        plt.savefig(name)
        self.napply += 1
        plt.clf()

    def apply(self, p_array, dz):
        nbins_x = 400
        nbins_y = 400
        interpolation = "bilinear"
        fig = plt.figure(figsize=None)
        ax_xs = plt.subplot(211)

        show_density(p_array.tau() * 1e3, p_array.x() * 1e3, ax=ax_xs, nbins_x=nbins_x, nbins_y=nbins_y,
                     interpolation=interpolation, ylabel='x [mm]',
                     title="Top view", grid=True, show_xtick_label=False, limits=[[0.025, 0.075], [-2, 2]])
        ax_ys = plt.subplot(212, sharex=ax_xs)

        show_density(p_array.tau() * 1e3, p_array.y() * 1e3, ax=ax_ys, nbins_x=nbins_x, nbins_y=nbins_y,
                     interpolation=interpolation, xlabel="s, [mm]", ylabel='y [mm]', nfig=50,
                     title="Side view", figsize=None, grid=True, show_xtick_label=True,
                     limits=[[0.025, 0.075], [-2, 2]])

        dig = str(self.napply)
        name = "0" * (4 - len(dig)) + dig

        plt.savefig(name)
        self.napply += 1
        plt.clf()<|MERGE_RESOLUTION|>--- conflicted
+++ resolved
@@ -2,16 +2,12 @@
 user interface for viewing/editing electron optics layouts
 """
 
-<<<<<<< HEAD
-import sys, os, csv
-=======
 from ocelot.cpbd.physics_proc import *
 from scipy import stats
 from ocelot.cpbd.beam import global_slice_analysis
 import sys
 import os
 import csv
->>>>>>> 12e7c24f
 import numbers
 import matplotlib
 from matplotlib.figure import Figure
@@ -252,11 +248,7 @@
         if elem.__class__ in excld_legend:
             elem = Drift(l=elem.l)
 
-<<<<<<< HEAD
-        if elem.__class__ in [Marker, Edge, CouplerKick]:
-=======
         if elem.__class__ == Marker:
->>>>>>> 12e7c24f
             L += elem.l
             continue
         l = elem.l
@@ -545,7 +537,7 @@
     leg.get_frame().set_alpha(0.5)
 
 
-def plot_API(lat, legend=True, fig_name=1, grid=True, font_size=12, excld_legend=None, figsize=None, s_shift=0):
+def plot_API(lat, legend=True, fig_name=1, grid=True, font_size=12, excld_legend=None, figsize=None):
     """
     Function creates a picture with lattice on the bottom part of the picture and top part of the picture can be
     plot arbitrary lines.
@@ -557,7 +549,6 @@
     :param font_size: 16 - font size for any element of plot
     :param excld_legend: None, exclude type of element from the legend, e.g. excld_legend=[Hcor, Vcor]
     :param figsize: None or e.g. (8, 6)
-
     :return: fig, ax
     """
 
@@ -584,7 +575,7 @@
 
     fig.subplots_adjust(hspace=0)
 
-    plot_elems(fig, ax_el, lat, legend=legend, y_scale=0.8, font_size=font_size, excld_legend=excld_legend, s_point=s_shift)
+    plot_elems(fig, ax_el, lat, legend=legend, y_scale=0.8, font_size=font_size, excld_legend=excld_legend)
 
     return fig, ax_xy
 
@@ -843,15 +834,10 @@
     ax.imshow(H, interpolation=interpolation, aspect='auto', origin='lower',
               extent=[xedges[0], xedges[-1], yedges[0], yedges[-1]], vmin=vmin, cmap=my_rainbow)
 
-<<<<<<< HEAD
-    if xlabel is not None: ax.set_xlabel(xlabel)
-    if ylabel is not None: ax.set_ylabel(ylabel)
-=======
     if xlabel is not None:
         ax.set_xlabel(xlabel)
     if ylabel is not None:
         ax.set_ylabel(ylabel)
->>>>>>> 12e7c24f
     ax.grid(grid)
 
     plt.setp(ax.get_xticklabels(), visible=show_xtick_label)
@@ -912,11 +898,7 @@
     plt.plot(slice_params.s * tau_factor, slice_params.se * 1e-3, "b")
     # plt.legend()
     plt.xlabel(tau_label)
-<<<<<<< HEAD
-    plt.ylabel(r"$\sigma_E$ [keV]")
-=======
     plt.ylabel(r"$\sigma_E\,[\mathrm{keV}]$")
->>>>>>> 12e7c24f
     plt.grid(grid)
 
     ax_em = plt.subplot(323, sharex=ax_sp)
@@ -970,11 +952,7 @@
     ax_ps = plt.subplot(322, sharex=ax_sp)
 
     show_density(p_array_copy.tau() * tau_factor, p_array_copy.p() * 1e2, ax=ax_ps, nbins_x=nbins_x, nbins_y=nbins_y,
-<<<<<<< HEAD
-                 interpolation=interpolation, ylabel=r'$\delta_E$ [%]',
-=======
                  interpolation=interpolation, ylabel=r'$\delta_E\,[\%]$',
->>>>>>> 12e7c24f
                  title="Longitudinal phase space", grid=grid, show_xtick_label=False)
 
     if inverse_tau:
@@ -1356,15 +1334,9 @@
 
 
 def show_e_beam_slices(p_array, nparts_in_slice=5000, smooth_param=0.05, inverse_tau=False, figname=50,
-<<<<<<< HEAD
-                     title=None, figsize=None, grid=True,
-                     filename=None, headtail=True,
-                     filter_base=2, filter_iter=2, tau_units="mm", slice=0):
-=======
                        title=None, figsize=None, grid=True,
                        filename=None, headtail=True,
                        filter_base=2, filter_iter=2, tau_units="mm", slice=0):
->>>>>>> 12e7c24f
     """
     Shows e-beam slice parameters (current, emittances, energy spread)
     and beam distributions (dE/(p0 c), X, Y) against long. coordinate (S)
