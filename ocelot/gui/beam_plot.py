

import sys
import os
import csv
import time
import matplotlib
import matplotlib.pyplot as plt
import numpy as np
import logging

from ocelot.adaptors.genesis import *
from ocelot.common.globals import *  # import of constants like "h_eV_s" and
from ocelot.common.math_op import *  # import of mathematical functions
from ocelot.utils.xfel_utils import *
from ocelot.optics.utils import calc_ph_sp_dens
from ocelot.optics.wave import *
from ocelot.gui.settings_plot import *

_logger = logging.getLogger(__name__)

# from pylab import rc, rcParams #tmp
# from matplotlib import rc, rcParams
# from mpl_toolkits.axes_grid1 import make_axes_locatable

# def_cmap = 'viridis'
# # def_cmap = 'Greys'

# fntsz = 4
# params = {'image.cmap': def_cmap, 'backend': 'ps', 'axes.labelsize': 3 * fntsz, 'font.size': 3 * fntsz, 'legend.fontsize': 4 * fntsz, 'xtick.labelsize': 4 * fntsz,  'ytick.labelsize': 4 * fntsz, 'text.usetex': False}
# rcParams.update(params)

@if_plottable
def plot_beam(beam, figsize=3, showfig=True, savefig=False, fig=None, plot_xy=None, debug=0):
    _logger.info('plotting beam')

    if showfig == False and savefig == False:
        return

    # if beam.__class__ != GenesisBeam:
    #     raise ValueError('wrong beam object: should be GenesisBeam')

    fontsize = 15

    if plot_xy == None:
        if np.mean(beam.x) == 0 and np.mean(beam.y) == 0 and np.mean(beam.xp) == 0 and np.mean(beam.yp) == 0:
            plot_xy = 0
        else:
            plot_xy = 1

    if fig == None:
        fig = plt.figure()
    fig.clf()

    idx = beam.idx_max()

    g0 = np.mean(beam.g).astype(int)  # mean
    g_dev = beam.g - g0  # deviation from mean

    fig.set_size_inches((4 * figsize, (3 + plot_xy) * figsize), forward=True)
    ax_I = fig.add_subplot(2 + plot_xy, 2, 1)
    plt.grid(True)
    ax_I.set_xlabel(r'$s [\mu m]$', fontsize=fontsize)
    p1, = plt.plot(1.e6 * np.array(beam.s), beam.I, 'r', lw=3)
    plt.plot(1.e6 * beam.s[idx], beam.I[idx], 'bs')
    ax_I.set_ylim(ymin=0)

    if hasattr(beam, 'eloss'):
        if (beam.eloss != 0).any():
            ax_loss = ax_I.twinx()
            p2, = plt.plot(1.e6 * np.array(beam.s), 1.e-3 * np.array(beam.eloss), 'g', lw=3)
            ax_loss.legend([p1, p2], [r'$I [A]$', r'Wake $[KV/m]$'], fontsize=fontsize, loc='best')
            ax_loss.set_ylim(auto=True)
        else:
            ax_I.legend([r'$I [A]$'], fontsize=fontsize, loc='best')
    else:
        ax_I.legend([r'$I [A]$'], fontsize=fontsize, loc='best')

    ax_I.text(0.02, 0.98, r'Q = {:.2f} pC'.format(beam.charge() * 1e12), horizontalalignment='left',
              verticalalignment='top', transform=ax_I.transAxes)
    # ax.set_xlim([np.amin(beam.s),np.amax(beam.x)])
    ax = fig.add_subplot(2 + plot_xy, 2, 2, sharex=ax_I)
    plt.grid(True)
    ax.set_xlabel(r'$s [\mu m]$', fontsize=fontsize)
    # p1,= plt.plot(1.e6 * np.array(beam.s),1.e-3 * np.array(beam.eloss),'r',lw=3)
    p1, = plt.plot(1.e6 * np.array(beam.s), g_dev, 'r', lw=3)
    plt.plot(1.e6 * beam.s[idx], g_dev[idx], 'bs')
    ax = ax.twinx()
    p2, = plt.plot(1.e6 * np.array(beam.s), beam.dg, 'g', lw=3)
    plt.plot(1.e6 * beam.s[idx], beam.dg[idx], 'bs')
    ax.legend([p1, p2], [r'$\gamma$ + ' + str(g0), r'$\delta \gamma$'], loc='best')

    ax = fig.add_subplot(2 + plot_xy, 2, 3, sharex=ax)
    plt.grid(True)
    ax.set_xlabel(r'$s [\mu m]$', fontsize=fontsize)
    p1, = plt.plot(1.e6 * np.array(beam.s), beam.emit_xn * 1e6, 'r', lw=3)
    p2, = plt.plot(1.e6 * np.array(beam.s), beam.emit_yn * 1e6, 'g', lw=3)
    plt.plot(1.e6 * beam.s[idx], beam.emit_xn[idx] * 1e6, 'bs')
    ax.set_ylim(ymin=0)

    ax.legend([p1, p2], [r'$\varepsilon_x [\mu m]$', r'$\varepsilon_y [\mu m]$'], fontsize=fontsize, loc='best')
    # ax3.legend([p3,p4],[r'$\varepsilon_x$',r'$\varepsilon_y$'])

    ax = fig.add_subplot(2 + plot_xy, 2, 4, sharex=ax)
    plt.grid(True)
    ax.set_xlabel(r'$s [\mu m]$', fontsize=fontsize)
    p1, = plt.plot(1.e6 * np.array(beam.s), beam.beta_x, 'r', lw=3)
    p2, = plt.plot(1.e6 * np.array(beam.s), beam.beta_y, 'g', lw=3)
    plt.plot(1.e6 * beam.s[idx], beam.beta_x[idx], 'bs')
    ax.set_ylim(ymin=0)
    ax.legend([p1, p2], [r'$\beta_x [m]$', r'$\beta_y [m]$'], fontsize=fontsize, loc='best')

    if plot_xy:
        ax = fig.add_subplot(3, 2, 5, sharex=ax)
        plt.grid(True)
        ax.set_xlabel(r'$s [\mu m]$', fontsize=fontsize)
        p1, = plt.plot(1.e6 * np.array(beam.s), 1.e6 * np.array(beam.x), 'r', lw=3)
        p2, = plt.plot(1.e6 * np.array(beam.s), 1.e6 * np.array(beam.y), 'g', lw=3)

        ax.legend([p1, p2], [r'$x [\mu m]$', r'$y [\mu m]$'], fontsize=fontsize, loc='best')

        # beam_beta = sqrt(1 - (1 / beam.g0**2))
        # beam_p = beam.g0 * beam_beta
        # # p=beam.g0*m_e_eV/speed_of_light
        # pz = sqrt(beam_p**2 - beam.px**2 - beam.py**2)
        # xp = beam.px / pz
        # yp = beam.py / pz

        ax = fig.add_subplot(3, 2, 6, sharex=ax)
        plt.grid(True)
        ax.set_xlabel(r'$s [\mu m]$', fontsize=fontsize)
        p1, = plt.plot(1.e6 * np.array(beam.s), 1.e6 * np.array(beam.xp), 'r', lw=3)
        p2, = plt.plot(1.e6 * np.array(beam.s), 1.e6 * np.array(beam.yp), 'g', lw=3)

        ax.legend([p1, p2], [r'$x_p [\mu rad]$', r'$y_p [\mu rad]$'], fontsize=fontsize, loc='best')

    ax.set_xlim([1.e6 * np.amin(beam.s), 1e6 * np.amax(beam.s)])

    fig.subplots_adjust(hspace=0.2, wspace=0.3)

    # if savefig != False:
    #     if hasattr(beam,'filePath'):
    #         if savefig == True:
    #             filetype = 'png'
    #         else:
    #
    #         path = beam.filePath
    #         name = beam.fileName()
    #     else:
    #         if if savefig == True:
    #
    #         if debug > 1:
    #             print('      saving ' + beam.fileName() + '.' + savefig)
    #         plt.savefig(beam.filePath + '.' + savefig, format=savefig)

    plt.draw()
    if savefig != False:
        if savefig == True:
            savefig = 'png'
        _logger.debug(ind_str + 'saving ' + beam.filePath + '.' + savefig)
        plt.savefig(beam.filePath + '.' + savefig, format=savefig)

    if showfig:
        rcParams["savefig.directory"] = os.path.dirname(beam.filePath)
        plt.show()
    else:
        # plt.close('all')
        plt.close(fig)

    _logger.debug(ind_str + 'done')

@if_plottable
@save_show
def plot_estimator_power_z(fel, z=None, fig=None, und_duty_factor=1, fs=False):
    '''
    plots estimated FEL power at position z
    fel is FelParamterArray object
    und_duty_factor <= 1
    '''
    if fig == None:
        fig = plt.figure()
    fig.clf()
    ax = fig.gca()
    
    if z is None:
        z = fel.z_sat_min
    
    if fs:
        ax.plot(fel.s * speed_of_light *1e15, fel.P(z))
        ax.set_xlabel('t [fs]')
    else:
        ax.plot(fel.s * 1e6, fel.P(z))
        ax.set_xlabel('s [um]')
    # z_ind = find_nearest_idx(out.z, fel.z_sat_min * magn_coeff )
    # plt.plot(out.s * 1e6, out.p_int[:,z_ind])
    ax.set_title('Pulse energy @ %.2fm = %.2e J' %(z / und_duty_factor, fel.E(z)))
    ax.set_ylabel('P [W]')
    return fig
    
    #fig.savefig(exp_dir + 'power_sat.png', format = 'png')
    return fig

@if_plottable
@save_show
def plot_estimator_spectrogram(fel, z=None, fig=None, cmap='Reds', **kwargs):
    
    if fig == None:
        fig = plt.figure()
    fig.clf()
    
    ax = fig.gca()
    
    # if z is None:
        # z = fel.z_sat_min
    # Psat = fel.P(z)
    # Psat[np.isnan(Psat)]=0
    # idx = fel.idx

    # phen0 = fel.phen0
    # dphen = phen0 * fel.rho3
    # dp = dphen[idx] / 10
    # s_arr = fel.s * 1e6
    # phen_arr = np.arange(np.amin(phen0 - 3 * dphen), np.amax(phen0 + 3 * dphen), dp)
    # spec = np.zeros((s_arr.size, phen_arr.size))
    # for i in range(s_arr.size):
        # if dphen[i] != 0:
            # spec[i] = np.exp(-(phen_arr - phen0[i])**2 / 2 / dphen[i]**2) / np.sqrt(2 * np.pi * dphen[i]**2)
    # spec = spec * Psat[:, np.newaxis]
    
    s_arr, phen_arr, spectrogram = fel.spectrogram(z = z)
    ax.pcolormesh(s_arr * 1e6, phen_arr, spectrogram, cmap=cmap)
    ax.set_xlabel('s [um]')
    ax.set_ylabel('E [eV]')
    ax.autoscale(tight=1)
    return fig
<<<<<<< HEAD
=======
    # fig.show()
>>>>>>> 93ea0bf2

@if_plottable
@save_show
def plot_estimator_spectrum(fel, z=None, fig=None, **kwargs):
    
    if fig == None:
        fig = plt.figure()
    fig.clf()
    
    ax = fig.gca()
    
    phen_arr, spectrum = fel.spectrum(z = z)
    ax.plot(phen_arr, spectrum/np.amax(spectrum))
    ax.set_xlabel('E [eV]')
    ax.set_ylabel('spec. density')
    ax.autoscale(tight=1)
    return fig
<<<<<<< HEAD
=======
    # fig.show()
>>>>>>> 93ea0bf2

@if_plottable
@save_show
def plot_estimator_power_evo(fel, fig=None, und_duty_factor=1, **kwargs):
    
    if fig == None:
        fig = plt.figure()
    fig.clf()
    
    ax = fig.gca()
    
    P=[]
    E=[]
    z = np.linspace(0,fel.z_sat_min,20)
    for zi in z:
        P.append(np.amax(fel.P(zi)))
        E.append(fel.E(zi))
    
    plt.title('Energy@{:.2f}m = {:.2e} J'.format(fel.z_sat_min / und_duty_factor, E[-1]))
    ax.semilogy(z  / und_duty_factor, np.array(P))
    ax.set_ylabel('P [W]')
    ax.set_xlabel('z [m]')
    return fig
<<<<<<< HEAD
=======
    # fig.show()
>>>>>>> 93ea0bf2

@if_plottable
@save_show
def plot_estimator_energy_evo(fel, fig=None, und_duty_factor=1, **kwargs):
    
    if fig == None:
        fig = plt.figure()
    fig.clf()
    
    ax = fig.gca()
    
    E=[]
    z = np.linspace(0,fel.z_sat_min,20)
    for zi in z:
        E.append(fel.E(zi))
        
    plt.title('Energy@{:.2f}m = {:.2e} J'.format(fel.z_sat_min / und_duty_factor, E[-1]))
    ax.semilogy(z / und_duty_factor, np.array(E))
    ax.set_ylabel('E [J]')
    ax.set_xlabel('z [m]')
    return fig
<<<<<<< HEAD
=======
    # fig.show()
>>>>>>> 93ea0bf2
    
    <|MERGE_RESOLUTION|>--- conflicted
+++ resolved
@@ -233,10 +233,6 @@
     ax.set_ylabel('E [eV]')
     ax.autoscale(tight=1)
     return fig
-<<<<<<< HEAD
-=======
-    # fig.show()
->>>>>>> 93ea0bf2
 
 @if_plottable
 @save_show
@@ -254,10 +250,7 @@
     ax.set_ylabel('spec. density')
     ax.autoscale(tight=1)
     return fig
-<<<<<<< HEAD
-=======
-    # fig.show()
->>>>>>> 93ea0bf2
+
 
 @if_plottable
 @save_show
@@ -281,10 +274,7 @@
     ax.set_ylabel('P [W]')
     ax.set_xlabel('z [m]')
     return fig
-<<<<<<< HEAD
-=======
-    # fig.show()
->>>>>>> 93ea0bf2
+
 
 @if_plottable
 @save_show
@@ -306,9 +296,5 @@
     ax.set_ylabel('E [J]')
     ax.set_xlabel('z [m]')
     return fig
-<<<<<<< HEAD
-=======
-    # fig.show()
->>>>>>> 93ea0bf2
     
     