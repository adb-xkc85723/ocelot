--- conflicted
+++ resolved
@@ -648,28 +648,16 @@
         if log_scale == 1:
             log_scale = 0.01
         wigplot = axScatter.pcolormesh(power_scale[::downsample], spec_scale[::downsample],
-<<<<<<< HEAD
                                    wigner[::downsample, ::downsample], cmap=cmap,  
                                    norm=colors.SymLogNorm(linthresh=v_maxabs * log_scale, linscale=2,
                                               vmin=v_min, vmax=v_max),
                                    vmax=v_max, vmin=v_min)
-=======
-                                       wigner[::downsample, ::downsample], cmap=cmap,
-                                       norm=colors.SymLogNorm(linthresh=wigner_lim * log_scale, linscale=2,
-                                                              vmin=-wigner_lim, vmax=wigner_lim),
-                                       vmax=wigner_lim, vmin=-wigner_lim)
->>>>>>> 242e8ea5
     else:
         #wigplot = axScatter.pcolormesh(power_scale[::downsample], spec_scale[::downsample],
         #                          wigner[::downsample, ::downsample], cmap=cmap, vmax=wigner_lim, vmin=-wigner_lim)
         wigplot = axScatter.pcolormesh(power_scale[::downsample], spec_scale[::downsample],
-<<<<<<< HEAD
                                    wigner[::downsample, ::downsample], cmap=cmap, vmax=v_max, vmin=v_min)
     
-=======
-                                       wigner[::downsample, ::downsample], cmap=cmap, vmax=wigner_lim, vmin=-wigner_lim)
-
->>>>>>> 242e8ea5
     if plot_cbar:
         from mpl_toolkits.axes_grid1.inset_locator import inset_axes
         cbaxes = inset_axes(axScatter, width="50%", height="3%", loc=1)
@@ -771,14 +759,10 @@
 
         axHistx.set_xlim(x_lim_appl[0], x_lim_appl[1])
         axHisty.set_ylim(y_lim_appl[0], y_lim_appl[1])
-<<<<<<< HEAD
         
         _logger.debug(ind_str + 'x_lim = {} - {}'.format(x_lim_appl[0], x_lim_appl[1]))
         _logger.debug(ind_str + 'y_lim = {} - {}'.format(y_lim_appl[0], y_lim_appl[1]))
         
-=======
-
->>>>>>> 242e8ea5
         if log_scale != 0:
             axHistx.set_ylim(np.nanmin(power), np.nanmax(power))
             axHisty.set_xlim(np.nanmin(spec), np.nanmax(spec))
