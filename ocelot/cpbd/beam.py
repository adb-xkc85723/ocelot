'''
definition of particles, beams and trajectories
'''
import numpy as np
from numpy import sqrt, cos, sin
from ocelot.common.globals import *
<<<<<<< HEAD
# from ocelot.common.math_op import *
from ocelot.common.py_func import filename_from_path
from copy import deepcopy
import pickle
from scipy import interpolate
from scipy.signal import savgol_filter
=======
from scipy import interpolate

>>>>>>> 3a96fad4
try:
    import numexpr as ne
    ne_flag = True
except:
    print("beam.py: module NUMEXPR is not installed. Install it if you want higher speed calculation.")
    ne_flag = False


'''
Note:
(A) the reference frame (e.g. co-moving or not with the beam is not fixed) 
(B) xp, yp are in [rad] but the meaning is not specified
'''

<<<<<<< HEAD
# from numpy import *
=======
>>>>>>> 3a96fad4

class Twiss:
    """
    class - container for twiss parameters
    """
    def __init__(self, beam = None):
        if beam == None:
            self.emit_x = 0.0 # ???
            self.emit_y = 0.0 # ???
            self.beta_x = 0.0
            self.beta_y = 0.0
            self.alpha_x = 0.0
            self.alpha_y = 0.0
            self.gamma_x = 0.0
            self.gamma_y = 0.0
            self.mux = 0.0
            self.muy = 0.0
            #self.dQ = 0.
            self.Dx = 0.0
            self.Dy = 0.0
            self.Dxp = 0.0
            self.Dyp = 0.0
            self.x = 0.0
            self.y = 0.0
            self.xp = 0.0
            self.yp = 0.0
            self.E = 0.0
            self.p = 0.0
            self.tau = 0.0
            self.s = 0.0 # position along the reference trajectory
            self.id = ""
        else:
            self.emit_x = beam.emit_x
            self.emit_y = beam.emit_y
            self.beta_x = beam.beta_x
            self.beta_y = beam.beta_y
            self.alpha_x = beam.alpha_x
            self.alpha_y = beam.alpha_y
            self.mux = 0.
            self.muy = 0.
            #self.dQ = 0.
            self.Dx = beam.Dx
            self.Dy = beam.Dy
            self.Dxp = beam.Dxp
            self.Dyp = beam.Dyp
            self.x = beam.x
            self.y = beam.y
            self.xp = beam.xp
            self.yp = beam.yp
            if beam.beta_x == 0.0 or beam.beta_y == 0.0:
                self.gamma_x = 0.0
                self.gamma_y = 0.0
            else:
                self.gamma_x = (1 + beam.alpha_x * beam.alpha_x) / beam.beta_x
                self.gamma_y = (1 + beam.alpha_y * beam.alpha_y) / beam.beta_y
            self.E = beam.E
            self.p = 0.0
            self.tau = 0.0
            self.s = 0.0 # position along the reference trajectory
            self.id = ""

    def __str__(self):
        val = ""
        val += "emit_x  = " + str(self.emit_x) + "\n"
        val += "emit_y  = " + str(self.emit_y) + "\n"
        val += "beta_x  = " + str(self.beta_x) + "\n"
        val += "beta_y  = " + str(self.beta_y) + "\n"
        val += "alpha_x = " + str(self.alpha_x) + "\n"
        val += "alpha_y = " + str(self.alpha_y) + "\n"
        val += "gamma_x = " + str(self.gamma_x) + "\n"
        val += "gamma_y = " + str(self.gamma_y) + "\n"
        val += "Dx      = " + str(self.Dx) + "\n"
        val += "Dy      = " + str(self.Dy) + "\n"
        val += "Dxp     = " + str(self.Dxp) + "\n"
        val += "Dyp     = " + str(self.Dyp) + "\n"
        val += "mux     = " + str(self.mux) + "\n"
        val += "muy     = " + str(self.muy) + "\n"
        val += "nu_x    = " + str(self.mux/2./pi) + "\n"
        val += "nu_y    = " + str(self.muy/2./pi) + "\n"
        val += "E       = " + str(self.E) + "\n"
        val += "s        = " + str(self.s) + "\n"
        return val

            
class Particle:
    '''
    particle
    to be used for tracking
    '''
    def __init__(self, x=0.0, y=0.0, px=0.0, py=0.0, s=0.0, p=0.0,  tau=0.0, E=0.0):
        self.x = x
        self.y = y
        self.px = px       # horizontal (generalized) momentum
        self.py = py       # vertical (generalized) momentum 
        self.p = p         # longitudinal momentum
        self.s = s
        self.tau = tau     # time-like coordinate wrt reference particle in the bunch (e.g phase)
        self.E = E        # energy

    def __str__(self):
        val = ""
        val = val + "x = " + str(self.x) + "\n"
        val = val + "px = " + str(self.px) + "\n"
        val = val + "y = " + str(self.y) + "\n"
        val = val + "py = " + str(self.py) + "\n"
        val = val + "tau = " + str(self.tau) + "\n"
        val = val + "p = " + str(self.p) + "\n"
        val = val + "E = " + str(self.E) + "\n"
        val = val + "s = " + str(self.s)
        return val

class Beam:
    def __init__(self,x=0,xp=0,y=0,yp=0):
        # initial conditions
        self.x = x      #[m]
        self.y = y      #[m]
        self.xp = xp    # xprime [rad]
        self.yp = yp    # yprime [rad]

        self.E = 0.0            # electron energy [GeV]
        self.sigma_E = 0.0      # Energy spread [GeV]
        self.I = 0.0            # beam current [A]
        self.emit_x = 0.0       # horizontal emittance [m rad]
        self.emit_y = 0.0       # horizontal emittance [m rad]
        self.tlen = 0.0         # bunch length (rms) in fsec

        # twiss parameters
        self.beta_x = 0.0
        self.beta_y = 0.0
        self.alpha_x = 0.0
        self.alpha_y = 0.0
        self.Dx = 0.0
        self.Dy = 0.0
        self.Dxp = 0.0
        self.Dyp = 0.0
    
    properties = ['g','dg','emit_xn','emit_yn','p','pz','px','py']
    
    @property
    def g(self):
        return self.E / m_e_GeV
    @g.setter
    def g(self,value):
        self.E = value * m_e_GeV
    
    @property
    def dg(self):
        return self.sigma_E / m_e_GeV
    @dg.setter
    def dg(self,value):
        self.sigma_E = value * m_e_GeV
    
    @property
    def emit_xn(self):
        return self.emit_x * self.g
    @emit_xn.setter
    def emit_xn(self,value):
        self.emit_x = value / self.g
    
    @property
    def emit_yn(self):
        return self.emit_y * self.g
    @emit_yn.setter
    def emit_yn(self,value):
        self.emit_y = value / self.g
    
    @property
    def p(self):
        return np.sqrt(self.g**2 - 1)
    @p.setter
    def p(self,value):
        self.g = np.sqrt(value**2 + 1)
    
    @property
    def pz(self):
        return self.p / (self.xp**2 + self.yp**2 + 1)
    @pz.setter
    def pz(self,value):
        self.p = value * (self.xp**2 + self.yp**2 + 1)
    
    @property
    def px(self):
        return self.p * self.xp
    @px.setter
    def px(self,value):
        self.xp = value / self.p
    
    @property
    def py(self):
        return self.p * self.yp
    @px.setter
    def py(self,value):
        self.yp = value / self.p
        
    def len(self):
        return 1

    # def sizes(self):
        # if self.beta_x != 0:
            # self.gamma_x = (1. + self.alpha_x**2)/self.beta_x
        # else:
            # self.gamma_x = 0.

        # if self.beta_y != 0:
            # self.gamma_y = (1. + self.alpha_y**2)/self.beta_y
        # else:
            # self.gamma_y = 0.

        # self.sigma_x = np.sqrt((self.sigma_E/self.E*self.Dx)**2 + self.emit_x*self.beta_x)
        # self.sigma_y = np.sqrt((self.sigma_E/self.E*self.Dy)**2 + self.emit_y*self.beta_y)
        # self.sigma_xp = np.sqrt((self.sigma_E/self.E*self.Dxp)**2 + self.emit_x*self.gamma_x)
        # self.sigma_yp = np.sqrt((self.sigma_E/self.E*self.Dyp)**2 + self.emit_y*self.gamma_y)

    # def print_sizes(self):
        # self.sizes()
        # print("sigma_E/E and Dx/Dy : ", self.sigma_E/self.E, "  and ", self.Dx, "/",self.Dy, " m")
        # print("emit_x/emit_y     : ",  self.emit_x*1e9, "/",self.emit_y*1e9, " nm-rad")
        # print("sigma_x/y         : ", self.sigma_x*1e6, "/", self.sigma_y*1e6, " um")
        # print("sigma_xp/yp       : ", self.sigma_xp*1e6, "/", self.sigma_yp*1e6, " urad")

class BeamArray(Beam):
    
    def __init__(self):
        # initial conditions
        self.s = np.empty(0)
        self.x = np.empty(0)      #[m]
        self.y = np.empty(0)      #[m]
        self.xp = np.empty(0)    # xprime [rad]
        self.yp = np.empty(0)    # yprime [rad]

        self.E = np.empty(0)            # electron energy [GeV]
        self.sigma_E = np.empty(0)      # Energy spread [GeV]
        self.I = np.empty(0)            # beam current [A]
        self.emit_x = np.empty(0)       # horizontal emittance [m rad]
        self.emit_y = np.empty(0)       # horizontal emittance [m rad]
        # self.tlen = 0.0         # bunch length (rms) in fsec

        # twiss parameters
        self.beta_x = np.empty(0)
        self.beta_y = np.empty(0)
        self.alpha_x = np.empty(0)
        self.alpha_y = np.empty(0)
        self.Dx = np.empty(0)
        self.Dy = np.empty(0)
        self.Dxp = np.empty(0)
        self.Dyp = np.empty(0)
        
        self.eloss = np.empty(0)
    
    def fileName(self):
        try:
            str = filename_from_path(self.filePath)
        except:
            str = None
        return str
    
    def idx_max(self):
        return self.I.argmax()
    
    def len(self):
        return np.size(self.s)
    
    def params(self):
        l = self.len()
        attrs=[]
        for attr in dir(self):
            if attr.startswith('__') or attr in self.properties:
                continue
            # if callable(getattr(self,attr)):
                # print('check')
                # continue
            if np.size(getattr(self,attr)) == l:
                attrs.append(attr)
        return attrs
    
    def sort(self):
        inds = self.s.argsort()
        for attr in self.params():
            values = getattr(self,attr)
            setattr(self,attr,values[inds])
    
    def equidist(self):
        dsarr = (self.s - np.roll(self.s,1))[1:]
        dsm = np.mean(dsarr)
        if (np.abs(dsarr-dsm)/dsm > 1/1000).any():
            s_new = np.linspace(np.amin(self.s), np.amax(self.s), self.len())
            for attr in self.params():
                if attr is 's':
                    continue
                print(attr)
                val = getattr(self,attr)
                val = np.interp(s_new, self.s, val)
            #    val = convolve(val,spike,mode='same')
                setattr(self,attr,val)
            self.s = s_new
        self.ds = dsm
    
    def smear(self,sw):
        self.equidist()
        sn = (sw /self.ds).astype(int)
        if sn<2:
            return
        if not sn%2:
            sn += 1

        for attr in self.params():
            if attr is 's':
                continue
            val = getattr(self,attr)
            val = savgol_filter(val,sn,2,mode='nearest')
        #    val = convolve(val,spike,mode='same')
            setattr(self,attr,val)
    
    def get_s(self, s):
        idx = find_nearest_idx(self.s, s)
        return self[idx]
    
    def __getitem__(self,index):
        l = self.len()
        if index.__class__ is not slice:
            if index > l:
                raise IndexError('slice index out of range')
            beam_slice = Beam()
        else:
            beam_slice = deepcopy(self)
        
        for attr in dir(self):
            if attr.startswith('__') or callable(getattr(self,attr)):
                continue
            value = getattr(self,attr)
            if np.size(value) == l:
                setattr(beam_slice,attr,value[index])
            else:
                setattr(beam_slice,attr,value)
        return beam_slice
        
    def __delitem__(self,index):
        l = self.len()
        for attr in self.params():
            if attr.startswith('__') or callable(getattr(self, attr)):
                continue
            value = getattr(self, attr)
            if np.size(value) == l:
                setattr(self, attr, np.delete(value, index))
    
    def pk(self):
        return self[self.idx_max()]



class Trajectory:
    def __init__(self):
        self.ct = []
        self.E = []
        self.x = []
        self.y = []
        self.xp = []
        self.yp = []
        self.z = []
        self.s = []

    def add(self, ct, x, y, xp, yp, z, s):
        self.ct.append(ct)
        self.x.append(x)
        self.y.append(y)
        self.xp.append(xp)
        self.yp.append(yp)
        self.z.append(z)
        self.s.append(s)

    def last(self):
        p = Particle()
        
        p.ct = self.ct[len(self.ct)-1]
        p.x = self.x[len(self.x)-1]
        p.y = self.y[len(self.y)-1]
        p.xp = self.xp[len(self.xp)-1]
        p.yp = self.yp[len(self.yp)-1]
        try:
            p.E = self.E[len(self.E)-1]
        except IndexError:
            return 0
        p.s = self.s[len(self.s)-1]

        return p


class ParticleArray:
    """
    array of particles of fixed size; for optimized performance
    (x, x' = px/p0),(y, y' = py/p0),(ds = c*tau, p = dE/(p0*c))
    p0 - momentum
    """
    def __init__(self, n=0):
<<<<<<< HEAD
        #self.particles = np.zeros(n*6)
=======
        #self.particles = zeros(n*6)
>>>>>>> 3a96fad4
        self.rparticles = np.zeros((6, n))#np.transpose(np.zeros(int(n), 6))
        self.q_array = np.zeros(n)    # charge
        self.s = 0.0
        self.E = 0.0

    def rm_tails(self, xlim, ylim, px_lim, py_lim):
        """
        comment behaviour and possibly move out of class
        """
        x = abs(self.x())
        px = abs(self.px())
        y = abs(self.y())
        py = abs(self.py())
        ind_angles = np.append(np.argwhere(px > px_lim), np.argwhere(py > py_lim))
        p_idxs = np.unique(np.append(np.argwhere(x > xlim), np.append(np.argwhere(y > ylim), np.append(np.argwhere(x != x), np.append(np.argwhere(y!= y), ind_angles)) )))
        #e_idxs = [append([], x) for x in array([6*p_idxs, 6*p_idxs+1, 6*p_idxs+2, 6*p_idxs+3, 6*p_idxs+4, 6*p_idxs+5])]
        self.rparticles = np.delete(self.rparticles, p_idxs, axis=1)
        return p_idxs

    def __getitem__(self, idx):
        return Particle(x=self.rparticles[0, idx], px=self.rparticles[1, idx],
                         y=self.rparticles[2, idx], py=self.rparticles[3, idx],
                         tau=self.rparticles[4, idx], p=self.rparticles[5, idx],
                         s=self.s)

    def __setitem__(self, idx, p):
        self.rparticles[0, idx] = p.x
        self.rparticles[1, idx] = p.px
        self.rparticles[2, idx] = p.y
        self.rparticles[3, idx] = p.py
        self.rparticles[4, idx] = p.tau
        self.rparticles[5, idx] = p.p
        self.s = p.s

    def list2array(self, p_list):
        self.rparticles = np.zeros((6, len(p_list)))
        for i, p in enumerate(p_list):
            self[i] = p
        self.s = p_list[0].s
        self.E = p_list[0].E

    def array2list(self):
        p_list = []
        for i in range(self.size()):
            p_list.append( self[i])
        return p_list

    def array2ex_list(self, p_list):

        for i, p in enumerate(p_list):
            p.x =  self.rparticles[0, i]
            p.px = self.rparticles[1, i]
            p.y =  self.rparticles[2, i]
            p.py = self.rparticles[3, i]
            p.tau =self.rparticles[4, i]
            p.p =  self.rparticles[5, i]
            p.E = self.E
            p.s = self.s
        return p_list

    def size(self):
        return self.rparticles.size / 6

    def x(self):  return self.rparticles[0]
    def px(self): return self.rparticles[1] # xp
    def y(self):  return self.rparticles[2]
    def py(self): return self.rparticles[3] # yp
    def tau(self):return self.rparticles[4]
    def p(self):  return self.rparticles[5]
    
    @property
    def t(self):
        return self.rparticles[4]
    
    @t.setter
    def t(self,value):
        self.rparticles[4] = value


def save_particle_array(filename, p_array):
    np.savez_compressed(filename, rparticles=p_array.rparticles,
                        q_array=p_array.q_array,
                        E=p_array.E, s=p_array.s)

def load_particle_array(filename):
    p_array = ParticleArray()
    with np.load(filename) as data:
        for key in data.keys():
            p_array.__dict__[key] = data[key]
    return p_array


def recalculate_ref_particle(p_array):
    pref = np.sqrt(p_array.E ** 2 / m_e_GeV ** 2 - 1) * m_e_GeV
    Enew = p_array.p()[0]*pref + p_array.E
    s_new = p_array.s - p_array.tau()[0]
    p_array.rparticles[5, :] -= p_array.p()[0]
    p_array.rparticles[4, :] -= p_array.tau()[0]
    p_array.E = Enew
    p_array.s = s_new
    return p_array


def get_envelope(p_array, tws_i=Twiss()):
    tws = Twiss()
    p = p_array.p()
    dx = tws_i.Dx*p
    dy = tws_i.Dy*p
    dpx = tws_i.Dxp*p
    dpy = tws_i.Dyp*p
    x = p_array.x() - dx
    px = p_array.px() - dpx

    y = p_array.y() - dy
    py = p_array.py() - dpy
    if ne_flag:
        px = ne.evaluate('px * (1. - 0.5 * px * px - 0.5 * py * py)')
        py = ne.evaluate('py * (1. - 0.5 * px * px - 0.5 * py * py)')
    else:
        px = px*(1.-0.5*px*px - 0.5*py*py)
        py = py*(1.-0.5*px*px - 0.5*py*py)
    tws.x = np.mean(x)
    tws.y = np.mean(y)
<<<<<<< HEAD
    tws.px = np.mean(px)
    tws.py = np.mean(py)
=======
    tws.px =np.mean(px)
    tws.py =np.mean(py)
>>>>>>> 3a96fad4

    if ne_flag:
        tw_x = tws.x
        tw_y = tws.y
        tw_px = tws.px
        tw_py = tws.py
        tws.xx =  np.mean(ne.evaluate('(x - tw_x) * (x - tw_x)'))
        tws.xpx = np.mean(ne.evaluate('(x - tw_x) * (px - tw_px)'))
        tws.pxpx =np.mean(ne.evaluate('(px - tw_px) * (px - tw_px)'))
        tws.yy =  np.mean(ne.evaluate('(y - tw_y) * (y - tw_y)'))
        tws.ypy = np.mean(ne.evaluate('(y - tw_y) * (py - tw_py)'))
        tws.pypy =np.mean(ne.evaluate('(py - tw_py) * (py - tw_py)'))
    else:
        tws.xx = np.mean((x - tws.x)*(x - tws.x))
        tws.xpx = np.mean((x-tws.x)*(px-tws.px))
        tws.pxpx = np.mean((px-tws.px)*(px-tws.px))
        tws.yy = np.mean((y-tws.y)*(y-tws.y))
        tws.ypy = np.mean((y-tws.y)*(py-tws.py))
        tws.pypy = np.mean((py-tws.py)*(py-tws.py))
    tws.p = np.mean( p_array.p())
<<<<<<< HEAD
    tws.E = p_array.E
=======
    tws.E = np.copy(p_array.E)
>>>>>>> 3a96fad4
    #tws.de = p_array.de

    tws.emit_x = np.sqrt(tws.xx*tws.pxpx-tws.xpx**2)
    tws.emit_y = np.sqrt(tws.yy*tws.pypy-tws.ypy**2)
    #print tws.emit_x, np.sqrt(tws.xx*tws.pxpx-tws.xpx**2), tws.emit_y, np.sqrt(tws.yy*tws.pypy-tws.ypy**2)
    tws.beta_x = tws.xx/tws.emit_x
    tws.beta_y = tws.yy/tws.emit_y
    tws.alpha_x = -tws.xpx/tws.emit_x
    tws.alpha_y = -tws.ypy/tws.emit_y
    return tws

def get_current(p_array, charge, num_bins = 200):
    """
    return: hist -  current in A
          : bin_edges - points position
    """
    z = p_array.tau()
    hist, bin_edges = np.histogram(z, bins=num_bins)
    delta_Z = max(z) - min(z)
    delta_z = delta_Z/num_bins
    t_bins = delta_z/speed_of_light
    print( "Imax = ", max(hist)*charge/t_bins)
    hist = np.append(hist, hist[-1])
    return bin_edges, hist*charge/t_bins


def gauss_from_twiss(emit, beta, alpha):
    phi = 2*pi * np.random.rand()
    u = np.random.rand()
    a = np.sqrt(-2*np.log( (1-u)) * emit)
    x = a * np.sqrt(beta) * cos(phi)
    xp = -a / np.sqrt(beta) * ( sin(phi) + alpha * cos(phi) )
    return (x, xp)

def waterbag_from_twiss(emit, beta, alpha):
    phi = 2*pi * np.random.rand()
    a = np.sqrt(emit) * np.random.rand()
    x = a * np.sqrt(beta) * cos(phi)
    xp = -a / np.sqrt(beta) * ( sin(phi) + alpha * cos(phi) )
    return (x, xp)

def ellipse_from_twiss(emit, beta, alpha):
    phi = 2*pi * np.random.rand()
    #u = np.random.rand()
    #a = np.sqrt(-2*np.log( (1-u)) * emit)
    a = np.sqrt(emit)
    x = a * np.sqrt(beta) * cos(phi)
    xp = -a / np.sqrt(beta) * ( sin(phi) + alpha * cos(phi) )
    return (x, xp)


def moments(x, y, cut=0):
    n = len(x)
    #inds = np.arange(n)
    mx = np.mean(x)
    my = np.mean(y)
    x = x - mx
    y = y - my
    x2 = x*x
    mxx = np.sum(x2)/n
    y2 = y*y
    myy = np.sum(y2)/n
    xy = x*y
    mxy = np.sum(xy)/n

    emitt = np.sqrt(mxx*myy - mxy*mxy)

    if cut>0:
        #inds=[]
        beta = mxx/emitt
        gamma = myy/emitt
        alpha = mxy/emitt
        emittp = gamma*x2 + 2.*alpha*xy + beta*y2
        inds0 = np.argsort(emittp)
        n1 = np.round(n*(100-cut)/100)
        inds = inds0[0:n1]
        mx = np.mean(x[inds])
        my = np.mean(y[inds])
        x1 = x[inds] - mx
        y1 = y[inds] - my
        mxx = np.sum(x1*x1)/n1
        myy = np.sum(y1*y1)/n1
        mxy = np.sum(x1*y1)/n1
        emitt = np.sqrt(mxx*myy - mxy*mxy)
    return mx, my, mxx, mxy, myy, emitt

def m_from_twiss(Tw1, Tw2):
    #% Transport matrix M for two sets of Twiss parameters (alpha,beta,psi)
    b1 = Tw1[1]
    a1 = Tw1[0]
    psi1 = Tw1[2]
    b2 = Tw2[1]
    a2 = Tw2[0]
    psi2 = Tw2[2]

    psi = psi2-psi1
    cosp = cos(psi)
    sinp = sin(psi)
    M = np.zeros((2, 2))
    M[0, 0] = np.sqrt(b2/b1)*(cosp+a1*sinp)
    M[0, 1] = np.sqrt(b2*b1)*sinp
    M[1, 0] = ((a1-a2)*cosp-(1+a1*a2)*sinp)/np.sqrt(b2*b1)
    M[1, 1] = np.sqrt(b1/b2)*(cosp-a2*sinp)
    return M

def beam_matching(particles, bounds, x_opt, y_opt):
    pd = np.zeros(( int(len(particles)/6), 6))
    pd[:, 0] = particles[0]
    pd[:, 1] = particles[1]
    pd[:, 2] = particles[2]
    pd[:, 3] = particles[3]
    pd[:, 4] = particles[4]
    pd[:, 5] = particles[5]

    z0 = np.mean(pd[:, 4])
    sig0 = np.std(pd[:, 4])
    #print((z0 + sig0*bounds[0] <= pd[:, 4]) * (pd[:, 4] <= z0 + sig0*bounds[1]))
    inds = np.argwhere((z0 + sig0*bounds[0] <= pd[:, 4]) * (pd[:, 4] <= z0 + sig0*bounds[1]))
    #print(moments(pd[inds, 0], pd[inds, 1]))
    mx, mxs, mxx, mxxs, mxsxs, emitx0 = moments(pd[inds, 0], pd[inds, 1])
    beta = mxx/emitx0
    alpha = -mxxs/emitx0
    print(beta, alpha)
    M = m_from_twiss([alpha, beta, 0], x_opt)
    print(M)
    particles[0] = M[0, 0]*pd[:, 0] + M[0, 1]*pd[:, 1]
    particles[1] = M[1, 0]*pd[:, 0] + M[1, 1]*pd[:, 1]
    [mx, mxs, mxx, mxxs, mxsxs, emitx0] = moments(pd[inds, 2], pd[inds, 3])
    beta = mxx/emitx0
    alpha = -mxxs/emitx0
    M = m_from_twiss([alpha, beta, 0], y_opt)
    particles[2] = M[0, 0]*pd[:, 2] + M[0, 1]*pd[:, 3]
    particles[3] = M[1, 0]*pd[:, 2] + M[1, 1]*pd[:, 3]
    return particles


class BeamTransform:
    def __init__(self, x_opt, y_opt):
        """
        Beam matching

        :param x_opt: [alpha, beta, mu (phase advance)]
        :param y_opt: [alpha, beta, mu (phase advance)]
        """
        self.bounds = [-5, 5]  # [start, stop] in sigmas
        self.x_opt = x_opt   # [alpha, beta, mu (phase advance)]
        self.y_opt = y_opt   # [alpha, beta, mu (phase advance)]
        self.step=1

    def prepare(self, lat):
        pass

    def apply(self, p_array, dz):
        self.beam_matching(p_array.rparticles, self.bounds, self.x_opt, self.y_opt)

    def beam_matching(self, particles, bounds, x_opt, y_opt):
        pd = np.zeros((int(particles.size / 6), 6))
        pd[:, 0] = particles[0]
        pd[:, 1] = particles[1]
        pd[:, 2] = particles[2]
        pd[:, 3] = particles[3]
        pd[:, 4] = particles[4]
        pd[:, 5] = particles[5]

        z0 = np.mean(pd[:, 4])
        sig0 = np.std(pd[:, 4])
        # print((z0 + sig0*bounds[0] <= pd[:, 4]) * (pd[:, 4] <= z0 + sig0*bounds[1]))
        inds = np.argwhere((z0 + sig0 * bounds[0] <= pd[:, 4]) * (pd[:, 4] <= z0 + sig0 * bounds[1]))
        # print(moments(pd[inds, 0], pd[inds, 1]))
        mx, mxs, mxx, mxxs, mxsxs, emitx0 = self.moments(pd[inds, 0], pd[inds, 1])
        beta = mxx / emitx0
        alpha = -mxxs / emitx0
        #print(beta, alpha)
        M = m_from_twiss([alpha, beta, 0], x_opt)
        #print(M)
        particles[0] = M[0, 0] * pd[:, 0] + M[0, 1] * pd[:, 1]
        particles[1] = M[1, 0] * pd[:, 0] + M[1, 1] * pd[:, 1]
        [mx, mxs, mxx, mxxs, mxsxs, emitx0] = self.moments(pd[inds, 2], pd[inds, 3])
        beta = mxx / emitx0
        alpha = -mxxs / emitx0
        M = m_from_twiss([alpha, beta, 0], y_opt)
        particles[2] = M[0, 0] * pd[:, 2] + M[0, 1] * pd[:, 3]
        particles[3] = M[1, 0] * pd[:, 2] + M[1, 1] * pd[:, 3]
        return particles

    def moments(self, x, y, cut=0):
        n = len(x)
        inds = np.arange(n)
        mx = np.mean(x)
        my = np.mean(y)
        x = x - mx
        y = y - my
        x2 = x * x
        mxx = np.sum(x2) / n
        y2 = y * y
        myy = np.sum(y2) / n
        xy = x * y
        mxy = np.sum(xy) / n

        emitt = np.sqrt(mxx * myy - mxy * mxy)

        if cut > 0:
            inds = []
            beta = mxx / emitt
            gamma = myy / emitt
            alpha = mxy / emitt
            emittp = gamma * x2 + 2. * alpha * xy + beta * y2
            inds0 = np.argsort(emittp)
            n1 = np.round(n * (100 - cut) / 100)
            inds = inds0[0:n1]
            mx = np.mean(x[inds])
            my = np.mean(y[inds])
            x1 = x[inds] - mx
            y1 = y[inds] - my
            mxx = np.sum(x1 * x1) / n1
            myy = np.sum(y1 * y1) / n1
            mxy = np.sum(x1 * y1) / n1
            emitt = np.sqrt(mxx * myy - mxy * mxy)
        return mx, my, mxx, mxy, myy, emitt






def sortrows(x, col):
    return x[:, x[col].argsort()]


def convmode(A, B, mode):
    C=[]
    if mode == 2:
        C = np.convolve(A, B)
    if mode == 1:
        i = np.int_(np.floor(len(B)*0.5))
        n = len(A)
        C1 = np.convolve(A, B)
        C[:n] = C1[i:n+i]
    return C

def s_to_cur(A, sigma, q0, v):
    #  A - s-coordinates of particles
    #  sigma -smoothing parameter
    #  q0 -bunch charge
    #  v mean velocity
    Nsigma = 3
    a = np.min(A) - Nsigma*sigma
    b = np.max(A) + Nsigma*sigma
    s = 0.25*sigma
    #print("s = ", sigma, s)
    N = int(np.ceil((b-a)/s))
    s = (b-a)/N
    #print(a, b, N)
    B = np.zeros((N+1, 2))
    C = np.zeros(N+1)

    #print(len(np.arange(0, (N+0.5)*s, s)))
    B[:, 0] = np.arange(0, (N+0.5)*s, s) + a
    N = np.shape(B)[0]
    #print(N)
    cA = (A - a)/s
    #print(cA[:10])
    I = np.int_(np.floor(cA))
    #print(I)
    xiA = 1 + I - cA
    for k in range(len(A)):
        i = I[k]
        if i > N-1:
            i = N-1
        C[i+0] = C[i+0]+xiA[k]
        C[i+1] = C[i+1]+(1-xiA[k])

    K = np.floor(Nsigma*sigma/s + 0.5)
    G = np.exp(-0.5*(np.arange(-K, K+1)*s/sigma)**2)
    G = G/np.sum(G)
    B[:, 1] = convmode(C, G, 1)
    koef = q0*v/(s*np.sum(B[:, 1]))
    B[:, 1] = koef*B[:, 1]
    return B


def slice_analysis(z, x, xs, M, to_sort):
    '''
    returns:
    <x>,<xs>,<x^2>,<x*xs>,<xs^2>,np.sqrt(<x^2> * <xs^2> - <x*xs>^2)
    based on M particles in moving window
    Sergey, check please
    '''
    z = np.copy(z)
    if to_sort:
        #P=sortrows([z, x, xs])
        indx = z.argsort()
        z = z[indx]
        x = x[indx]
        xs = xs[indx]
        P=[]
    N=len(x)
    mx = np.zeros(N)
    mxs= np.zeros(N)
    mxx = np.zeros(N)
    mxxs = np.zeros(N)
    mxsxs = np.zeros(N)
    emittx = np.zeros(N)
    m = np.max([np.round(M/2), 1])
    xc = np.cumsum(x)
    xsc = np.cumsum(xs)
    for i in range(N):
        n1 = int(max(0, i-m))
        n2 = int(min(N-1, i+m))
        dq = n2 - n1 # window size
        mx[i] = (xc[n2] - xc[n1])/dq # average for over window per particle
        mxs[i] = (xsc[n2] - xsc[n1])/dq

    x = x - mx
    xs = xs - mxs
    x2c = np.cumsum(x*x)
    xs2c = np.cumsum(xs*xs)
    xxsc = np.cumsum(x*xs)
    for i in range(N):
        n1 = int(max(0, i-m))
        n2 = int(min(N-1, i+m))
        dq = n2 - n1
        mxx[i] = (x2c[n2] - x2c[n1])/dq
        mxsxs[i] = (xs2c[n2] - xs2c[n1])/dq
        mxxs[i] = (xxsc[n2] - xxsc[n1])/dq

    emittx = np.sqrt(mxx*mxsxs - mxxs*mxxs)
    return [mx, mxs, mxx, mxxs, mxsxs, emittx]


def simple_filter(x, p, iter):
    n = len(x)
    if iter == 0:
        y = x
        return y
    for k in range(iter):

        y = np.zeros(n)
        for i in range(n):
            i0 = i - p
            if i0 < 0:
                i0 = 0
            i1 = i + p
            if i1 > n-1:
                i1 = n-1
            s = 0
            for j in range(i0, i1+1):
                s = s + x[j]
            y[i] = s / (i1 - i0 + 1)

        x = y
    return y

def interp1(x, y, xnew, k=1):
    if len(xnew) > 0:
        tck = interpolate.splrep(x, y, k=k)
        ynew = interpolate.splev(xnew, tck, der=0)
    else:
        ynew = []
    return ynew

def slice_analysis_transverse(parray, Mslice, Mcur, p, iter):
    q1 = np.sum(parray.q_array)
    print("charge", q1)
    n = np.int_(parray.rparticles.size / 6)
    PD = parray.rparticles
    PD = sortrows(PD, col=4)

    z = np.copy(PD[4])
    mx, mxs, mxx, mxxs, mxsxs, emittx = slice_analysis(z, PD[0], PD[1], Mslice, True)

    my, mys, myy, myys, mysys, emitty = slice_analysis(z, PD[2], PD[3], Mslice, True)

    mm, mm, mm, mm, mm, emitty0 = moments(PD[2], PD[3])
    gamma0 = parray.E / m_e_GeV
    emityn = emitty0*gamma0
    mm, mm, mm, mm, mm, emitt0 = moments(PD[0], PD[1])
    emitxn = emitt0*gamma0

    z, ind = np.unique(z, return_index=True)
    emittx = emittx[ind]
    emitty = emitty[ind]
    smin = min(z)
    smax = max(z)
    n = 1000
    hs = (smax-smin)/(n-1)
    s = np.arange(smin, smax + hs, hs)
    ex = interp1(z, emittx, s)
    ey = interp1(z, emitty, s)

    ex = simple_filter(ex, p, iter)*gamma0*1e6
    ey = simple_filter(ey, p, iter)*gamma0*1e6

    sig0 = np.std(parray.tau())
    B = s_to_cur(z, Mcur*sig0, q1, speed_of_light)
    I = interp1(B[:, 0], B[:, 1], s)
    return [s, I, ex, ey, gamma0, emitxn, emityn]


def global_slice_analysis_extended(parray, Mslice, Mcur, p, iter):
    # %[s, I, ex, ey ,me, se, gamma0, emitxn, emityn]=GlobalSliceAnalysis_Extended(PD,q1,Mslice,Mcur,p,iter)

<<<<<<< HEAD
    q1 = np.sum(parray.q_array) # total charge
    print("charge", q1)
=======
    q1 = np.sum(parray.q_array)
    #print("charge", q1)
>>>>>>> 3a96fad4
    n = np.int_(parray.rparticles.size/6)
    PD = parray.rparticles
    PD = sortrows(PD, col=4)

    z = np.copy(PD[4])
    mx, mxs, mxx, mxxs, mxsxs, emittx = slice_analysis(z, PD[0], PD[1], Mslice, True)
    
    my, mys, myy, myys, mysys, emitty = slice_analysis(z, PD[2], PD[3], Mslice, True)

    pc_0 = np.sqrt(parray.E**2 - m_e_GeV**2)
    E1 = PD[5]*pc_0 + parray.E
    pc_1 = np.sqrt(E1**2 - m_e_GeV**2)
    #print(pc_1[:10])
    mE, mEs, mEE, mEEs, mEsEs, emittE = slice_analysis(z, PD[4], pc_1*1e9, Mslice, True)

    #print(mE, mEs, mEE, mEEs, mEsEs, emittE)
    mE = mEs #mean energy
    sE = np.sqrt(mEsEs) #energy spread
    sig0 = np.std(parray.tau()) # std pulse duration
    B = s_to_cur(z, Mcur*sig0, q1, speed_of_light)
    gamma0 = parray.E/m_e_GeV
    _, _, _, _, _, emitty0 = moments(PD[2], PD[3])
    emityn = emitty0*gamma0
    _, _, _, _, _, emitt0 = moments(PD[0], PD[1])
    emitxn = emitt0*gamma0
    
    z, ind = np.unique(z, return_index=True)
    emittx = emittx[ind]
    emitty = emitty[ind]
    sE = sE[ind]
    mE = mE[ind]
    smin = min(z)
    smax = max(z)
    n = 1000
    hs = (smax-smin)/(n-1)
    s = np.arange(smin, smax + hs, hs)
    ex = interp1(z, emittx, s)
    ey = interp1(z, emitty, s)
    se = interp1(z, sE, s)
    me = interp1(z, mE, s)
    ex = simple_filter(ex, p, iter)*gamma0*1e6
    ey = simple_filter(ey, p, iter)*gamma0*1e6
    se = simple_filter(se, p, iter)
    me = simple_filter(me, p, iter)
    I = interp1(B[:, 0], B[:, 1], s)
    return [s, I, ex, ey, me, se, gamma0, emitxn, emityn]
    
'''
beam funcions proposed
'''


def array2beam(parray, step=1e-7):
    '''
    reads ParticleArray()
    returns BeamArray()
    step [m] - long. size ob bin to calculate distribution parameters
    '''

    from numpy import mean, std

    part_c = parray.q_array[0] #fix for general case  # charge per particle
    t_step = step / speed_of_light
    t = parray.tau() / speed_of_light
    t_min = min(t)
    t_max = max(t)
    t_window = t_max - t_min
    npoints = int(t_window / t_step)
    t_step = t_window / npoints
    beam = BeamArray()
    for parm in ['I',
                 's',
                 'emit_x',
                 'emit_y',
                 'beta_x',
                 'beta_y',
                 'alpha_x',
                 'alpha_y',
                 'x',
                 'y',
                 'xp',
                 'yp',
                 'E',
                 'sigma_E',
                 ]:
        setattr(beam, parm, np.zeros((npoints - 1)))

    for i in range(npoints - 1):
        indices = (t > t_min + t_step * i) * (t < t_min + t_step * (i + 1))
        beam.s[i] = (t_min + t_step * (i + 0.5)) * speed_of_light

        if np.sum(indices) > 2:
            e0 = parray.E * 1e9
            p0 = np.sqrt( (e0**2 - m_e_eV**2) / speed_of_light**2 )
            p = parray.rparticles[5][indices] # deltaE / average_impulse / speed_of_light
            dist_e = (p * p0 * speed_of_light + e0)
            dist_x = parray.rparticles[0][indices]
            dist_y = parray.rparticles[2][indices]
            dist_xp = parray.rparticles[1][indices]
            dist_yp = parray.rparticles[3][indices]
            
            beam.I[i] = np.sum(indices) * part_c / t_step
            beam.E[i] = np.mean(dist_e) * 1e-9
            beam.sigma_E[i] = np.std(dist_e) * 1e-9
            beam.x[i] = np.mean(dist_x)
            beam.y[i] = np.mean(dist_y)
            g = beam.E[i] / m_e_GeV
            p = np.sqrt(g**2 - 1)
            beam.xp[i] = np.mean(dist_xp) #/ p
            beam.yp[i] = np.mean(dist_yp) #/ p
            beam.emit_x[i] = np.sqrt(np.mean(dist_x**2) * np.mean(dist_xp**2) - np.mean(dist_x * dist_xp)**2)
            beam.emit_y[i] = np.sqrt(np.mean(dist_y**2) * np.mean(dist_yp**2) - np.mean(dist_y * dist_yp)**2)
            beam.beta_x[i] = np.mean(dist_x**2) / beam.emit_x[i]
            beam.beta_y[i] = np.mean(dist_y**2) / beam.emit_y[i]
            beam.alpha_x[i] = -np.mean(dist_x * dist_xp) / beam.emit_x[i]
            beam.alpha_y[i] = -np.mean(dist_y * dist_yp) / beam.emit_y[i]

    idx = np.where(np.logical_or.reduce((beam.I == 0, beam.E == 0, beam.beta_x > np.mean(beam.beta_x) * 100, beam.beta_y > np.mean(beam.beta_y) * 100)))
    del beam[idx]
    
    if hasattr(parray,'filePath'):
        beam.filePath = parray.filePath + '.beam'
    return(beam)

# def zero_wake_at_ipk_new(beam):
    # '''
    # reads BeamArray()
    # shifts the wake pforile so that 
    # at maximum current slice wake is zero
    # returns GenesisBeam()
    
    # allows to account for wake losses without 
    # additional linear undulator tapering
    # '''
    # if 'eloss' in beam.params():
        # beam_new = deepcopy(beam)
        # # beamf_new.idx_max_refresh()
        # beam_new.eloss -= beam_new.eloss[beam_new.idx_max()]
        # return beamf_new
    # else:
        # return beam

# def set_beam_energy_new(beam, E_GeV_new):
    # '''
    # reads BeamArray()
    # returns BeamArray()
    # sets the beam energy with peak current to E_GeV_new
    # '''
    # beam_new = deepcopy(beam)
    # idx = beam_new.idx_max()
    # beam_new.E += (E_GeV_new - beam_new.E[idx])
    
    # return beam_new


# def transform_beam_twiss_new(beam, s=None, transform=None):
    # # transform = [[beta_x,alpha_x],[beta_y, alpha_y]]
    # if transform == None:
        # return beam
    # else:
        # if s == None:
            # idx = beam.idx_max()
        # else:
            # idx = find_nearest_idx(beam.s, s)

        # g1x = np.matrix([[beam.beta_x[idx], beam.alpha_x[idx]],
                         # [beam.alpha_x[idx], (1 + beam.alpha_x[idx]**2) / beam.beta_x[idx]]])

        # g1y = np.matrix([[beam.beta_y[idx], beam.alpha_y[idx]],
                         # [beam.alpha_y[idx], (1 + beam.alpha_y[idx]**2) / beam.beta_y[idx]]])

        # b2x = transform[0][0]
        # a2x = transform[0][1]

        # b2y = transform[1][0]
        # a2y = transform[1][1]

        # g2x = np.matrix([[b2x, a2x],
                         # [a2x, (1 + a2x**2) / b2x]])

        # g2y = np.matrix([[b2y, a2y],
                         # [a2y, (1 + a2y**2) / b2y]])

        # Mix, Mx = find_transform(g1x, g2x)
        # Miy, My = find_transform(g1y, g2y)

        # # print Mi

        # betax_new = []
        # alphax_new = []
        # betay_new = []
        # alphay_new = []

        # for i in range(beam.len()):
            # g1x = np.matrix([[beam.beta_x[i], beam.alpha_x[i]],
                             # [beam.alpha_x[i], (1 + beam.alpha_x[i]**2) / beam.beta_x[i]]])

            # gx = Mix.T * g1x * Mix

            # g1y = np.matrix([[beam.beta_y[i], beam.alpha_y[i]],
                             # [beam.alpha_y[i], (1 + beam.alpha_y[i]**2) / beam.beta_y[i]]])

            # gy = Miy.T * g1y * Miy

            # # print i, gx[0,1], g1x[0,1]

            # betax_new.append(gx[0, 0])
            # alphax_new.append(gx[0, 1])
            # betay_new.append(gy[0, 0])
            # alphay_new.append(gy[0, 1])

        # beam.beta_x = betax_new
        # beam.beta_y = betay_new
        # beam.alpha_x = alphax_new
        # beam.alpha_y = alphay_new

        # return beam

# def cut_beam_new(beam=None, cut_s=[-inf, inf]):
    # '''
    # cuts BeamArray() object longitudinally
    # cut_z [m] - limits of the cut
    # '''
    # beam_new = deepcopy(beam)
    # beam_new.sort()
    # idxl, idxr = find_nearest_idx(beam_new.s, cut_s[0]), find_nearest_idx(beam_new.s, cut_s[1])
    # return beam_new[idxl:idxr]

# def get_beam_s_new(beam, s=0):
    # '''
    # obtains values of the beam at s position
    # '''
    # idx = find_nearest_idx(beam.s,s)
    # return(beam[idx])

# def get_beam_peak_new(beam):
    # '''
    # obtains values of the beam at s position
    # '''
    # idx = beam.idx_max()
    # return beam[idx]<|MERGE_RESOLUTION|>--- conflicted
+++ resolved
@@ -4,17 +4,12 @@
 import numpy as np
 from numpy import sqrt, cos, sin
 from ocelot.common.globals import *
-<<<<<<< HEAD
 # from ocelot.common.math_op import *
 from ocelot.common.py_func import filename_from_path
 from copy import deepcopy
 import pickle
 from scipy import interpolate
 from scipy.signal import savgol_filter
-=======
-from scipy import interpolate
-
->>>>>>> 3a96fad4
 try:
     import numexpr as ne
     ne_flag = True
@@ -29,10 +24,6 @@
 (B) xp, yp are in [rad] but the meaning is not specified
 '''
 
-<<<<<<< HEAD
-# from numpy import *
-=======
->>>>>>> 3a96fad4
 
 class Twiss:
     """
@@ -427,11 +418,7 @@
     p0 - momentum
     """
     def __init__(self, n=0):
-<<<<<<< HEAD
-        #self.particles = np.zeros(n*6)
-=======
         #self.particles = zeros(n*6)
->>>>>>> 3a96fad4
         self.rparticles = np.zeros((6, n))#np.transpose(np.zeros(int(n), 6))
         self.q_array = np.zeros(n)    # charge
         self.s = 0.0
@@ -555,13 +542,8 @@
         py = py*(1.-0.5*px*px - 0.5*py*py)
     tws.x = np.mean(x)
     tws.y = np.mean(y)
-<<<<<<< HEAD
-    tws.px = np.mean(px)
-    tws.py = np.mean(py)
-=======
     tws.px =np.mean(px)
     tws.py =np.mean(py)
->>>>>>> 3a96fad4
 
     if ne_flag:
         tw_x = tws.x
@@ -582,11 +564,7 @@
         tws.ypy = np.mean((y-tws.y)*(py-tws.py))
         tws.pypy = np.mean((py-tws.py)*(py-tws.py))
     tws.p = np.mean( p_array.p())
-<<<<<<< HEAD
-    tws.E = p_array.E
-=======
     tws.E = np.copy(p_array.E)
->>>>>>> 3a96fad4
     #tws.de = p_array.de
 
     tws.emit_x = np.sqrt(tws.xx*tws.pxpx-tws.xpx**2)
@@ -989,13 +967,8 @@
 def global_slice_analysis_extended(parray, Mslice, Mcur, p, iter):
     # %[s, I, ex, ey ,me, se, gamma0, emitxn, emityn]=GlobalSliceAnalysis_Extended(PD,q1,Mslice,Mcur,p,iter)
 
-<<<<<<< HEAD
-    q1 = np.sum(parray.q_array) # total charge
-    print("charge", q1)
-=======
     q1 = np.sum(parray.q_array)
     #print("charge", q1)
->>>>>>> 3a96fad4
     n = np.int_(parray.rparticles.size/6)
     PD = parray.rparticles
     PD = sortrows(PD, col=4)
