"""
definition of particles, beams and trajectories
"""
import numpy as np
from ocelot.common.globals import *
from ocelot.common.math_op import *
# from ocelot.common.math_op import *
from ocelot.common.py_func import filename_from_path
from copy import deepcopy
from scipy import interpolate
from scipy.signal import savgol_filter
import logging

# logger = logging.getLogger(__name__)
_logger = logging.getLogger('ocelot.beam')
try:
    import numexpr as ne
    ne_flag = True
except:
    logger.debug("beam.py: module NUMEXPR is not installed. Install it to speed up calculation")
    ne_flag = False


'''
Note:
(A) the reference frame (e.g. co-moving or not with the beam is not fixed) 
(B) xp, yp are in [rad] but the meaning is not specified
'''


class Twiss:
    """
    class - container for twiss parameters
    """
    def __init__(self, beam = None):
        if beam == None:
            self.emit_x = 0.0
            self.emit_y = 0.0
            self.emit_xn = 0.0
            self.emit_yn = 0.0
            self.beta_x = 0.0
            self.beta_y = 0.0
            self.alpha_x = 0.0
            self.alpha_y = 0.0
            self.gamma_x = 0.0
            self.gamma_y = 0.0
            self.mux = 0.0
            self.muy = 0.0
            #self.dQ = 0.
            self.Dx = 0.0
            self.Dy = 0.0
            self.Dxp = 0.0
            self.Dyp = 0.0
            self.x = 0.0
            self.y = 0.0
            self.xp = 0.0
            self.yp = 0.0
            self.E = 0.0
            self.p = 0.0
            self.tau = 0.0
            self.s = 0.0 # position along the reference trajectory
            self.id = ""
        else:
            self.emit_x = beam.emit_x
            self.emit_y = beam.emit_y
            self.emit_xn = beam.emit_xn
            self.emit_yn = beam.emit_yn

            self.beta_x = beam.beta_x
            self.beta_y = beam.beta_y
            self.alpha_x = beam.alpha_x
            self.alpha_y = beam.alpha_y
            self.mux = 0.
            self.muy = 0.
            #self.dQ = 0.
            self.Dx = beam.Dx
            self.Dy = beam.Dy
            self.Dxp = beam.Dxp
            self.Dyp = beam.Dyp
            self.x = beam.x
            self.y = beam.y
            self.xp = beam.xp
            self.yp = beam.yp
            if beam.beta_x == 0.0 or beam.beta_y == 0.0:
                self.gamma_x = 0.0
                self.gamma_y = 0.0
            else:
                self.gamma_x = (1 + beam.alpha_x * beam.alpha_x) / beam.beta_x
                self.gamma_y = (1 + beam.alpha_y * beam.alpha_y) / beam.beta_y
            self.E = beam.E
            self.p = 0.0
            self.tau = 0.0
            self.s = 0.0 # position along the reference trajectory
            self.id = ""

    def __str__(self):
        val = ""
        val += "emit_x  = " + str(self.emit_x) + "\n"
        val += "emit_y  = " + str(self.emit_y) + "\n"
        val += "beta_x  = " + str(self.beta_x) + "\n"
        val += "beta_y  = " + str(self.beta_y) + "\n"
        val += "alpha_x = " + str(self.alpha_x) + "\n"
        val += "alpha_y = " + str(self.alpha_y) + "\n"
        val += "gamma_x = " + str(self.gamma_x) + "\n"
        val += "gamma_y = " + str(self.gamma_y) + "\n"
        val += "Dx      = " + str(self.Dx) + "\n"
        val += "Dy      = " + str(self.Dy) + "\n"
        val += "Dxp     = " + str(self.Dxp) + "\n"
        val += "Dyp     = " + str(self.Dyp) + "\n"
        val += "mux     = " + str(self.mux) + "\n"
        val += "muy     = " + str(self.muy) + "\n"
        val += "nu_x    = " + str(self.mux/2./pi) + "\n"
        val += "nu_y    = " + str(self.muy/2./pi) + "\n"
        val += "E       = " + str(self.E) + "\n"
        val += "s        = " + str(self.s) + "\n"
        return val

            
class Particle:
    """
    particle
    to be used for tracking
    """
    def __init__(self, x=0.0, y=0.0, px=0.0, py=0.0, s=0.0, p=0.0,  tau=0.0, E=0.0, q=0.0):
        self.x = x
        self.y = y
        self.px = px       # horizontal (generalized) momentum
        self.py = py       # vertical (generalized) momentum 
        self.p = p         # longitudinal momentum
        self.s = s
        self.tau = tau     # time-like coordinate wrt reference particle in the bunch (e.g phase)
        self.E = E         # energy
        self.q = q         # charge in C

    def __str__(self):
        val = ""
        val = val + "x = " + str(self.x) + "\n"
        val = val + "px = " + str(self.px) + "\n"
        val = val + "y = " + str(self.y) + "\n"
        val = val + "py = " + str(self.py) + "\n"
        val = val + "tau = " + str(self.tau) + "\n"
        val = val + "p = " + str(self.p) + "\n"
        val = val + "E = " + str(self.E) + "\n"
        val = val + "s = " + str(self.s)
        return val


class Beam:
    def __init__(self, x=0, xp=0, y=0, yp=0):
        # initial conditions
        self.x = x      #[m]
        self.y = y      #[m]
        self.xp = xp    # xprime [rad]
        self.yp = yp    # yprime [rad]

        self.E = 0.0            # electron energy [GeV]
        self.sigma_E = 0.0      # Energy spread [GeV]
        self.I = 0.0            # beam current [A]
        self.emit_x = 0.0       # horizontal emittance [m rad]
        self.emit_y = 0.0       # horizontal emittance [m rad]
        self.tlen = 0.0         # bunch length (rms) in fsec

        # twiss parameters
        self.beta_x = 0.0
        self.beta_y = 0.0
        self.alpha_x = 0.0
        self.alpha_y = 0.0
        self.Dx = 0.0
        self.Dy = 0.0
        self.Dxp = 0.0
        self.Dyp = 0.0
        
        self.shape = 'gaussian' # of 'flattop'

    properties = ['g','dg','emit_xn','emit_yn','p','pz','px','py']

    @property
    def g(self):
        return self.E / m_e_GeV

    @g.setter
    def g(self,value):
        self.E = value * m_e_GeV

    @property
    def dg(self):
        return self.sigma_E / m_e_GeV

    @dg.setter
    def dg(self,value):
        self.sigma_E = value * m_e_GeV

    @property
    def emit_xn(self):
        return self.emit_x * self.g

    @emit_xn.setter
    def emit_xn(self,value):
        self.emit_x = value / self.g

    @property
    def emit_yn(self):
        return self.emit_y * self.g

    @emit_yn.setter
    def emit_yn(self,value):
        self.emit_y = value / self.g

    @property
    def p(self):
        return np.sqrt(self.g**2 - 1)
    @p.setter
    def p(self,value):
        self.g = np.sqrt(value**2 + 1)
    
    @property
    def pz(self):
        return self.p / (self.xp**2 + self.yp**2 + 1)

    @pz.setter
    def pz(self,value):
        self.p = value * (self.xp**2 + self.yp**2 + 1)

    @property
    def px(self):
        return self.p * self.xp

    @px.setter
    def px(self,value):
        self.xp = value / self.p

    @property
    def py(self):
        return self.p * self.yp

    @py.setter
    def py(self,value):
        self.yp = value / self.p

    def len(self):
        return 1
        
    def to_array(self, nslice=100, window_len=None):
        
        if self.tlen in [None, 0] and window_len is None:
            raise ValueError('both self.tlen and window_len are not set')
        if window_len is None:
            if self.shape is 'gaussian':
                window_len = self.tlen * 1e-15 * speed_of_light * 6 #sigmas
            elif self.shape is 'flattop':
                window_len = self.tlen * 1e-15 * speed_of_light * 2 #fwhm
            else:
                raise ValueError('Beam() shape can be either "gaussian" or "flattop"')
        
        beam_arr = BeamArray(nslice)
        for param in beam_arr.params():
            if hasattr(self,param) and len(getattr(beam_arr,param)) == nslice:
                setattr(beam_arr, param, np.ones(nslice) * getattr(self,param))
        beam_arr.s = np.linspace(0,window_len,nslice)
        
        if self.tlen not in [None, 0, np.inf]:
            beam_slen = self.tlen * 1e-15 * speed_of_light
            Ipeak_pos = (np.amax(beam_arr.s) - np.amin(beam_arr.s)) / 2
            if self.shape is 'gaussian':
                beam_arr.I = self.I * np.exp(-(beam_arr.s - Ipeak_pos)**2 / (2 * beam_slen**2))
            elif self.shape is 'flattop':
                beam_arr.I = np.ones_like(beam_arr.s) * self.I
                beam_arr.I[abs(beam_arr.s - Ipeak_pos) > beam_slen/2] = 0
        return beam_arr


    def sizes(self):
        if self.beta_x != 0:
            self.gamma_x = (1. + self.alpha_x**2)/self.beta_x
        else:
            self.gamma_x = 0.

        if self.beta_y != 0:
            self.gamma_y = (1. + self.alpha_y**2)/self.beta_y
        else:
            self.gamma_y = 0.

        self.sigma_x = np.sqrt((self.sigma_E/self.E*self.Dx)**2 + self.emit_x*self.beta_x)
        self.sigma_y = np.sqrt((self.sigma_E/self.E*self.Dy)**2 + self.emit_y*self.beta_y)
        self.sigma_xp = np.sqrt((self.sigma_E/self.E*self.Dxp)**2 + self.emit_x*self.gamma_x)
        self.sigma_yp = np.sqrt((self.sigma_E/self.E*self.Dyp)**2 + self.emit_y*self.gamma_y)

    # def print_sizes(self):
        # self.sizes()
        # print("sigma_E/E and Dx/Dy : ", self.sigma_E/self.E, "  and ", self.Dx, "/",self.Dy, " m")
        # print("emit_x/emit_y     : ",  self.emit_x*1e9, "/",self.emit_y*1e9, " nm-rad")
        # print("sigma_x/y         : ", self.sigma_x*1e6, "/", self.sigma_y*1e6, " um")
        # print("sigma_xp/yp       : ", self.sigma_xp*1e6, "/", self.sigma_yp*1e6, " urad")

class BeamArray(Beam):

    def __init__(self, nslice=0):
        super().__init__()
        # initial conditions
        self.s = np.zeros(nslice)
        self.x = np.zeros(nslice)      #[m]
        self.y = np.zeros(nslice)      #[m]
        self.xp = np.zeros(nslice)    # xprime [rad]
        self.yp = np.zeros(nslice)    # yprime [rad]

        self.E = np.zeros(nslice)            # electron energy [GeV]
        self.sigma_E = np.zeros(nslice)      # Energy spread [GeV]
        self.I = np.zeros(nslice)            # beam current [A]
        self.emit_x = np.zeros(nslice)       # horizontal emittance [m rad]
        self.emit_y = np.zeros(nslice)       # horizontal emittance [m rad]
        # self.tlen = 0.0         # bunch length (rms) in fsec

        # twiss parameters
        self.beta_x = np.zeros(nslice)
        self.beta_y = np.zeros(nslice)
        self.alpha_x = np.zeros(nslice)
        self.alpha_y = np.zeros(nslice)
        self.Dx = np.zeros(nslice)
        self.Dy = np.zeros(nslice)
        self.Dxp = np.zeros(nslice)
        self.Dyp = np.zeros(nslice)

        self.eloss = np.zeros(nslice)
        
        del self.shape #inherited, not applicable

    def idx_max(self):
        idx = np.where(self.I == np.nanmax(self.I))[0]
        if len(idx) == 1:
            return idx[0]
        else:
            return idx[int(len(idx)/2)]

    def len(self):
        return np.size(self.s)

    def params(self):
        l = self.len()
        attrs=[]
        for attr in dir(self):
            if attr.startswith('__') or attr in self.properties:
                continue
            # if callable(getattr(self,attr)):
                # print('check')
                # continue
            if np.size(getattr(self,attr)) == l:
                attrs.append(attr)
        return attrs

    def sort(self):
        inds = self.s.argsort()
        for attr in self.params():
            values = getattr(self,attr)
            setattr(self,attr,values[inds])

    def equidist(self):
        dsarr = (self.s - np.roll(self.s,1))[1:]
        dsm = np.mean(dsarr)
        if (np.abs(dsarr-dsm)/dsm > 1/1000).any():
            s_new = np.linspace(np.amin(self.s), np.amax(self.s), self.len())
            for attr in self.params():
                if attr is 's':
                    continue
                #print(attr)
                val = getattr(self,attr)
                val = np.interp(s_new, self.s, val)
                setattr(self,attr,val)
            self.s = s_new
        self.ds = dsm

    def smear(self,sw):
        print('smearing the beam by {:.2e} m'.format(sw))
        self.equidist()
        sn = (sw /self.ds).astype(int)
        if sn<2:
            return
        if not sn%2:
            sn += 1

        for attr in self.params():
            if attr is 's':
                continue
            val = getattr(self,attr)
<<<<<<< HEAD
            val = savgol_filter(val,sn,2,mode='nearest')
            
            if attr in ['E', 'I', 'beta_x', 'beta_y', 'emit_x', 'emit_y', 'sigma_E']:
                # print('attribute {:s} < 0, setting to 0'.format(attr))
                val[val < 0] = 0
=======
            val = savgol_filter(val, sn, 2, mode='nearest')
>>>>>>> 2218bd30
        #    val = convolve(val,spike,mode='same')
            setattr(self,attr,val)

    def get_s(self, s):
        idx = find_nearest_idx(self.s, s)
        return self[idx]

    def __getitem__(self,index):
        l = self.len()
        if index.__class__ is not slice:
            if index > l:
                raise IndexError('slice index out of range')
            beam_slice = Beam()
        else:
            beam_slice = deepcopy(self)

        for attr in dir(self):
            if attr.startswith('__') or callable(getattr(self,attr)):
                continue
            value = getattr(self,attr)
            if np.size(value) == l:
                setattr(beam_slice,attr,value[index])
            else:
                setattr(beam_slice,attr,value)
        return beam_slice

    def __delitem__(self,index):
        l = self.len()
        for attr in self.params():
            if attr.startswith('__') or callable(getattr(self, attr)):
                continue
            value = getattr(self, attr)
            if np.size(value) == l:
                setattr(self, attr, np.delete(value, index))

    def pk(self):
        return self[self.idx_max()]
        
    def add_chirp(self, chirp=0):
        '''
        adds linear energy chirp to the beam
        chirp = dE/E/s[um] = dg/g/s[um]
        '''
        if chirp not in [None, 0]:
            center = (np.amax(self.s) - np.amin(self.s)) / 2
            E_center = self.E[find_nearest_idx(self.s, center)]
            self.E += (self.s - center) * chirp * E_center * 1e6
        
    def to_array(self, *args, **kwargs):
        raise NotImplementedError('Method inherited from Beam() class, not applicable for BeamArray objects')


class Trajectory:
    def __init__(self):
        self.ct = []
        self.E = []
        self.x = []
        self.y = []
        self.xp = []
        self.yp = []
        self.z = []
        self.s = []

    def add(self, ct, x, y, xp, yp, z, s):
        self.ct.append(ct)
        self.x.append(x)
        self.y.append(y)
        self.xp.append(xp)
        self.yp.append(yp)
        self.z.append(z)
        self.s.append(s)

    def last(self):
        p = Particle()
        
        p.ct = self.ct[len(self.ct)-1]
        p.x = self.x[len(self.x)-1]
        p.y = self.y[len(self.y)-1]
        p.xp = self.xp[len(self.xp)-1]
        p.yp = self.yp[len(self.yp)-1]
        try:
            p.E = self.E[len(self.E)-1]
        except IndexError:
            return 0
        p.s = self.s[len(self.s)-1]

        return p


class ParticleArray:
    """
    array of particles of fixed size; for optimized performance
    (x, x' = px/p0),(y, y' = py/p0),(ds = c*tau, p = dE/(p0*c))
    p0 - momentum
    """
    def __init__(self, n=0):
        #self.particles = zeros(n*6)
        self.rparticles = np.zeros((6, n))#np.transpose(np.zeros(int(n), 6))
        self.q_array = np.zeros(n)    # charge
        self.s = 0.0
        self.E = 0.0

    def rm_tails(self, xlim, ylim, px_lim, py_lim):
        """
        comment behaviour and possibly move out of class
        """
        x = abs(self.x())
        px = abs(self.px())
        y = abs(self.y())
        py = abs(self.py())
        ind_angles = np.append(np.argwhere(px > px_lim), np.argwhere(py > py_lim))
        p_idxs = np.unique(np.append(np.argwhere(x > xlim), np.append(np.argwhere(y > ylim), np.append(np.argwhere(x != x), np.append(np.argwhere(y!= y), ind_angles)) )))
        #e_idxs = [append([], x) for x in array([6*p_idxs, 6*p_idxs+1, 6*p_idxs+2, 6*p_idxs+3, 6*p_idxs+4, 6*p_idxs+5])]
        self.rparticles = np.delete(self.rparticles, p_idxs, axis=1)
        return p_idxs

    def __getitem__(self, idx):
        return Particle(x=self.rparticles[0, idx], px=self.rparticles[1, idx],
                         y=self.rparticles[2, idx], py=self.rparticles[3, idx],
                         tau=self.rparticles[4, idx], p=self.rparticles[5, idx],
                         s=self.s)

    def __setitem__(self, idx, p):
        self.rparticles[0, idx] = p.x
        self.rparticles[1, idx] = p.px
        self.rparticles[2, idx] = p.y
        self.rparticles[3, idx] = p.py
        self.rparticles[4, idx] = p.tau
        self.rparticles[5, idx] = p.p
        self.s = p.s

    def list2array(self, p_list):
        self.rparticles = np.zeros((6, len(p_list)))
        self.q_array = np.zeros(len(p_list))
        for i, p in enumerate(p_list):
            self[i] = p
        self.s = p_list[0].s
        self.E = p_list[0].E

    def array2list(self):
        p_list = []
        for i in range(self.size()):
            p_list.append( self[i])
        return p_list

    def array2ex_list(self, p_list):

        for i, p in enumerate(p_list):
            p.x =  self.rparticles[0, i]
            p.px = self.rparticles[1, i]
            p.y =  self.rparticles[2, i]
            p.py = self.rparticles[3, i]
            p.tau =self.rparticles[4, i]
            p.p =  self.rparticles[5, i]
            p.E = self.E
            p.s = self.s
        return p_list

    def size(self):
        return self.rparticles.size / 6

    def x(self):  return self.rparticles[0]
    def px(self): return self.rparticles[1] # xp
    def y(self):  return self.rparticles[2]
    def py(self): return self.rparticles[3] # yp
    def tau(self):return self.rparticles[4]
    def p(self):  return self.rparticles[5]
    
    @property
    def t(self):
        return self.rparticles[4]
    
    @t.setter
    def t(self,value):
        self.rparticles[4] = value

    @property
    def n(self):
        return np.shape(self.rparticles)[1]

    def thin_out(self, nth=10, n0=0):
        """
        Method to thin out the particle array in n-th times. Means every n-th particle will be saved in new Particle array

        :param nth: 10, every n-th particle will be taken to new Particle array
        :param n0: start from n0 particle
        :return: New ParticleArray
        """
        nth = int(nth)
        if nth <= 1:
            print("Nothing to do. nth number must be bigger 1")
            return self
        if nth > np.shape(self.rparticles)[1]:
            print("nth number is too big")
        n = int((np.shape(self.rparticles)[1] - n0)/nth)

        p = ParticleArray(n)
        p.rparticles[:, :] = self.rparticles[:, n0::nth]
        p.q_array[:] = self.q_array[n0::nth]*nth
        p.s = self.s
        p.E = self.E
        return p

    def rescale2energy(self, energy):
        """
        Method to rescale beam coordinates with new energy

        :param energy: new energy
        :return:
        """
        Ei = self.E
        betai = np.sqrt(1 - (m_e_GeV / Ei) ** 2)
        Ef = energy
        betaf = np.sqrt(1 - (m_e_GeV / Ef) ** 2)

        self.E = Ef
        Rnn = Ei * betai / (Ef * betaf)
        self.px()[:] = Rnn * self.px()[:]
        self.py()[:] = Rnn * self.py()[:]
        self.p()[:] = Rnn * self.p()[:]


def recalculate_ref_particle(p_array):
    pref = np.sqrt(p_array.E ** 2 / m_e_GeV ** 2 - 1) * m_e_GeV
    Enew = p_array.p()[0]*pref + p_array.E
    s_new = p_array.s - p_array.tau()[0]
    p_array.rparticles[5, :] -= p_array.p()[0]
    p_array.rparticles[4, :] -= p_array.tau()[0]
    p_array.E = Enew
    p_array.s = s_new
    return p_array


def get_envelope(p_array, tws_i=Twiss()):
    tws = Twiss()
    p = p_array.p()
    dx = tws_i.Dx*p
    dy = tws_i.Dy*p
    dpx = tws_i.Dxp*p
    dpy = tws_i.Dyp*p
    x = p_array.x() - dx
    px = p_array.px() - dpx
    y = p_array.y() - dy
    py = p_array.py() - dpy
    tau = p_array.tau()
    if ne_flag:
        px = ne.evaluate('px * (1. - 0.5 * px * px - 0.5 * py * py)')
        py = ne.evaluate('py * (1. - 0.5 * px * px - 0.5 * py * py)')
    else:
        px = px*(1.-0.5*px*px - 0.5*py*py)
        py = py*(1.-0.5*px*px - 0.5*py*py)
    tws.x = np.mean(x)
    tws.y = np.mean(y)
    tws.px = np.mean(px)
    tws.py = np.mean(py)
    tws.tau = np.mean(tau)

    if ne_flag:
        tw_x = tws.x
        tw_y = tws.y
        tw_px = tws.px
        tw_py = tws.py
        tw_tau = tws.tau
        tws.xx =  np.mean(ne.evaluate('(x - tw_x) * (x - tw_x)'))
        tws.xpx = np.mean(ne.evaluate('(x - tw_x) * (px - tw_px)'))
        tws.pxpx =np.mean(ne.evaluate('(px - tw_px) * (px - tw_px)'))
        tws.yy =  np.mean(ne.evaluate('(y - tw_y) * (y - tw_y)'))
        tws.ypy = np.mean(ne.evaluate('(y - tw_y) * (py - tw_py)'))
        tws.pypy =np.mean(ne.evaluate('(py - tw_py) * (py - tw_py)'))
        tws.tautau = np.mean(ne.evaluate('(tau - tw_tau) * (tau - tw_tau)'))
    else:
        tws.xx = np.mean((x - tws.x)*(x - tws.x))
        tws.xpx = np.mean((x-tws.x)*(px-tws.px))
        tws.pxpx = np.mean((px-tws.px)*(px-tws.px))
        tws.yy = np.mean((y-tws.y)*(y-tws.y))
        tws.ypy = np.mean((y-tws.y)*(py-tws.py))
        tws.pypy = np.mean((py-tws.py)*(py-tws.py))
        tws.tautau = np.mean((tau - tws.tau)*(tau - tws.tau))
    tws.p = np.mean( p_array.p())
    tws.E = np.copy(p_array.E)
    #tws.de = p_array.de

    tws.emit_x = np.sqrt(tws.xx*tws.pxpx-tws.xpx**2)
    tws.emit_y = np.sqrt(tws.yy*tws.pypy-tws.ypy**2)
    #print tws.emit_x, np.sqrt(tws.xx*tws.pxpx-tws.xpx**2), tws.emit_y, np.sqrt(tws.yy*tws.pypy-tws.ypy**2)
    tws.beta_x = tws.xx/tws.emit_x
    tws.beta_y = tws.yy/tws.emit_y
    tws.alpha_x = -tws.xpx/tws.emit_x
    tws.alpha_y = -tws.ypy/tws.emit_y
    return tws

def get_current(p_array, charge=None, num_bins = 200):
    """
    Function calculates beam current from particleArray
    :param p_array: particleArray
    :param charge: - None, charge of the one macro-particle.
                    If None, charge of the first macro-particle is used
    :param num_bins: number of bins
    :return s, I -  (np.array, np.array) - beam positions [m] and currents in [A]
    """
    if charge == None:
        charge = p_array.q_array[0]
    z = p_array.tau()
    hist, bin_edges = np.histogram(z, bins=num_bins)
    delta_Z = max(z) - min(z)
    delta_z = delta_Z/num_bins
    t_bins = delta_z/speed_of_light
    print( "Imax = ", max(hist)*charge/t_bins)
    hist = np.append(hist, hist[-1])
    return bin_edges, hist*charge/t_bins


def gauss_from_twiss(emit, beta, alpha):
    phi = 2*pi * np.random.rand()
    u = np.random.rand()
    a = np.sqrt(-2*np.log( (1-u)) * emit)
    x = a * np.sqrt(beta) * np.cos(phi)
    xp = -a / np.sqrt(beta) * ( np.sin(phi) + alpha * np.cos(phi) )
    return (x, xp)

def waterbag_from_twiss(emit, beta, alpha):
    phi = 2*pi * np.random.rand()
    a = np.sqrt(emit) * np.random.rand()
    x = a * np.sqrt(beta) * np.cos(phi)
    xp = -a / np.sqrt(beta) * ( np.sin(phi) + alpha * np.cos(phi) )
    return (x, xp)

def ellipse_from_twiss(emit, beta, alpha):
    phi = 2*pi * np.random.rand()
    #u = np.random.rand()
    #a = np.sqrt(-2*np.log( (1-u)) * emit)
    a = np.sqrt(emit)
    x = a * np.sqrt(beta) * np.cos(phi)
    xp = -a / np.sqrt(beta) * ( np.sin(phi) + alpha * np.cos(phi) )
    return (x, xp)


def moments(x, y, cut=0):
    n = len(x)
    #inds = np.arange(n)
    mx = np.mean(x)
    my = np.mean(y)
    x = x - mx
    y = y - my
    x2 = x*x
    mxx = np.sum(x2)/n
    y2 = y*y
    myy = np.sum(y2)/n
    xy = x*y
    mxy = np.sum(xy)/n

    emitt = np.sqrt(mxx*myy - mxy*mxy)

    if cut>0:
        #inds=[]
        beta = mxx/emitt
        gamma = myy/emitt
        alpha = mxy/emitt
        emittp = gamma*x2 + 2.*alpha*xy + beta*y2
        inds0 = np.argsort(emittp)
        n1 = np.round(n*(100-cut)/100)
        inds = inds0[0:n1]
        mx = np.mean(x[inds])
        my = np.mean(y[inds])
        x1 = x[inds] - mx
        y1 = y[inds] - my
        mxx = np.sum(x1*x1)/n1
        myy = np.sum(y1*y1)/n1
        mxy = np.sum(x1*y1)/n1
        emitt = np.sqrt(mxx*myy - mxy*mxy)
    return mx, my, mxx, mxy, myy, emitt

def m_from_twiss(Tw1, Tw2):
    #% Transport matrix M for two sets of Twiss parameters (alpha,beta,psi)
    b1 = Tw1[1]
    a1 = Tw1[0]
    psi1 = Tw1[2]
    b2 = Tw2[1]
    a2 = Tw2[0]
    psi2 = Tw2[2]

    psi = psi2-psi1
    cosp = np.cos(psi)
    sinp = np.sin(psi)
    M = np.zeros((2, 2))
    M[0, 0] = np.sqrt(b2/b1)*(cosp+a1*sinp)
    M[0, 1] = np.sqrt(b2*b1)*sinp
    M[1, 0] = ((a1-a2)*cosp-(1+a1*a2)*sinp)/np.sqrt(b2*b1)
    M[1, 1] = np.sqrt(b1/b2)*(cosp-a2*sinp)
    return M

def beam_matching(particles, bounds, x_opt, y_opt):
    pd = np.zeros(( int(len(particles)/6), 6))
    pd[:, 0] = particles[0]
    pd[:, 1] = particles[1]
    pd[:, 2] = particles[2]
    pd[:, 3] = particles[3]
    pd[:, 4] = particles[4]
    pd[:, 5] = particles[5]

    z0 = np.mean(pd[:, 4])
    sig0 = np.std(pd[:, 4])
    #print((z0 + sig0*bounds[0] <= pd[:, 4]) * (pd[:, 4] <= z0 + sig0*bounds[1]))
    inds = np.argwhere((z0 + sig0*bounds[0] <= pd[:, 4]) * (pd[:, 4] <= z0 + sig0*bounds[1]))
    #print(moments(pd[inds, 0], pd[inds, 1]))
    mx, mxs, mxx, mxxs, mxsxs, emitx0 = moments(pd[inds, 0], pd[inds, 1])
    beta = mxx/emitx0
    alpha = -mxxs/emitx0
    #print(beta, alpha)
    M = m_from_twiss([alpha, beta, 0], x_opt)
    #print(M)
    particles[0] = M[0, 0]*pd[:, 0] + M[0, 1]*pd[:, 1]
    particles[1] = M[1, 0]*pd[:, 0] + M[1, 1]*pd[:, 1]
    [mx, mxs, mxx, mxxs, mxsxs, emitx0] = moments(pd[inds, 2], pd[inds, 3])
    beta = mxx/emitx0
    alpha = -mxxs/emitx0
    M = m_from_twiss([alpha, beta, 0], y_opt)
    particles[2] = M[0, 0]*pd[:, 2] + M[0, 1]*pd[:, 3]
    particles[3] = M[1, 0]*pd[:, 2] + M[1, 1]*pd[:, 3]
    return particles


class BeamTransform:
    """
    Beam matching
    """
    def __init__(self, tws=None, x_opt=None, y_opt=None):
        """
        :param tws : Twiss object
        :param x_opt (obsolete): [alpha, beta, mu (phase advance)]
        :param y_opt (obsolete): [alpha, beta, mu (phase advance)]
        """
        self.bounds = [-5, 5]  # [start, stop] in sigmas
        self.tws = tws       # Twiss
        self.x_opt = x_opt   # [alpha, beta, mu (phase advance)]
        self.y_opt = y_opt   # [alpha, beta, mu (phase advance)]
        self.step = 1

    @property
    def twiss(self):
        if self.tws == None:
            _logger.warning("BeamTransform: x_opt and y_opt are obsolete, use Twiss")
            tws = Twiss()
            tws.alpha_x, tws.beta_x, tws.mux = self.x_opt
            tws.alpha_y, tws.beta_y, tws.muy = self.y_opt
        else:
            tws = self.tws
        return tws


    def prepare(self, lat):
        pass

    def apply(self, p_array, dz):
        _logger.debug("BeamTransform: apply")
        self.x_opt = [self.twiss.alpha_x, self.twiss.beta_x, self.twiss.mux]
        self.y_opt = [self.twiss.alpha_y, self.twiss.beta_y, self.twiss.muy]
        self.beam_matching(p_array.rparticles, self.bounds, self.x_opt, self.y_opt)

    def beam_matching(self, particles, bounds, x_opt, y_opt):
        pd = np.zeros((int(particles.size / 6), 6))
        pd[:, 0] = particles[0]
        pd[:, 1] = particles[1]
        pd[:, 2] = particles[2]
        pd[:, 3] = particles[3]
        pd[:, 4] = particles[4]
        pd[:, 5] = particles[5]

        z0 = np.mean(pd[:, 4])
        sig0 = np.std(pd[:, 4])
        # print((z0 + sig0*bounds[0] <= pd[:, 4]) * (pd[:, 4] <= z0 + sig0*bounds[1]))
        inds = np.argwhere((z0 + sig0 * bounds[0] <= pd[:, 4]) * (pd[:, 4] <= z0 + sig0 * bounds[1]))
        # print(moments(pd[inds, 0], pd[inds, 1]))
        mx, mxs, mxx, mxxs, mxsxs, emitx0 = self.moments(pd[inds, 0], pd[inds, 1])
        beta = mxx / emitx0
        alpha = -mxxs / emitx0
        #print(beta, alpha)
        M = m_from_twiss([alpha, beta, 0], x_opt)
        #print(M)
        particles[0] = M[0, 0] * pd[:, 0] + M[0, 1] * pd[:, 1]
        particles[1] = M[1, 0] * pd[:, 0] + M[1, 1] * pd[:, 1]
        [mx, mxs, mxx, mxxs, mxsxs, emitx0] = self.moments(pd[inds, 2], pd[inds, 3])
        beta = mxx / emitx0
        alpha = -mxxs / emitx0
        M = m_from_twiss([alpha, beta, 0], y_opt)
        particles[2] = M[0, 0] * pd[:, 2] + M[0, 1] * pd[:, 3]
        particles[3] = M[1, 0] * pd[:, 2] + M[1, 1] * pd[:, 3]
        return particles

    def moments(self, x, y, cut=0):
        n = len(x)
        inds = np.arange(n)
        mx = np.mean(x)
        my = np.mean(y)
        x = x - mx
        y = y - my
        x2 = x * x
        mxx = np.sum(x2) / n
        y2 = y * y
        myy = np.sum(y2) / n
        xy = x * y
        mxy = np.sum(xy) / n

        emitt = np.sqrt(mxx * myy - mxy * mxy)

        if cut > 0:
            inds = []
            beta = mxx / emitt
            gamma = myy / emitt
            alpha = mxy / emitt
            emittp = gamma * x2 + 2. * alpha * xy + beta * y2
            inds0 = np.argsort(emittp)
            n1 = np.round(n * (100 - cut) / 100)
            inds = inds0[0:n1]
            mx = np.mean(x[inds])
            my = np.mean(y[inds])
            x1 = x[inds] - mx
            y1 = y[inds] - my
            mxx = np.sum(x1 * x1) / n1
            myy = np.sum(y1 * y1) / n1
            mxy = np.sum(x1 * y1) / n1
            emitt = np.sqrt(mxx * myy - mxy * mxy)
        return mx, my, mxx, mxy, myy, emitt


def sortrows(x, col):
    return x[:, x[col].argsort()]


def convmode(A, B, mode):
    C=[]
    if mode == 2:
        C = np.convolve(A, B)
    if mode == 1:
        i = np.int_(np.floor(len(B)*0.5))
        n = len(A)
        C1 = np.convolve(A, B)
        C[:n] = C1[i:n+i]
    return C

def s_to_cur(A, sigma, q0, v):
    #  A - s-coordinates of particles
    #  sigma -smoothing parameter
    #  q0 -bunch charge
    #  v mean velocity
    Nsigma = 3
    a = np.min(A) - Nsigma*sigma
    b = np.max(A) + Nsigma*sigma
    s = 0.25*sigma
    #print("s = ", sigma, s)
    N = int(np.ceil((b-a)/s))
    s = (b-a)/N
    #print(a, b, N)
    B = np.zeros((N+1, 2))
    C = np.zeros(N+1)

    #print(len(np.arange(0, (N+0.5)*s, s)))
    B[:, 0] = np.arange(0, (N+0.5)*s, s) + a
    N = np.shape(B)[0]
    #print(N)
    cA = (A - a)/s
    #print(cA[:10])
    I = np.int_(np.floor(cA))
    #print(I)
    xiA = 1 + I - cA
    for k in range(len(A)):
        i = I[k]
        if i > N-1:
            i = N-1
        C[i+0] = C[i+0]+xiA[k]
        C[i+1] = C[i+1]+(1-xiA[k])

    K = np.floor(Nsigma*sigma/s + 0.5)
    G = np.exp(-0.5*(np.arange(-K, K+1)*s/sigma)**2)
    G = G/np.sum(G)
    B[:, 1] = convmode(C, G, 1)
    koef = q0*v/(s*np.sum(B[:, 1]))
    B[:, 1] = koef*B[:, 1]
    return B


def slice_analysis(z, x, xs, M, to_sort):
    """
    returns:
    <x>, <xs>, <x^2>, <x*xs>, <xs^2>, np.sqrt(<x^2> * <xs^2> - <x*xs>^2)
    based on M particles in moving window
    Sergey, check please
    """
    z = np.copy(z)
    if to_sort:
        #P=sortrows([z, x, xs])
        indx = z.argsort()
        z = z[indx]
        x = x[indx]
        xs = xs[indx]
        P=[]
    N=len(x)
    mx = np.zeros(N)
    mxs= np.zeros(N)
    mxx = np.zeros(N)
    mxxs = np.zeros(N)
    mxsxs = np.zeros(N)
    emittx = np.zeros(N)
    m = np.max([np.round(M/2), 1])
    xc = np.cumsum(x)
    xsc = np.cumsum(xs)
    for i in range(N):
        n1 = int(max(0, i-m))
        n2 = int(min(N-1, i+m))
        dq = n2 - n1 # window size
        mx[i] = (xc[n2] - xc[n1])/dq # average for over window per particle
        mxs[i] = (xsc[n2] - xsc[n1])/dq

    x = x - mx
    xs = xs - mxs
    x2c = np.cumsum(x*x)
    xs2c = np.cumsum(xs*xs)
    xxsc = np.cumsum(x*xs)
    for i in range(N):
        n1 = int(max(0, i-m))
        n2 = int(min(N-1, i+m))
        dq = n2 - n1
        mxx[i] = (x2c[n2] - x2c[n1])/dq
        mxsxs[i] = (xs2c[n2] - xs2c[n1])/dq
        mxxs[i] = (xxsc[n2] - xxsc[n1])/dq

    emittx = np.sqrt(mxx*mxsxs - mxxs*mxxs)
    return [mx, mxs, mxx, mxxs, mxsxs, emittx]


def simple_filter(x, p, iter):
    n = len(x)
    if iter == 0:
        y = x
        return y
    for k in range(iter):

        y = np.zeros(n)
        for i in range(n):
            i0 = i - p
            if i0 < 0:
                i0 = 0
            i1 = i + p
            if i1 > n-1:
                i1 = n-1
            s = 0
            for j in range(i0, i1+1):
                s = s + x[j]
            y[i] = s / (i1 - i0 + 1)

        x = y
    return y

def interp1(x, y, xnew, k=1):
    if len(xnew) > 0:
        tck = interpolate.splrep(x, y, k=k)
        ynew = interpolate.splev(xnew, tck, der=0)
    else:
        ynew = []
    return ynew

def slice_analysis_transverse(parray, Mslice, Mcur, p, iter):
    q1 = np.sum(parray.q_array)
    _logger.debug("slice_analysis_transverse: charge = " + str(q1))
    n = np.int_(parray.rparticles.size / 6)
    PD = parray.rparticles
    PD = sortrows(PD, col=4)

    z = np.copy(PD[4])
    mx, mxs, mxx, mxxs, mxsxs, emittx = slice_analysis(z, PD[0], PD[1], Mslice, True)

    my, mys, myy, myys, mysys, emitty = slice_analysis(z, PD[2], PD[3], Mslice, True)

    mm, mm, mm, mm, mm, emitty0 = moments(PD[2], PD[3])
    gamma0 = parray.E / m_e_GeV
    emityn = emitty0*gamma0
    mm, mm, mm, mm, mm, emitt0 = moments(PD[0], PD[1])
    emitxn = emitt0*gamma0

    z, ind = np.unique(z, return_index=True)
    emittx = emittx[ind]
    emitty = emitty[ind]
    smin = min(z)
    smax = max(z)
    n = 1000
    hs = (smax-smin)/(n-1)
    s = np.arange(smin, smax + hs, hs)
    ex = interp1(z, emittx, s)
    ey = interp1(z, emitty, s)

    ex = simple_filter(ex, p, iter)*gamma0*1e6
    ey = simple_filter(ey, p, iter)*gamma0*1e6

    sig0 = np.std(parray.tau())
    B = s_to_cur(z, Mcur*sig0, q1, speed_of_light)
    I = interp1(B[:, 0], B[:, 1], s)
    return [s, I, ex, ey, gamma0, emitxn, emityn]


class SliceParameters:

    def __init__(self):
        self.s = None
        self.I = None
        self.ex = None
        self.ey = None
        self.me = None
        self.se = None
        self.gamma0 = None
        self.emitxn = None
        self.emityn = None

        # additional moments <x>, <xp>, <y>, <yp>, <p>
        self.mx = None
        self.mxp = None
        self.my = None
        self.myp = None
        self.mp = None


def global_slice_analysis_extended(parray, Mslice, Mcur, p, iter):
    """
    Function to calculate slice parameters

    :param parray: ParticleArray
    :param Mslice: 5000, nparticles in the slice
    :param Mcur: 0.01, smoothing parameters to calculate the beam current: smooth_param = m_std * np.std(p_array.tau())
    :param p: 2, filter parameter in the func: simple_filter
    :param iter: 2, filter parameter in the func: simple_filter
    :return: s, I, ex, ey, me, se, gamma0, emitxn, emityn
    """


    q1 = np.sum(parray.q_array)
    #print("charge", q1)
    n = np.int_(parray.rparticles.size/6)
    PD = parray.rparticles
    PD = sortrows(PD, col=4)

    z = np.copy(PD[4])
    mx, mxs, mxx, mxxs, mxsxs, emittx = slice_analysis(z, PD[0], PD[1], Mslice, True)
    
    my, mys, myy, myys, mysys, emitty = slice_analysis(z, PD[2], PD[3], Mslice, True)

    pc_0 = np.sqrt(parray.E**2 - m_e_GeV**2)
    E1 = PD[5]*pc_0 + parray.E
    pc_1 = np.sqrt(E1**2 - m_e_GeV**2)
    #print(pc_1[:10])
    mE, mEs, mEE, mEEs, mEsEs, emittE = slice_analysis(z, PD[4], pc_1*1e9, Mslice, True)

    #print(mE, mEs, mEE, mEEs, mEsEs, emittE)
    mE = mEs #mean energy
    sE = np.sqrt(mEsEs) #energy spread
    sig0 = np.std(parray.tau()) # std pulse duration
    B = s_to_cur(z, Mcur*sig0, q1, speed_of_light)
    gamma0 = parray.E/m_e_GeV
    _, _, _, _, _, emitty0 = moments(PD[2], PD[3])
    emityn = emitty0*gamma0
    _, _, _, _, _, emitt0 = moments(PD[0], PD[1])
    emitxn = emitt0*gamma0

    z, ind = np.unique(z, return_index=True)
    emittx = emittx[ind]
    emitty = emitty[ind]
    sE = sE[ind]
    mE = mE[ind]
    smin = min(z)
    smax = max(z)
    n = 1000
    hs = (smax-smin)/(n-1)
    s = np.arange(smin, smax + hs, hs)
    ex = interp1(z, emittx, s)
    ey = interp1(z, emitty, s)
    se = interp1(z, sE, s)
    me = interp1(z, mE, s)
    ex = simple_filter(ex, p, iter)*gamma0*1e6
    ey = simple_filter(ey, p, iter)*gamma0*1e6
    se = simple_filter(se, p, iter)
    me = simple_filter(me, p, iter)

    I = interp1(B[:, 0], B[:, 1], s)

    return [s, I, ex, ey, me, se, gamma0, emitxn, emityn]


def global_slice_analysis(parray, Mslice=5000, Mcur=0.01, p=2, iter=2):
    """
    Function to calculate slice parameters

    :param parray: ParticleArray
    :param Mslice: 5000, nparticles in the slice
    :param Mcur: 0.01, smoothing parameters to calculate the beam current: smooth_param = m_std * np.std(p_array.tau())
    :param p: 2, filter parameter in the func: simple_filter
    :param iter: 2, filter parameter in the func: simple_filter
    :return: SliceParameters,
    """

    slc = SliceParameters()

    q1 = np.sum(parray.q_array)
    # print("charge", q1)
    n = np.int_(parray.rparticles.size / 6)
    PD = parray.rparticles
    PD = sortrows(PD, col=4)

    z = np.copy(PD[4])
    mx, mxs, mxx, mxxs, mxsxs, emittx = slice_analysis(z, PD[0], PD[1], Mslice, True)

    my, mys, myy, myys, mysys, emitty = slice_analysis(z, PD[2], PD[3], Mslice, True)

    pc_0 = np.sqrt(parray.E ** 2 - m_e_GeV ** 2)
    E1 = PD[5] * pc_0 + parray.E
    pc_1 = np.sqrt(E1 ** 2 - m_e_GeV ** 2)
    # print(pc_1[:10])
    mE, mEs, mEE, mEEs, mEsEs, emittE = slice_analysis(z, PD[4], pc_1 * 1e9, Mslice, True)

    # print(mE, mEs, mEE, mEEs, mEsEs, emittE)
    mE = mEs  # mean energy
    sE = np.sqrt(mEsEs)  # energy spread
    sig0 = np.std(parray.tau())  # std pulse duration
    B = s_to_cur(z, Mcur * sig0, q1, speed_of_light)
    gamma0 = parray.E / m_e_GeV
    _, _, _, _, _, emitty0 = moments(PD[2], PD[3])
    slc.emityn = emitty0 * gamma0
    _, _, _, _, _, emitt0 = moments(PD[0], PD[1])
    slc.emitxn = emitt0 * gamma0

    z, ind = np.unique(z, return_index=True)
    emittx = emittx[ind]
    emitty = emitty[ind]
    sE = sE[ind]
    mE = mE[ind]
    sig_x = np.sqrt(mxx[ind])
    sig_y = np.sqrt(myy[ind])

    sig_xp = np.sqrt(mxsxs[ind])
    sig_yp = np.sqrt(mysys[ind])

    smin = min(z)
    smax = max(z)
    n = 1000
    hs = (smax - smin) / (n - 1)
    s = np.arange(smin, smax + hs, hs)
    ex = interp1(z, emittx, s)
    ey = interp1(z, emitty, s)
    se = interp1(z, sE, s)
    me = interp1(z, mE, s)
    slc.ex = simple_filter(ex, p, iter) * gamma0 * 1e6
    slc.ey = simple_filter(ey, p, iter) * gamma0 * 1e6
    slc.se = simple_filter(se, p, iter)
    slc.me = simple_filter(me, p, iter)

    slc.I = interp1(B[:, 0], B[:, 1], s)

    # additional moments <x>, <xp>, <y>, <yp>, <p>
    xm = interp1(z, mx, s)
    xpm = interp1(z, mxs, s)
    ym = interp1(z, my, s)
    ypm = interp1(z, mys, s)

    sig_x = interp1(z, sig_x, s)
    sig_y = interp1(z, sig_y, s)

    sig_xp = interp1(z, sig_xp, s)
    sig_yp = interp1(z, sig_yp, s)

    slc.mx = simple_filter(xm, p, iter)
    slc.mxp = simple_filter(xpm, p, iter)
    slc.my = simple_filter(ym, p, iter)
    slc.myp = simple_filter(ypm, p, iter)

    slc.sig_x = simple_filter(sig_x, p, iter)
    slc.sig_y = simple_filter(sig_y, p, iter)

    slc.sig_xp = simple_filter(sig_xp, p, iter)
    slc.sig_yp = simple_filter(sig_yp, p, iter)

    _, mp, _, _, _, _ = slice_analysis(z, PD[4], PD[5], Mslice, True)
    mp = interp1(z, mp, s)
    slc.mp = simple_filter(mp, p, iter)

    slc.s = s
    slc.gamma0 = gamma0
    return slc


'''
beam funcions proposed
'''


def parray2beam(parray, step=1e-7):
    '''
    reads ParticleArray()
    returns BeamArray()
    step [m] - long. size ob bin to calculate distribution parameters
    '''
    _logger.info('calculating electron beam distribution from particle array')

    part_c = parray.q_array[0] #fix for general case  # charge per particle
    t_step = step / speed_of_light
    t = parray.tau() / speed_of_light
    t_min = min(t)
    t_max = max(t)
    t_window = t_max - t_min
    npoints = int(t_window / t_step)
    t_step = t_window / npoints
    beam = BeamArray()
    for parm in ['I',
                 's',
                 'emit_x',
                 'emit_y',
                 'beta_x',
                 'beta_y',
                 'alpha_x',
                 'alpha_y',
                 'x',
                 'y',
                 'xp',
                 'yp',
                 'E',
                 'sigma_E',
                 ]:
        setattr(beam, parm, np.zeros((npoints - 1)))

    for i in range(npoints - 1):
        indices = (t > t_min + t_step * i) * (t < t_min + t_step * (i + 1))
        beam.s[i] = (t_min + t_step * (i + 0.5)) * speed_of_light

        if np.sum(indices) > 2:
            e0 = parray.E * 1e9
            p0 = np.sqrt( (e0**2 - m_e_eV**2) / speed_of_light**2 )
            p = parray.rparticles[5][indices] # deltaE / average_impulse / speed_of_light
            dist_e = (p * p0 * speed_of_light + e0)
            dist_x = parray.rparticles[0][indices]
            dist_y = parray.rparticles[2][indices]
            dist_xp = parray.rparticles[1][indices]
            dist_yp = parray.rparticles[3][indices]
            
            beam.I[i] = np.sum(indices) * part_c / t_step
            beam.E[i] = np.mean(dist_e) * 1e-9
            beam.sigma_E[i] = np.std(dist_e) * 1e-9
            beam.x[i] = np.mean(dist_x)
            beam.y[i] = np.mean(dist_y)
            g = beam.E[i] / m_e_GeV
            p = np.sqrt(g**2 - 1)
            beam.xp[i] = np.mean(dist_xp) #/ p
            beam.yp[i] = np.mean(dist_yp) #/ p
            beam.emit_x[i] = np.sqrt(np.mean(dist_x**2) * np.mean(dist_xp**2) - np.mean(dist_x * dist_xp)**2)
            beam.emit_y[i] = np.sqrt(np.mean(dist_y**2) * np.mean(dist_yp**2) - np.mean(dist_y * dist_yp)**2)
            beam.beta_x[i] = np.mean(dist_x**2) / beam.emit_x[i]
            beam.beta_y[i] = np.mean(dist_y**2) / beam.emit_y[i]
            beam.alpha_x[i] = -np.mean(dist_x * dist_xp) / beam.emit_x[i]
            beam.alpha_y[i] = -np.mean(dist_y * dist_yp) / beam.emit_y[i]

    idx = np.where(np.logical_or.reduce((beam.I == 0, beam.E == 0, beam.beta_x > np.mean(beam.beta_x) * 100, beam.beta_y > np.mean(beam.beta_y) * 100)))
    del beam[idx]

    if hasattr(parray,'filePath'):
        beam.filePath = parray.filePath + '.beam'
    return(beam)


<<<<<<< HEAD
def generate_beam(E, I=5000, l_beam=3e-6, **kwargs):
    '''
    Generates BeamArray object
    accepts arguments with the same names as BeamArray().parameters()
    I - current in Amps
    E - beam ebergy in GeV
    emit_x, emit_n(both normalized), emit_xn, etc.
    shape - beam shape ('gaussian' of 'flattop')
    l_beam [m] - beam length in meters
    l_window [m] - window length in um
        by default: l_beam * 2 if flattop,
                    l_beam * 6 if gaussian,
    nslice - number of slices in the beam
    '''
    _logger.info('generating electron beam distribution')
    
    beam = Beam()
    beam.E = E
    beam.tlen = l_beam / speed_of_light * 1e15
    beam.I = I
    nslice=100

    for key, value in kwargs.items():
        if (key in beam.__dict__ or key in beam.properties) and (key not in ['s', 'E', 'tlen', 'I']):
            setattr(beam, key, value)
        if key is 'emit':
            beam.emit_x = value
            beam.emit_y = value
        if key is 'emit_n':
            beam.emit_xn = value
            beam.emit_yn = value
        if key is 'beta':
            beam.beta_x = value
            beam.beta_y = value
        if key is 'nslice':
            nslice = value
            
    if 'l_window' not in kwargs:
        if beam.shape is 'gaussian':
            l_window = l_beam * 6
        elif beam.shape is 'flattop':
            l_window = l_beam * 2
        else:
            raise ValueError('Beam() shape can be either "gaussian" or "flattop"')
    else:
        l_window = kwargs['l_window']
    
    beam_arr = beam.to_array(nslice, l_window)
    
    if 'chirp' in kwargs:
        beam_arr.add_chirp(kwargs['chirp'])
    
    return beam_arr
=======
def generate_parray(sigma_x=1e-4, sigma_px=2e-5, sigma_y=None, sigma_py=None,
                    sigma_tau=1e-3, sigma_p=1e-4, tau_p_cor=0.01, charge=5e-9, nparticles=200000, energy=0.13):
    if sigma_y is None:
        sigma_y = sigma_x
    if sigma_py is None:
        sigma_py = sigma_px

    x = np.random.randn(nparticles) * sigma_x
    px = np.random.randn(nparticles) * sigma_px
    y = np.random.randn(nparticles) * sigma_y
    py = np.random.randn(nparticles) * sigma_py
    tau = np.random.randn(nparticles) * sigma_tau
    dp = np.random.randn(nparticles) * sigma_p
    if sigma_tau != 0:
        dp += tau_p_cor*tau/sigma_tau
    # covariance matrix for [tau, p] for beam compression in BC
    #cov_t_p = [[1.30190131e-06, 2.00819771e-05],
    #           [2.00819771e-05, 3.09815718e-04]]
    #k = tau_p_cor*sigma_tau*sigma_p
    #cov_t_p = [[sigma_tau**2, k],
    #           [k, sigma_p**2]]
    #long_dist = np.random.multivariate_normal((0, 0), cov_t_p, nparticles)
    #tau = long_dist[:, 0]
    #dp = long_dist[:, 1]

    p_array = ParticleArray(n=nparticles)
    p_array.E = energy # GeV
    p_array.rparticles[0] = x
    p_array.rparticles[1] = px
    p_array.rparticles[2] = y
    p_array.rparticles[3] = py
    p_array.rparticles[4] = tau
    p_array.rparticles[5] = dp


    p_array.q_array = np.ones(nparticles) * charge / nparticles
    return p_array

# def zero_wake_at_ipk_new(beam):
    # '''
    # reads BeamArray()
    # shifts the wake pforile so that
    # at maximum current slice wake is zero
    # returns GenesisBeam()

    # allows to account for wake losses without
    # additional linear undulator tapering
    # '''
    # if 'eloss' in beam.params():
        # beam_new = deepcopy(beam)
        # # beamf_new.idx_max_refresh()
        # beam_new.eloss -= beam_new.eloss[beam_new.idx_max()]
        # return beamf_new
    # else:
        # return beam

# def set_beam_energy_new(beam, E_GeV_new):
    # '''
    # reads BeamArray()
    # returns BeamArray()
    # sets the beam energy with peak current to E_GeV_new
    # '''
    # beam_new = deepcopy(beam)
    # idx = beam_new.idx_max()
    # beam_new.E += (E_GeV_new - beam_new.E[idx])

    # return beam_new


# def transform_beam_twiss_new(beam, s=None, transform=None):
    # # transform = [[beta_x,alpha_x],[beta_y, alpha_y]]
    # if transform == None:
        # return beam
    # else:
        # if s == None:
            # idx = beam.idx_max()
        # else:
            # idx = find_nearest_idx(beam.s, s)

        # g1x = np.matrix([[beam.beta_x[idx], beam.alpha_x[idx]],
                         # [beam.alpha_x[idx], (1 + beam.alpha_x[idx]**2) / beam.beta_x[idx]]])

        # g1y = np.matrix([[beam.beta_y[idx], beam.alpha_y[idx]],
                         # [beam.alpha_y[idx], (1 + beam.alpha_y[idx]**2) / beam.beta_y[idx]]])

        # b2x = transform[0][0]
        # a2x = transform[0][1]

        # b2y = transform[1][0]
        # a2y = transform[1][1]

        # g2x = np.matrix([[b2x, a2x],
                         # [a2x, (1 + a2x**2) / b2x]])

        # g2y = np.matrix([[b2y, a2y],
                         # [a2y, (1 + a2y**2) / b2y]])

        # Mix, Mx = find_transform(g1x, g2x)
        # Miy, My = find_transform(g1y, g2y)

        # # print Mi

        # betax_new = []
        # alphax_new = []
        # betay_new = []
        # alphay_new = []

        # for i in range(beam.len()):
            # g1x = np.matrix([[beam.beta_x[i], beam.alpha_x[i]],
                             # [beam.alpha_x[i], (1 + beam.alpha_x[i]**2) / beam.beta_x[i]]])

            # gx = Mix.T * g1x * Mix

            # g1y = np.matrix([[beam.beta_y[i], beam.alpha_y[i]],
                             # [beam.alpha_y[i], (1 + beam.alpha_y[i]**2) / beam.beta_y[i]]])

            # gy = Miy.T * g1y * Miy

            # # print i, gx[0,1], g1x[0,1]

            # betax_new.append(gx[0, 0])
            # alphax_new.append(gx[0, 1])
            # betay_new.append(gy[0, 0])
            # alphay_new.append(gy[0, 1])

        # beam.beta_x = betax_new
        # beam.beta_y = betay_new
        # beam.alpha_x = alphax_new
        # beam.alpha_y = alphay_new

        # return beam

# def cut_beam_new(beam=None, cut_s=[-inf, inf]):
    # '''
    # cuts BeamArray() object longitudinally
    # cut_z [m] - limits of the cut
    # '''
    # beam_new = deepcopy(beam)
    # beam_new.sort()
    # idxl, idxr = find_nearest_idx(beam_new.s, cut_s[0]), find_nearest_idx(beam_new.s, cut_s[1])
    # return beam_new[idxl:idxr]

# def get_beam_s_new(beam, s=0):
    # '''
    # obtains values of the beam at s position
    # '''
    # idx = find_nearest_idx(beam.s,s)
    # return(beam[idx])

# def get_beam_peak_new(beam):
    # '''
    # obtains values of the beam at s position
    # '''
    # idx = beam.idx_max()
    # return beam[idx]
>>>>>>> 2218bd30
<|MERGE_RESOLUTION|>--- conflicted
+++ resolved
@@ -11,13 +11,13 @@
 from scipy.signal import savgol_filter
 import logging
 
-# logger = logging.getLogger(__name__)
-_logger = logging.getLogger('ocelot.beam')
+_logger = logging.getLogger(__name__)
+#_logger = logging.getLogger('ocelot.beam')
 try:
     import numexpr as ne
     ne_flag = True
 except:
-    logger.debug("beam.py: module NUMEXPR is not installed. Install it to speed up calculation")
+    _logger.debug("beam.py: module NUMEXPR is not installed. Install it to speed up calculation")
     ne_flag = False
 
 
@@ -169,7 +169,7 @@
         self.Dy = 0.0
         self.Dxp = 0.0
         self.Dyp = 0.0
-        
+
         self.shape = 'gaussian' # of 'flattop'
 
     properties = ['g','dg','emit_xn','emit_yn','p','pz','px','py']
@@ -239,9 +239,9 @@
 
     def len(self):
         return 1
-        
+
     def to_array(self, nslice=100, window_len=None):
-        
+
         if self.tlen in [None, 0] and window_len is None:
             raise ValueError('both self.tlen and window_len are not set')
         if window_len is None:
@@ -251,13 +251,13 @@
                 window_len = self.tlen * 1e-15 * speed_of_light * 2 #fwhm
             else:
                 raise ValueError('Beam() shape can be either "gaussian" or "flattop"')
-        
+
         beam_arr = BeamArray(nslice)
         for param in beam_arr.params():
             if hasattr(self,param) and len(getattr(beam_arr,param)) == nslice:
                 setattr(beam_arr, param, np.ones(nslice) * getattr(self,param))
         beam_arr.s = np.linspace(0,window_len,nslice)
-        
+
         if self.tlen not in [None, 0, np.inf]:
             beam_slen = self.tlen * 1e-15 * speed_of_light
             Ipeak_pos = (np.amax(beam_arr.s) - np.amin(beam_arr.s)) / 2
@@ -268,7 +268,6 @@
                 beam_arr.I[abs(beam_arr.s - Ipeak_pos) > beam_slen/2] = 0
         return beam_arr
 
-
     def sizes(self):
         if self.beta_x != 0:
             self.gamma_x = (1. + self.alpha_x**2)/self.beta_x
@@ -321,7 +320,7 @@
         self.Dyp = np.zeros(nslice)
 
         self.eloss = np.zeros(nslice)
-        
+
         del self.shape #inherited, not applicable
 
     def idx_max(self):
@@ -381,15 +380,11 @@
             if attr is 's':
                 continue
             val = getattr(self,attr)
-<<<<<<< HEAD
-            val = savgol_filter(val,sn,2,mode='nearest')
-            
+            val = savgol_filter(val, sn, 2, mode='nearest')
+
             if attr in ['E', 'I', 'beta_x', 'beta_y', 'emit_x', 'emit_y', 'sigma_E']:
                 # print('attribute {:s} < 0, setting to 0'.format(attr))
                 val[val < 0] = 0
-=======
-            val = savgol_filter(val, sn, 2, mode='nearest')
->>>>>>> 2218bd30
         #    val = convolve(val,spike,mode='same')
             setattr(self,attr,val)
 
@@ -427,7 +422,7 @@
 
     def pk(self):
         return self[self.idx_max()]
-        
+
     def add_chirp(self, chirp=0):
         '''
         adds linear energy chirp to the beam
@@ -437,7 +432,7 @@
             center = (np.amax(self.s) - np.amin(self.s)) / 2
             E_center = self.E[find_nearest_idx(self.s, center)]
             self.E += (self.s - center) * chirp * E_center * 1e6
-        
+
     def to_array(self, *args, **kwargs):
         raise NotImplementedError('Method inherited from Beam() class, not applicable for BeamArray objects')
 
@@ -632,6 +627,7 @@
     dpy = tws_i.Dyp*p
     x = p_array.x() - dx
     px = p_array.px() - dpx
+
     y = p_array.y() - dy
     py = p_array.py() - dpy
     tau = p_array.tau()
@@ -1352,64 +1348,9 @@
         beam.filePath = parray.filePath + '.beam'
     return(beam)
 
-
-<<<<<<< HEAD
-def generate_beam(E, I=5000, l_beam=3e-6, **kwargs):
-    '''
-    Generates BeamArray object
-    accepts arguments with the same names as BeamArray().parameters()
-    I - current in Amps
-    E - beam ebergy in GeV
-    emit_x, emit_n(both normalized), emit_xn, etc.
-    shape - beam shape ('gaussian' of 'flattop')
-    l_beam [m] - beam length in meters
-    l_window [m] - window length in um
-        by default: l_beam * 2 if flattop,
-                    l_beam * 6 if gaussian,
-    nslice - number of slices in the beam
-    '''
-    _logger.info('generating electron beam distribution')
-    
-    beam = Beam()
-    beam.E = E
-    beam.tlen = l_beam / speed_of_light * 1e15
-    beam.I = I
-    nslice=100
-
-    for key, value in kwargs.items():
-        if (key in beam.__dict__ or key in beam.properties) and (key not in ['s', 'E', 'tlen', 'I']):
-            setattr(beam, key, value)
-        if key is 'emit':
-            beam.emit_x = value
-            beam.emit_y = value
-        if key is 'emit_n':
-            beam.emit_xn = value
-            beam.emit_yn = value
-        if key is 'beta':
-            beam.beta_x = value
-            beam.beta_y = value
-        if key is 'nslice':
-            nslice = value
-            
-    if 'l_window' not in kwargs:
-        if beam.shape is 'gaussian':
-            l_window = l_beam * 6
-        elif beam.shape is 'flattop':
-            l_window = l_beam * 2
-        else:
-            raise ValueError('Beam() shape can be either "gaussian" or "flattop"')
-    else:
-        l_window = kwargs['l_window']
-    
-    beam_arr = beam.to_array(nslice, l_window)
-    
-    if 'chirp' in kwargs:
-        beam_arr.add_chirp(kwargs['chirp'])
-    
-    return beam_arr
-=======
 def generate_parray(sigma_x=1e-4, sigma_px=2e-5, sigma_y=None, sigma_py=None,
                     sigma_tau=1e-3, sigma_p=1e-4, tau_p_cor=0.01, charge=5e-9, nparticles=200000, energy=0.13):
+
     if sigma_y is None:
         sigma_y = sigma_x
     if sigma_py is None:
@@ -1446,121 +1387,58 @@
     p_array.q_array = np.ones(nparticles) * charge / nparticles
     return p_array
 
-# def zero_wake_at_ipk_new(beam):
-    # '''
-    # reads BeamArray()
-    # shifts the wake pforile so that
-    # at maximum current slice wake is zero
-    # returns GenesisBeam()
-
-    # allows to account for wake losses without
-    # additional linear undulator tapering
-    # '''
-    # if 'eloss' in beam.params():
-        # beam_new = deepcopy(beam)
-        # # beamf_new.idx_max_refresh()
-        # beam_new.eloss -= beam_new.eloss[beam_new.idx_max()]
-        # return beamf_new
-    # else:
-        # return beam
-
-# def set_beam_energy_new(beam, E_GeV_new):
-    # '''
-    # reads BeamArray()
-    # returns BeamArray()
-    # sets the beam energy with peak current to E_GeV_new
-    # '''
-    # beam_new = deepcopy(beam)
-    # idx = beam_new.idx_max()
-    # beam_new.E += (E_GeV_new - beam_new.E[idx])
-
-    # return beam_new
-
-
-# def transform_beam_twiss_new(beam, s=None, transform=None):
-    # # transform = [[beta_x,alpha_x],[beta_y, alpha_y]]
-    # if transform == None:
-        # return beam
-    # else:
-        # if s == None:
-            # idx = beam.idx_max()
-        # else:
-            # idx = find_nearest_idx(beam.s, s)
-
-        # g1x = np.matrix([[beam.beta_x[idx], beam.alpha_x[idx]],
-                         # [beam.alpha_x[idx], (1 + beam.alpha_x[idx]**2) / beam.beta_x[idx]]])
-
-        # g1y = np.matrix([[beam.beta_y[idx], beam.alpha_y[idx]],
-                         # [beam.alpha_y[idx], (1 + beam.alpha_y[idx]**2) / beam.beta_y[idx]]])
-
-        # b2x = transform[0][0]
-        # a2x = transform[0][1]
-
-        # b2y = transform[1][0]
-        # a2y = transform[1][1]
-
-        # g2x = np.matrix([[b2x, a2x],
-                         # [a2x, (1 + a2x**2) / b2x]])
-
-        # g2y = np.matrix([[b2y, a2y],
-                         # [a2y, (1 + a2y**2) / b2y]])
-
-        # Mix, Mx = find_transform(g1x, g2x)
-        # Miy, My = find_transform(g1y, g2y)
-
-        # # print Mi
-
-        # betax_new = []
-        # alphax_new = []
-        # betay_new = []
-        # alphay_new = []
-
-        # for i in range(beam.len()):
-            # g1x = np.matrix([[beam.beta_x[i], beam.alpha_x[i]],
-                             # [beam.alpha_x[i], (1 + beam.alpha_x[i]**2) / beam.beta_x[i]]])
-
-            # gx = Mix.T * g1x * Mix
-
-            # g1y = np.matrix([[beam.beta_y[i], beam.alpha_y[i]],
-                             # [beam.alpha_y[i], (1 + beam.alpha_y[i]**2) / beam.beta_y[i]]])
-
-            # gy = Miy.T * g1y * Miy
-
-            # # print i, gx[0,1], g1x[0,1]
-
-            # betax_new.append(gx[0, 0])
-            # alphax_new.append(gx[0, 1])
-            # betay_new.append(gy[0, 0])
-            # alphay_new.append(gy[0, 1])
-
-        # beam.beta_x = betax_new
-        # beam.beta_y = betay_new
-        # beam.alpha_x = alphax_new
-        # beam.alpha_y = alphay_new
-
-        # return beam
-
-# def cut_beam_new(beam=None, cut_s=[-inf, inf]):
-    # '''
-    # cuts BeamArray() object longitudinally
-    # cut_z [m] - limits of the cut
-    # '''
-    # beam_new = deepcopy(beam)
-    # beam_new.sort()
-    # idxl, idxr = find_nearest_idx(beam_new.s, cut_s[0]), find_nearest_idx(beam_new.s, cut_s[1])
-    # return beam_new[idxl:idxr]
-
-# def get_beam_s_new(beam, s=0):
-    # '''
-    # obtains values of the beam at s position
-    # '''
-    # idx = find_nearest_idx(beam.s,s)
-    # return(beam[idx])
-
-# def get_beam_peak_new(beam):
-    # '''
-    # obtains values of the beam at s position
-    # '''
-    # idx = beam.idx_max()
-    # return beam[idx]
->>>>>>> 2218bd30
+
+def generate_beam(E, I=5000, l_beam=3e-6, **kwargs):
+    """
+    Generates BeamArray object
+    accepts arguments with the same names as BeamArray().parameters()
+    I - current in Amps
+    E - beam ebergy in GeV
+    emit_x, emit_n(both normalized), emit_xn, etc.
+    shape - beam shape ('gaussian' of 'flattop')
+    l_beam [m] - beam length in meters
+    l_window [m] - window length in um
+        by default: l_beam * 2 if flattop,
+                    l_beam * 6 if gaussian,
+    nslice - number of slices in the beam
+    """
+
+    _logger.info('generating electron beam distribution')
+
+    beam = Beam()
+    beam.E = E
+    beam.tlen = l_beam / speed_of_light * 1e15
+    beam.I = I
+    nslice=100
+
+    for key, value in kwargs.items():
+        if (key in beam.__dict__ or key in beam.properties) and (key not in ['s', 'E', 'tlen', 'I']):
+            setattr(beam, key, value)
+        if key is 'emit':
+            beam.emit_x = value
+            beam.emit_y = value
+        if key is 'emit_n':
+            beam.emit_xn = value
+            beam.emit_yn = value
+        if key is 'beta':
+            beam.beta_x = value
+            beam.beta_y = value
+        if key is 'nslice':
+            nslice = value
+
+    if 'l_window' not in kwargs:
+        if beam.shape is 'gaussian':
+            l_window = l_beam * 6
+        elif beam.shape is 'flattop':
+            l_window = l_beam * 2
+        else:
+            raise ValueError('Beam() shape can be either "gaussian" or "flattop"')
+    else:
+        l_window = kwargs['l_window']
+
+    beam_arr = beam.to_array(nslice, l_window)
+
+    if 'chirp' in kwargs:
+        beam_arr.add_chirp(kwargs['chirp'])
+
+    return beam_arr