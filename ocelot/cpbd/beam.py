--- conflicted
+++ resolved
@@ -50,27 +50,7 @@
     """
 
     def __init__(self, beam=None, **kwargs):
-
-<<<<<<< HEAD
-        self.emit_x = kwargs.get("emit_x", 0.0)
-        self.emit_y = kwargs.get("emit_y", 0.0)
-        self.emit_xn = kwargs.get("emit_xn", 0.0)
-        self.emit_yn = kwargs.get("emit_yn", 0.0)
-        self.eigemit_1 = kwargs.get("eigemit_1", 0.)
-        self.eigemit_2 = kwargs.get("eigemit_2", 0.)
-        self.beta_x = kwargs.get("beta_x", 0.0)
-        self.beta_y = kwargs.get("beta_y", 0.0)
-        self.alpha_x = kwargs.get("alpha_x", 0.0)
-        self.alpha_y = kwargs.get("alpha_y", 0.0)
-        self.gamma_x = kwargs.get("gamma_x", 0.0)
-        self.gamma_y = kwargs.get("gamma_y", 0.0)
-        self.Dx = kwargs.get("Dx", 0.0)
-        self.Dy = kwargs.get("Dy", 0.0)
-        self.Dxp = kwargs.get("Dxp", 0.0)
-        self.Dyp = kwargs.get("Dyp", 0.0)
-        self.mux = kwargs.get("mux", 0.0)  # phase advance
-        self.muy = kwargs.get("muy", 0.0)  # phase advance
-=======
+      
         self.emit_x = kwargs.get("emit_x", 0.)
         self.emit_y = kwargs.get("emit_y", 0.)
         self.emit_xn = kwargs.get("emit_xn", 0.)
@@ -89,12 +69,11 @@
         self.Dyp = kwargs.get("Dyp", 0.)
         self.mux = kwargs.get("mux", 0.)   # phase advance
         self.muy = kwargs.get("muy", 0.)   # phase advance
->>>>>>> 8280311b
+
 
         # parameters below in the most cases are calculated from the ParticleArray object
         # during tracking (see func 'get_envelop()')
 
-<<<<<<< HEAD
         self.E = kwargs.get("E", 0.0)  # ref the beam energy in [GeV]
         self.s = kwargs.get("s", 0.0)  # position along the reference trajectory [m]
         self.q = kwargs.get("q", 0.0)  # charge of the whole beam [C]
@@ -120,35 +99,9 @@
         self.pp = kwargs.get("pp", 0)
 
         self.id = kwargs.get("id", "")
-        if beam is not None:
-=======
-        self.E = kwargs.get("E", 0.)   # ref the beam energy in [GeV]
-        self.s = kwargs.get("s", 0.)   # position along the reference trajectory [m]
-        self.q = 0.0  # charge of the whole beam [C]
-
-        # moments
-        self.x = 0.0
-        self.y = 0.0
-        self.p = 0.0
-        self.tau = 0.0
-        self.xp = 0.0
-        self.yp = 0.0
-        self.xx = 0.
-        self.xpx = 0.
-        self.pxpx = 0.
-        self.yy = 0.
-        self.ypy = 0.
-        self.pypy = 0.
-        self.tautau = 0.
-        self.xy = 0.
-        self.pxpy = 0.
-        self.xpy = 0.
-        self.ypx = 0.
-        self.pp = 0
-
-        self.id = ""
+
         if isinstance(beam, (Twiss, Beam)):
->>>>>>> 8280311b
+
             self.emit_x = beam.emit_x
             self.emit_y = beam.emit_y
             self.emit_xn = beam.emit_xn
