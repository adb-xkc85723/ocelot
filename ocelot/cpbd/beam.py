--- conflicted
+++ resolved
@@ -637,7 +637,6 @@
         raise NotImplementedError('Method inherited from Beam() class, not applicable for BeamArray objects')
 
 
-<<<<<<< HEAD
 class BeamFormFactor:
     '''
     contains and calculates electron beam form-factor (fourier transform of currenta profile)
@@ -710,8 +709,6 @@
         return p
 
 
-=======
->>>>>>> 2cc78024
 class ParticleArray:
     """
     array of particles of fixed size; for optimized performance
