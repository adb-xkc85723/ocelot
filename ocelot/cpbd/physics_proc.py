from ocelot.cpbd.io import save_particle_array
from ocelot.common.globals import *
import numpy as np
from ocelot.cpbd.beam import Twiss
from scipy import optimize
from ocelot.utils.acc_utils import *
from ocelot.common.ocelog import *
_logger = logging.getLogger(__name__)


class PhysProc:
    """
    Parent class for all Physics processes

    :method prepare(self, lat): - the method is called at the moment of Physics Process addition to Navigator class.
    :method apply(self, p_array, dz): - the method is called on every step.
    :attribute step: - number of steps in [Navigator.unit_step] self.step*Navigator.unit_step = [m]
    :attribute indx0: - number of start element in lattice.sequence - assigned in navigator.add_physics_proc()
    :attribute indx1: - number of stop element in lattice.sequence - assigned in navigator.add_physics_proc()
    :attribute s_start: - position of start element in lattice - assigned in navigator.add_physics_proc()
    :attribute s_stop: - position of stop element in lattice.sequence - assigned in navigator.add_physics_proc()
    :attribute z0: - current position of navigator - assigned in track.track() before p.apply()
    """
    def __init__(self, step=1):
        self.step = step
        self.energy = None
        self.indx0 = None
        self.indx1 = None
        self.s_start = None
        self.s_stop = None
        self.z0 = None

    def prepare(self, lat):
        """
        method is called at the moment of Physics Process addition to Navigator class.

        :param lat:
        :return:
        """
        pass

    def apply(self, p_array, dz):
        """
        the method is called on every step.

        :param p_array:
        :param dz:
        :return:
        """
        pass

    def finalize(self, *args, **kwargs):
        """
        the method is called at the end of tracking

        :return:
        """
        pass


class EmptyProc(PhysProc):
    def __init__(self, step=1):
        PhysProc.__init__(self, step)
        self.energy = None
        self.pict_debug = True
        self.traj_step = 0.0002


class SaveBeam(PhysProc):
    def __init__(self, filename):
        PhysProc.__init__(self)
        self.energy = None
        self.filename = filename

    def apply(self, p_array, dz):
        _logger.debug(" SaveBeam applied, dz =" + str(dz))
        save_particle_array(filename=self.filename, p_array=p_array)


class SmoothBeam(PhysProc):
    """
    Physics Process for the beam smoothing. Can be applied when number of particles is not enough.

    :atribuet mslice: number of particles in the slice

    Examples
    --------
    # lat is the MagneticLattice
    navi = Navigator(lat)

    smooth = SmoothBeam()
    smooth.mslice = 10000

    navi.add_physics_process(smooth, start=elem, stop=elem)
    # elem is the lattice element where you want to apply smoothing

    """
    def __init__(self):
        PhysProc.__init__(self)
        self.mslice = 1000

    def apply(self, p_array, dz):
        """
        the method is called on every step.

        :param p_array:
        :param dz:
        :return:
        """

        _logger.debug(" SmoothBeam applied, dz =" + str(dz))
        def myfunc(x, A):
            if x < 2 * A:
                y = x - x * x / (4 * A)
            else:
                y = A
            return y

        #Zin = np.copy(p_array.tau())
        Zin = p_array.tau()
        inds = np.argsort(Zin, axis=0)
        Zout = np.copy(Zin[inds])
        N = Zin.shape[0]
        S = np.zeros(N + 1)
        S[N] = 0
        S[0] = 0
        for i in range(N):
            S[i + 1] = S[i] + Zout[i]
        Zout2 = np.zeros(N)
        Zout2[N - 1] = Zout[N - 1]
        Zout2[0] = Zout[0]
        for i in range(1, N - 1):
            m = min(i, N - i + 1)
            m = np.int(np.floor(myfunc(0.5 * m, 0.5 * self.mslice) + 0.500001))
            Zout2[i] = (S[i + m + 1] - S[i - m]) / (2 * m + 1)
        #Zout[inds] = Zout2
        p_array.tau()[inds] = Zout2


class LaserModulator(PhysProc):
    def __init__(self, step=1):
        PhysProc.__init__(self, step)
        # amplitude of energy modulation on axis
        self.dE = 12500e-9  # GeV
        self.Ku = 1.294  # undulator parameter
        self.lperiod = 0.074  # [m] - undulator period length
        self.sigma_l = 300e-6  # [m]
        self.sigma_x = self.sigma_l
        self.sigma_y = self.sigma_l
        self.x_mean = 0
        self.y_mean = 0
        self.z_waist = None  # center of the undulator
        self.include_r56 = False
        self.laser_peak_pos = 0  # relative to the beam center, if 0 laser_peak_pos == mean(p_array.tau()) - laser_peak_pos

    def lambda_ph(self, energy):
        """
        Wavelength of the laser pulse

        :param energy: in [GeV] - beam energy
        :return: wavelength in [m]
        """
        gamma = energy / m_e_GeV
        return self.lperiod / (2 * gamma ** 2) * (1 + self.Ku ** 2 / 2)

    def r56(self, energy, L):
        """
        Method calculate R56 of the undulator

        :param energy: in [GeV] - beam energy
        :param L: in [m] - undulator length
        :return: R56 in [m]
        """
        gamma = energy / m_e_GeV
        beta = 1 / np.sqrt(1.0 - 1.0 / (gamma * gamma))
        r56 = - L / (gamma * beta) ** 2 * (1 + 0.5 * (self.Ku * beta) ** 2)
        return r56

    def apply(self, p_array, dz):
        _logger.debug(" LaserModulator applied, dz =" + str(dz))

        L = self.s_stop - self.s_start

        if L == 0:
            _logger.warning(" LaserModulator is not applied, undulator length =" + str(L))
            return

        lbda_ph = self.lambda_ph(p_array.E)
        k_ph = 2 * np.pi / lbda_ph
        pc = np.sqrt(p_array.E ** 2 - m_e_GeV ** 2)

        A = self.dE / (pc) * dz / L
        dx = p_array.x()[:] - self.x_mean
        dy = p_array.y()[:] - self.y_mean

        tau_mean = np.mean(p_array.tau()) + self.laser_peak_pos
        dtau = p_array.tau()[:] - tau_mean

        if self.z_waist is None:
            p_array.p()[:] += A * np.exp(-dtau**2/(2*self.sigma_l**2))*np.cos(k_ph * p_array.tau()[:]) * np.exp(
                -0.25 * dx ** 2 / self.sigma_x ** 2 - 0.25 * dy ** 2 / self.sigma_y ** 2)
            if self.include_r56:
                p_array.tau()[:] += self.r56(p_array.E, L)*p_array.p()[:]*dz/L

        else:

            z_waist_abs = self.s_start +L/2 + self.z_waist
            z = self.z0 - p_array.tau()[:] - z_waist_abs
            zRx = 2 * k_ph * self.sigma_x ** 2
            zRy = 2 * k_ph * self.sigma_y ** 2
            p = 2 * complex(0, 1) * z / k_ph
            N = np.exp(-dx ** 2 / (4 * self.sigma_x ** 2 - p) - dy ** 2 / (4 * self.sigma_y ** 2 - p))
            D = np.sqrt((1 - complex(0, 1) * z / zRx) * (1 - complex(0, 1) * z / zRy))
            V = np.real(N / D * np.exp(- complex(0, 1) * k_ph * p_array.tau()[:]))
            p_array.p()[:] += A * V * np.exp(-dtau ** 2 / (2 * self.sigma_l ** 2))


class LaserHeater(LaserModulator):
    def __init__(self, step=1):
        LaserModulator.__init__(self, step)
        _logger.info("LaserHeater physics process is obsolete. Use 'LaserModulator' instead.")


<<<<<<< HEAD
class GenericAperture(PhysProc):
=======

class Aperture(PhysProc):
>>>>>>> c9353ed9
    """
    Method to cut beam in longitudinal (by default), horizontal or/and vertical direction
    :param longitudinal: True, cutting in longitudinal direction
    :param vertical: False, cutting in vertical direction
    :param horizontal: False, cutting in horizontal direction
    :param zmin: -5 longitudinal plane in [rms]
    :param zmax: 5 longitudinal plane in [rms]
    :param z0: None, if None z0 = mean(parray.tau()) center in longitudinal plane [m]

    :param xmin: -5 horizontal plane in [rms]
    :param xmax: 5 horizontal plane in [rms]
    :param x0: None, if None x0 = mean(parray.x()) center in horizontal plane [m]

    :param ymin: -5 vertical plane in [rms]
    :param ymax: 5 vertical plane in [rms]
    :param y0: None, if None y0 = mean(parray.y()) center in vertical plane [m]
    """
    def __init__(self, step=1):
        PhysProc.__init__(self, step)
        self.longitudinal = True
        self.vertical = False
        self.horizontal = False

        self.zmin = -5   # in simgas
        self.zmax = 5    # in simgas
        self.z0 = None   # center of the aperture

        self.xmin = -5   # in simgas
        self.xmax = 5    # in simgas
        self.x0 = None  # center of the aperture

        self.ymin = -5   # in simgas
        self.ymax = 5    # in simgas
        self.y0 = None  # center of the aperture

    def apply(self, p_array, dz):
        _logger.debug(" Aperture applied")
        if self.longitudinal:
            tau = p_array.tau()[:]

            tau0 = np.mean(tau) if self.z0 is None else self.z0

            tau = tau - tau0
            sig = np.std(tau)
            inds = np.argwhere(np.logical_or(tau < sig * self.zmin, tau > sig * self.zmax))
            inds = inds.reshape(inds.shape[0])
            p_array.rparticles = np.delete(p_array.rparticles, inds, 1)
            p_array.q_array = np.delete(p_array.q_array, inds, 0)

        if self.horizontal:
            x = p_array.x()
            x0 = np.mean(x) if self.x0 is None else self.x0
            x = x - x0
            sigx = np.std(x)
            inds = np.argwhere(np.logical_or(x < sigx * self.xmin, x > sigx * self.xmax))
            inds = inds.reshape(inds.shape[0])
            p_array.rparticles = np.delete(p_array.rparticles, inds, 1)
            p_array.q_array = np.delete(p_array.q_array, inds, 0)

        if self.vertical:
            y = p_array.y()
            y0 = np.mean(y) if self.y0 is None else self.y0
            y = y - y0
            sigy = np.std(y)
            inds = np.argwhere(np.logical_or(y < sigy * self.ymin, y > sigy * self.ymax))
            inds = inds.reshape(inds.shape[0])
            p_array.rparticles = np.delete(p_array.rparticles, inds, 1)
            p_array.q_array = np.delete(p_array.q_array, inds, 0)


class RectAperture(PhysProc):
    """
    Method to cut beam in horizontal or/and vertical direction

    :param xmin: -np.inf horizontal plane in [m]
    :param xmax: np.inf horizontal plane in [m]

    :param ymin: -np.inf vertical plane in [m]
    :param ymax: np.inf vertical plane in [m]
    """
    def __init__(self, xmin=-np.inf, xmax=np.inf, ymin=-np.inf, ymax=np.inf, step=1):
        PhysProc.__init__(self, step)
        self.xmin = xmin   # in m
        self.xmax = xmax    # in m

        self.ymin = ymin   # in m
        self.ymax = ymax    # in m

    def apply(self, p_array, dz):
        _logger.debug(" RectAperture applied")

        x = p_array.x()
        inds = np.argwhere(np.logical_or(x < self.xmin, x > self.xmax))
        inds = inds.reshape(inds.shape[0])
        p_array.rparticles = np.delete(p_array.rparticles, inds, 1)
        p_array.q_array = np.delete(p_array.q_array, inds, 0)

        y = p_array.y()
        inds = np.argwhere(np.logical_or(y < self.ymin, y > self.ymax))
        inds = inds.reshape(inds.shape[0])
        p_array.rparticles = np.delete(p_array.rparticles, inds, 1)
        p_array.q_array = np.delete(p_array.q_array, inds, 0)


class BeamTransform(PhysProc):
    """
    Beam matching
    """
    def __init__(self, tws=None, x_opt=None, y_opt=None):
        """
        :param tws : Twiss object
        :param x_opt (obsolete): [alpha, beta, mu (phase advance)]
        :param y_opt (obsolete): [alpha, beta, mu (phase advance)]
        """
        PhysProc.__init__(self)
        self.bounds = [-5, 5]  # [start, stop] in sigmas
        self.tws = tws       # Twiss
        self.x_opt = x_opt   # [alpha, beta, mu (phase advance)]
        self.y_opt = y_opt   # [alpha, beta, mu (phase advance)]
        self.step = 1
        self.remove_offsets = True

    @property
    def twiss(self):
        if self.tws is None:
            _logger.warning("BeamTransform: x_opt and y_opt are obsolete, use Twiss")
            tws = Twiss()
            tws.alpha_x, tws.beta_x, tws.mux = self.x_opt
            tws.alpha_y, tws.beta_y, tws.muy = self.y_opt
        else:
            tws = self.tws
        return tws

    def apply(self, p_array, dz):
        _logger.debug("BeamTransform: apply")
        self.x_opt = [self.twiss.alpha_x, self.twiss.beta_x, self.twiss.mux]
        self.y_opt = [self.twiss.alpha_y, self.twiss.beta_y, self.twiss.muy]
        self.beam_matching(p_array.rparticles, self.bounds, self.x_opt, self.y_opt)

    def beam_matching(self, particles, bounds, x_opt, y_opt):
        #the beam is centered in the phase space
        pd = np.zeros((int(particles.size / 6), 6))
        dx = 0
        dxp = 0
        dy = 0
        dyp = 0
        if self.remove_offsets:
            dx = np.mean(particles[0])
            dxp = np.mean(particles[1])
            dy = np.mean(particles[2])
            dyp = np.mean(particles[3])

        pd[:, 0] = particles[0] - dx
        pd[:, 1] = particles[1] - dxp
        pd[:, 2] = particles[2] - dy
        pd[:, 3] = particles[3] - dyp
        pd[:, 4] = particles[4]
        pd[:, 5] = particles[5]

        z0 = np.mean(pd[:, 4])
        sig0 = np.std(pd[:, 4])
        inds = np.argwhere((z0 + sig0 * bounds[0] <= pd[:, 4]) * (pd[:, 4] <= z0 + sig0 * bounds[1]))

        mx, mxs, mxx, mxxs, mxsxs, emitx0 = self.moments(pd[inds, 0], pd[inds, 1])
        beta = mxx / emitx0
        alpha = -mxxs / emitx0
        M = self.m_from_twiss([alpha, beta, 0], x_opt)



        particles[0] = M[0, 0] * pd[:, 0] + M[0, 1] * pd[:, 1]
        particles[1] = M[1, 0] * pd[:, 0] + M[1, 1] * pd[:, 1]
        [mx, mxs, mxx, mxxs, mxsxs, emitx0] = self.moments(pd[inds, 2], pd[inds, 3])
        beta = mxx / emitx0
        alpha = -mxxs / emitx0
        M = self.m_from_twiss([alpha, beta, 0], y_opt)
        particles[2] = M[0, 0] * pd[:, 2] + M[0, 1] * pd[:, 3]
        particles[3] = M[1, 0] * pd[:, 2] + M[1, 1] * pd[:, 3]
        return particles

    def moments(self, x, y, cut=0):
        n = len(x)
        inds = np.arange(n)
        mx = np.mean(x)
        my = np.mean(y)
        x = x - mx
        y = y - my
        x2 = x * x
        mxx = np.sum(x2) / n
        y2 = y * y
        myy = np.sum(y2) / n
        xy = x * y
        mxy = np.sum(xy) / n

        emitt = np.sqrt(mxx * myy - mxy * mxy)

        if cut > 0:
            inds = []
            beta = mxx / emitt
            gamma = myy / emitt
            alpha = mxy / emitt
            emittp = gamma * x2 + 2. * alpha * xy + beta * y2
            inds0 = np.argsort(emittp)
            n1 = np.round(n * (100 - cut) / 100)
            inds = inds0[0:n1]
            mx = np.mean(x[inds])
            my = np.mean(y[inds])
            x1 = x[inds] - mx
            y1 = y[inds] - my
            mxx = np.sum(x1 * x1) / n1
            myy = np.sum(y1 * y1) / n1
            mxy = np.sum(x1 * y1) / n1
            emitt = np.sqrt(mxx * myy - mxy * mxy)
        return mx, my, mxx, mxy, myy, emitt

    def m_from_twiss(self, Tw1, Tw2):
        # Transport matrix M for two sets of Twiss parameters (alpha,beta,psi)
        b1 = Tw1[1]
        a1 = Tw1[0]
        psi1 = Tw1[2]
        b2 = Tw2[1]
        a2 = Tw2[0]
        psi2 = Tw2[2]

        psi = psi2-psi1
        cosp = np.cos(psi)
        sinp = np.sin(psi)
        M = np.zeros((2, 2))
        M[0, 0] = np.sqrt(b2/b1)*(cosp+a1*sinp)
        M[0, 1] = np.sqrt(b2*b1)*sinp
        M[1, 0] = ((a1-a2)*cosp-(1+a1*a2)*sinp)/np.sqrt(b2*b1)
        M[1, 1] = np.sqrt(b1/b2)*(cosp-a2*sinp)
        return M


class SpontanRadEffects(PhysProc):
    """
    Effects of the spontaneous radiation:
    energy loss and quantum diffusion
    """
    def __init__(self, K=0.0, lperiod=0.0, type="planar"):
        """

        :param Kx: Undulator deflection parameter
        :param lperiod: undulator period in [m]
        :param type: "planar"/"helical" undulator or "dipole"
        :param radius: np.inf,  in case of type = "dipole", one must specify a dipole radius
        """
        PhysProc.__init__(self)
        self.K = K
        self.lperiod = lperiod
        self.type = type
        self.energy_loss = True
        self.quant_diff = True
        self.filling_coeff = 1.0
        self.radius = np.inf

    def apply(self, p_array, dz):
        _logger.debug("SpontanRadEffects: apply")
        mean_p = np.mean(p_array.p())
        energy = p_array.E*(1 + mean_p)
        gamma = energy / m_e_GeV

        if self.type == "dipole":
            self.K = 100.0  # awake the asymptotic for K>>1
            self.lperiod = 2.0 * np.pi * np.abs(self.radius) / gamma * self.K

        if self.quant_diff:
            sigma_Eq = self.sigma_gamma_quant(energy, dz)
            p_array.p()[:] += sigma_Eq * np.random.randn(p_array.n)*self.filling_coeff

        if self.energy_loss:
            dE = self.energy_loss_und(energy, dz)
            p_array.p()[:] -= dE/energy*self.filling_coeff

    def energy_loss_und(self, energy, dz):
        k = 4. * np.pi * np.pi / 3. * ro_e / m_e_GeV
        U = k * energy ** 2 * self.K ** 2 * dz / self.lperiod ** 2
        return U

    def sigma_gamma_quant(self, energy, dz):
        """
        rate of energy diffusion

        :param energy: electron beam energy
        :param Kx: undulator parameter
        :param lperiod: undulator period
        :param dz: length of the
        :return: sigma_gamma/gamma
        """
        gamma = energy / m_e_GeV
        k = 2*np.pi/self.lperiod

        lambda_compt = h_eV_s/m_e_eV*speed_of_light # m
        lambda_compt_r = lambda_compt / 2. / pi
        if self.type == "helical":
            f = lambda K: 1.42*K + 1./(1 + 1.5*K + 0.95*K*K)
        else:
            f = lambda K: 0.6*K + 1. / (2 + 2.66 * K + 0.8 * K ** 2)

        delta_Eq2 = 14/15.*lambda_compt_r*ro_e*gamma**4*k**3*self.K**2*f(self.K)*dz
        sigma_Eq = np.sqrt(delta_Eq2 / (gamma * gamma))
        return sigma_Eq


class BeamAnalysis(PhysProc):
    def __init__(self, filename):
        PhysProc.__init__(self)
        self.filename = filename
        self.lambda_mod = 1e-6
        self.nlambdas = 4 # +- nlambda for analysis
        self.p = []
        self.phi = []
        self.s = []
        self.energy = []
        self.bunching = []
        self.sigma_x = []
        self.sigma_y = []
        #self.sigma_px = []
        #self.sigma_py = []

    def apply(self, p_array, dz):
        _logger.debug(" BeamAnalysis applied, dz =" + str(dz))

        def test_func(x, a, phi, delta, g):
            return a * np.sin(2*np.pi/self.lambda_mod * x + phi) + delta + g*x

        bunch_c = np.mean(p_array.tau())

        slice_min = bunch_c - self.lambda_mod*self.nlambdas
        slice_max = bunch_c + self.lambda_mod*self.nlambdas

        indx = np.where(np.logical_and(np.greater_equal(p_array.tau(), slice_min),
                                       np.less(p_array.tau(), slice_max)))[0]
        p = p_array.p()[indx]
        tau = p_array.tau()[indx]

        sigma_x, sigma_y = np.std(p_array.x()[indx]), np.std(p_array.y()[indx])
        #sigma_px, sigma_py = np.std(p_array.px()[indx]), np.std(p_array.py()[indx])
        params, params_covariance = optimize.curve_fit(test_func, tau, p, p0=[0.001, 0, 0, 0])

        b = slice_bunching(tau, charge=np.sum(p_array.q_array[indx]), lambda_mod=self.lambda_mod,
                           smooth_sigma=self.lambda_mod/5)

        self.p.append(params[0])
        self.phi.append(params[1])
        self.s.append(np.copy(p_array.s))
        self.energy.append(np.copy(p_array.E))
        self.bunching.append(b)
        self.sigma_x.append(sigma_x)
        self.sigma_y.append(sigma_y)
        #print("center = ", (slice_max + slice_min)/2.)
        #self.sigma_px.append(sigma_px)
        #self.sigma_py.append(sigma_py)

    def finalize(self):
        data = np.array([np.array(self.s), np.array(self.p), np.array(self.phi), np.array(self.energy),
                        np.array(self.bunching), np.array(self.sigma_x),  np.array(self.sigma_y)])
        np.savetxt(self.filename, data)


class Chicane(PhysProc):
    """
    simple physics process to simulate longitudinal dynamics in chicane
    """
    def __init__(self, r56, t566=0.):
        PhysProc.__init__(self)
        self.r56 = r56
        self.t566 = t566

    def apply(self, p_array, dz):
        _logger.debug(" Chicane applied, r56 =" +str(self.r56))

        p_array.rparticles[4] += (self.r56 * p_array.rparticles[5] + self.t566 * p_array.rparticles[5] * p_array.rparticles[5])

<<<<<<< HEAD

class SPDKick(PhysProc):
    """
    Single Plate Dechirper Kick (SPDKick). Wakefields of a Beam near a Single Plate in a Flat Dechirper.
    Based on SLAC-PUB-16881.
    NOT FINISHED. Recommend to use method form Wake3D
    S.Tomin 11.2019

    :param b: distance to the dechirper wall [m]
    :param t: longitudinal gap [m]
    :param period: period of corrugation [m]
    """
    def __init__(self, b, t, period):
        PhysProc.__init__(self)
        self.b = b
        self.t = t
        self.period = period
        self.alpha = 0.

    def dipole_wake(self, s, b, t, period):
        """
        dipole wake
        :param s: position along a bunch
        :param b: distance to the dechirper wall
        :param t: longitudinal gap
        :param period: period
        :return:
        """
        alpha = 1 - 0.465 * np.sqrt(t / period) - 0.07 * (t / period)
        s0yd = 8 * b ** 2 * t / (9 * np.pi * alpha ** 2 * period ** 2)
        w = 2/b**3 * s0yd * (1 - (1 + np.sqrt(s/s0yd))*np.exp(- np.sqrt(s/s0yd)))
        return w

    def long_wake(self, s, b, t, period):
        """
        longitudinal wake

        :param s: position along a bunch
        :param b: distance to the dechirper wall
        :param t: longitudinal gap
        :param period: period
        :return:
        """
        alpha = 1 - 0.465 * np.sqrt(t / period) - 0.07 * (t / period)

        s0l = 2 * b ** 2 * t / (np.pi * alpha ** 2 * period ** 2)
        w = 1/b**2 * np.exp(- np.sqrt(s/s0l))
        return w

    def quad_wake(self, s, b, t, period):
        """
        quadrupole wake

        :param s: position along a bunch
        :param b: distance to the dechirper wall
        :param t: longitudinal gap
        :param period: period
        :return:
        """
        alpha = 1 - 0.465 * np.sqrt(t / period) - 0.07 * (t / period)

        s0yq = 8 * b ** 2 * t / (9 * np.pi * alpha ** 2 * period ** 2)
        w = 3/b**4 * s0yq * (1 - (1 + np.sqrt(s/s0yq))*np.exp(- np.sqrt(s/s0yq)))
        return w

    def convolve_beam(self, current, wake):
        """
        convolve wake with beam current

        :param current: current[:, 0] - s in [m], current[:, 1] - current in [A]
        :param wake: wake function in form: wake(s, b, t, period)
        :return:
        """
        s_shift = current[0, 0]
        current[:, 0] -= s_shift
        s = current[:, 0]

        step = (s[-1] - s[0]) / (len(s) - 1)
        q = current[:, 1] / speed_of_light

        w = np.array(
            [wake(si, b=self.b, t=self.t, period=self.period) for si in s]) * 377 * speed_of_light / (
                           4 * np.pi)
        wake = np.convolve(q, w) * step
        s_new = np.cumsum(np.ones(len(wake))) * step
        wake_kick = np.vstack((s_new, wake))
        return wake_kick.T


    def wake_kick(self, p_array,  dz):
        """
        Function to calculate transverse kick by corrugated structure [SLAC-PUB-16881]

        :param p_array: ParticleArray
        :return: (wake, current) - wake[:, 0] - s in [m],  wake[:, 1] - kick in [V]
                                - current[:, 0] - s in [m], current[:, 1] - current in [A]
        """
        I = s_to_cur(p_array.tau(), sigma=0.03 * np.std(p_array.tau()), q0=np.sum(p_array.q_array), v=speed_of_light)
        s_shift = I[0, 0]
        dipole_kick = self.convolve_beam(current=I, wake=self.dipole_wake)
        quad_kick = self.convolve_beam(current=I, wake=self.quad_wake)
        long_kick = self.convolve_beam(current=I, wake=self.long_wake)

        z = p_array.tau()
        ind_z_sort = np.argsort(z)
        z_sort = z[ind_z_sort]
        wd = np.interp(z_sort - s_shift, dipole_kick[:, 0], dipole_kick[:, 1])
        wq = np.interp(z_sort - s_shift, quad_kick[:, 0], quad_kick[:, 1])
        wl = np.interp(z_sort - s_shift, long_kick[:, 0], long_kick[:, 1])
        x = p_array.rparticles[0][ind_z_sort] - np.mean(p_array.rparticles[0])
        y = p_array.rparticles[2][ind_z_sort] - np.mean(p_array.rparticles[2])
        delta_E_x = -x * wq * 1e-9 * dz
        delta_E_y = (y * wq + wd) * 1e-9 * dz
        delta_E_l = wl * 1e-9 * dz

        pc_ref = np.sqrt(p_array.E ** 2 / m_e_GeV ** 2 - 1) * m_e_GeV

        delta_px = delta_E_x / pc_ref
        delta_py = delta_E_y / pc_ref
        #print(np.max(delta_p), pc_ref)
        p_array.rparticles[1][ind_z_sort] += delta_px * np.cos(self.alpha) + delta_py * np.sin(self.alpha)
        p_array.rparticles[3][ind_z_sort] += - delta_px * np.sin(self.alpha) + delta_py * np.cos(self.alpha)
        p_array.rparticles[5][ind_z_sort] += delta_E_l/pc_ref
        return p_array



    def apply(self, p_array, dz):
        _logger.debug(" CSTKick applied")
        p_array = self.wake_kick(p_array, dz)
=======
>>>>>>> c9353ed9
<|MERGE_RESOLUTION|>--- conflicted
+++ resolved
@@ -4,7 +4,7 @@
 from ocelot.cpbd.beam import Twiss
 from scipy import optimize
 from ocelot.utils.acc_utils import *
-from ocelot.common.ocelog import *
+from ocelot.common.logging import *
 _logger = logging.getLogger(__name__)
 
 
@@ -19,7 +19,6 @@
     :attribute indx1: - number of stop element in lattice.sequence - assigned in navigator.add_physics_proc()
     :attribute s_start: - position of start element in lattice - assigned in navigator.add_physics_proc()
     :attribute s_stop: - position of stop element in lattice.sequence - assigned in navigator.add_physics_proc()
-    :attribute z0: - current position of navigator - assigned in track.track() before p.apply()
     """
     def __init__(self, step=1):
         self.step = step
@@ -28,7 +27,6 @@
         self.indx1 = None
         self.s_start = None
         self.s_stop = None
-        self.z0 = None
 
     def prepare(self, lat):
         """
@@ -56,6 +54,7 @@
         :return:
         """
         pass
+
 
 
 class EmptyProc(PhysProc):
@@ -132,6 +131,7 @@
         for i in range(1, N - 1):
             m = min(i, N - i + 1)
             m = np.int(np.floor(myfunc(0.5 * m, 0.5 * self.mslice) + 0.500001))
+            #print(m)
             Zout2[i] = (S[i + m + 1] - S[i - m]) / (2 * m + 1)
         #Zout[inds] = Zout2
         p_array.tau()[inds] = Zout2
@@ -221,28 +221,14 @@
         _logger.info("LaserHeater physics process is obsolete. Use 'LaserModulator' instead.")
 
 
-<<<<<<< HEAD
-class GenericAperture(PhysProc):
-=======
 
 class Aperture(PhysProc):
->>>>>>> c9353ed9
     """
     Method to cut beam in longitudinal (by default), horizontal or/and vertical direction
     :param longitudinal: True, cutting in longitudinal direction
     :param vertical: False, cutting in vertical direction
     :param horizontal: False, cutting in horizontal direction
-    :param zmin: -5 longitudinal plane in [rms]
-    :param zmax: 5 longitudinal plane in [rms]
-    :param z0: None, if None z0 = mean(parray.tau()) center in longitudinal plane [m]
-
-    :param xmin: -5 horizontal plane in [rms]
-    :param xmax: 5 horizontal plane in [rms]
-    :param x0: None, if None x0 = mean(parray.x()) center in horizontal plane [m]
-
-    :param ymin: -5 vertical plane in [rms]
-    :param ymax: 5 vertical plane in [rms]
-    :param y0: None, if None y0 = mean(parray.y()) center in vertical plane [m]
+
     """
     def __init__(self, step=1):
         PhysProc.__init__(self, step)
@@ -252,23 +238,18 @@
 
         self.zmin = -5   # in simgas
         self.zmax = 5    # in simgas
-        self.z0 = None   # center of the aperture
 
         self.xmin = -5   # in simgas
         self.xmax = 5    # in simgas
-        self.x0 = None  # center of the aperture
 
         self.ymin = -5   # in simgas
         self.ymax = 5    # in simgas
-        self.y0 = None  # center of the aperture
-
-    def apply(self, p_array, dz):
-        _logger.debug(" Aperture applied")
+
+    def apply(self, p_array, dz):
+        _logger.debug(" Apperture applied")
         if self.longitudinal:
             tau = p_array.tau()[:]
-
-            tau0 = np.mean(tau) if self.z0 is None else self.z0
-
+            tau0 = np.mean(tau)
             tau = tau - tau0
             sig = np.std(tau)
             inds = np.argwhere(np.logical_or(tau < sig * self.zmin, tau > sig * self.zmax))
@@ -278,7 +259,7 @@
 
         if self.horizontal:
             x = p_array.x()
-            x0 = np.mean(x) if self.x0 is None else self.x0
+            x0 = np.mean(x)
             x = x - x0
             sigx = np.std(x)
             inds = np.argwhere(np.logical_or(x < sigx * self.xmin, x > sigx * self.xmax))
@@ -288,47 +269,13 @@
 
         if self.vertical:
             y = p_array.y()
-            y0 = np.mean(y) if self.y0 is None else self.y0
+            y0 = np.mean(y)
             y = y - y0
             sigy = np.std(y)
             inds = np.argwhere(np.logical_or(y < sigy * self.ymin, y > sigy * self.ymax))
             inds = inds.reshape(inds.shape[0])
             p_array.rparticles = np.delete(p_array.rparticles, inds, 1)
             p_array.q_array = np.delete(p_array.q_array, inds, 0)
-
-
-class RectAperture(PhysProc):
-    """
-    Method to cut beam in horizontal or/and vertical direction
-
-    :param xmin: -np.inf horizontal plane in [m]
-    :param xmax: np.inf horizontal plane in [m]
-
-    :param ymin: -np.inf vertical plane in [m]
-    :param ymax: np.inf vertical plane in [m]
-    """
-    def __init__(self, xmin=-np.inf, xmax=np.inf, ymin=-np.inf, ymax=np.inf, step=1):
-        PhysProc.__init__(self, step)
-        self.xmin = xmin   # in m
-        self.xmax = xmax    # in m
-
-        self.ymin = ymin   # in m
-        self.ymax = ymax    # in m
-
-    def apply(self, p_array, dz):
-        _logger.debug(" RectAperture applied")
-
-        x = p_array.x()
-        inds = np.argwhere(np.logical_or(x < self.xmin, x > self.xmax))
-        inds = inds.reshape(inds.shape[0])
-        p_array.rparticles = np.delete(p_array.rparticles, inds, 1)
-        p_array.q_array = np.delete(p_array.q_array, inds, 0)
-
-        y = p_array.y()
-        inds = np.argwhere(np.logical_or(y < self.ymin, y > self.ymax))
-        inds = inds.reshape(inds.shape[0])
-        p_array.rparticles = np.delete(p_array.rparticles, inds, 1)
-        p_array.q_array = np.delete(p_array.q_array, inds, 0)
 
 
 class BeamTransform(PhysProc):
@@ -351,7 +298,7 @@
 
     @property
     def twiss(self):
-        if self.tws is None:
+        if self.tws == None:
             _logger.warning("BeamTransform: x_opt and y_opt are obsolete, use Twiss")
             tws = Twiss()
             tws.alpha_x, tws.beta_x, tws.mux = self.x_opt
@@ -473,7 +420,6 @@
         :param Kx: Undulator deflection parameter
         :param lperiod: undulator period in [m]
         :param type: "planar"/"helical" undulator or "dipole"
-        :param radius: np.inf,  in case of type = "dipole", one must specify a dipole radius
         """
         PhysProc.__init__(self)
         self.K = K
@@ -482,7 +428,6 @@
         self.energy_loss = True
         self.quant_diff = True
         self.filling_coeff = 1.0
-        self.radius = np.inf
 
     def apply(self, p_array, dz):
         _logger.debug("SpontanRadEffects: apply")
@@ -589,9 +534,6 @@
 
 
 class Chicane(PhysProc):
-    """
-    simple physics process to simulate longitudinal dynamics in chicane
-    """
     def __init__(self, r56, t566=0.):
         PhysProc.__init__(self)
         self.r56 = r56
@@ -602,136 +544,3 @@
 
         p_array.rparticles[4] += (self.r56 * p_array.rparticles[5] + self.t566 * p_array.rparticles[5] * p_array.rparticles[5])
 
-<<<<<<< HEAD
-
-class SPDKick(PhysProc):
-    """
-    Single Plate Dechirper Kick (SPDKick). Wakefields of a Beam near a Single Plate in a Flat Dechirper.
-    Based on SLAC-PUB-16881.
-    NOT FINISHED. Recommend to use method form Wake3D
-    S.Tomin 11.2019
-
-    :param b: distance to the dechirper wall [m]
-    :param t: longitudinal gap [m]
-    :param period: period of corrugation [m]
-    """
-    def __init__(self, b, t, period):
-        PhysProc.__init__(self)
-        self.b = b
-        self.t = t
-        self.period = period
-        self.alpha = 0.
-
-    def dipole_wake(self, s, b, t, period):
-        """
-        dipole wake
-        :param s: position along a bunch
-        :param b: distance to the dechirper wall
-        :param t: longitudinal gap
-        :param period: period
-        :return:
-        """
-        alpha = 1 - 0.465 * np.sqrt(t / period) - 0.07 * (t / period)
-        s0yd = 8 * b ** 2 * t / (9 * np.pi * alpha ** 2 * period ** 2)
-        w = 2/b**3 * s0yd * (1 - (1 + np.sqrt(s/s0yd))*np.exp(- np.sqrt(s/s0yd)))
-        return w
-
-    def long_wake(self, s, b, t, period):
-        """
-        longitudinal wake
-
-        :param s: position along a bunch
-        :param b: distance to the dechirper wall
-        :param t: longitudinal gap
-        :param period: period
-        :return:
-        """
-        alpha = 1 - 0.465 * np.sqrt(t / period) - 0.07 * (t / period)
-
-        s0l = 2 * b ** 2 * t / (np.pi * alpha ** 2 * period ** 2)
-        w = 1/b**2 * np.exp(- np.sqrt(s/s0l))
-        return w
-
-    def quad_wake(self, s, b, t, period):
-        """
-        quadrupole wake
-
-        :param s: position along a bunch
-        :param b: distance to the dechirper wall
-        :param t: longitudinal gap
-        :param period: period
-        :return:
-        """
-        alpha = 1 - 0.465 * np.sqrt(t / period) - 0.07 * (t / period)
-
-        s0yq = 8 * b ** 2 * t / (9 * np.pi * alpha ** 2 * period ** 2)
-        w = 3/b**4 * s0yq * (1 - (1 + np.sqrt(s/s0yq))*np.exp(- np.sqrt(s/s0yq)))
-        return w
-
-    def convolve_beam(self, current, wake):
-        """
-        convolve wake with beam current
-
-        :param current: current[:, 0] - s in [m], current[:, 1] - current in [A]
-        :param wake: wake function in form: wake(s, b, t, period)
-        :return:
-        """
-        s_shift = current[0, 0]
-        current[:, 0] -= s_shift
-        s = current[:, 0]
-
-        step = (s[-1] - s[0]) / (len(s) - 1)
-        q = current[:, 1] / speed_of_light
-
-        w = np.array(
-            [wake(si, b=self.b, t=self.t, period=self.period) for si in s]) * 377 * speed_of_light / (
-                           4 * np.pi)
-        wake = np.convolve(q, w) * step
-        s_new = np.cumsum(np.ones(len(wake))) * step
-        wake_kick = np.vstack((s_new, wake))
-        return wake_kick.T
-
-
-    def wake_kick(self, p_array,  dz):
-        """
-        Function to calculate transverse kick by corrugated structure [SLAC-PUB-16881]
-
-        :param p_array: ParticleArray
-        :return: (wake, current) - wake[:, 0] - s in [m],  wake[:, 1] - kick in [V]
-                                - current[:, 0] - s in [m], current[:, 1] - current in [A]
-        """
-        I = s_to_cur(p_array.tau(), sigma=0.03 * np.std(p_array.tau()), q0=np.sum(p_array.q_array), v=speed_of_light)
-        s_shift = I[0, 0]
-        dipole_kick = self.convolve_beam(current=I, wake=self.dipole_wake)
-        quad_kick = self.convolve_beam(current=I, wake=self.quad_wake)
-        long_kick = self.convolve_beam(current=I, wake=self.long_wake)
-
-        z = p_array.tau()
-        ind_z_sort = np.argsort(z)
-        z_sort = z[ind_z_sort]
-        wd = np.interp(z_sort - s_shift, dipole_kick[:, 0], dipole_kick[:, 1])
-        wq = np.interp(z_sort - s_shift, quad_kick[:, 0], quad_kick[:, 1])
-        wl = np.interp(z_sort - s_shift, long_kick[:, 0], long_kick[:, 1])
-        x = p_array.rparticles[0][ind_z_sort] - np.mean(p_array.rparticles[0])
-        y = p_array.rparticles[2][ind_z_sort] - np.mean(p_array.rparticles[2])
-        delta_E_x = -x * wq * 1e-9 * dz
-        delta_E_y = (y * wq + wd) * 1e-9 * dz
-        delta_E_l = wl * 1e-9 * dz
-
-        pc_ref = np.sqrt(p_array.E ** 2 / m_e_GeV ** 2 - 1) * m_e_GeV
-
-        delta_px = delta_E_x / pc_ref
-        delta_py = delta_E_y / pc_ref
-        #print(np.max(delta_p), pc_ref)
-        p_array.rparticles[1][ind_z_sort] += delta_px * np.cos(self.alpha) + delta_py * np.sin(self.alpha)
-        p_array.rparticles[3][ind_z_sort] += - delta_px * np.sin(self.alpha) + delta_py * np.cos(self.alpha)
-        p_array.rparticles[5][ind_z_sort] += delta_E_l/pc_ref
-        return p_array
-
-
-
-    def apply(self, p_array, dz):
-        _logger.debug(" CSTKick applied")
-        p_array = self.wake_kick(p_array, dz)
-=======
->>>>>>> c9353ed9
