__author__ = 'Sergey'

from scipy.integrate import simpson

from ocelot.common.ocelog import *
from ocelot.cpbd.beam import *
from ocelot.cpbd.elements import *
from ocelot.cpbd.optics import trace_z, twiss
from ocelot.cpbd.transformations.transformation import TMTypes
from ocelot.rad.undulator_params import *

_logger = logging.getLogger(__name__)


def I2_ID(L, h0):
    return L/2.*h0*h0


def I3_ID(L, h0):
    return 4.*L/(3*pi)*h0**3


def I4_ID(L, h0, lu):
    return -3.*L*lu*lu*h0**4/(32*pi)


def I5_ID(L, h0, lu, beta_xc, Dx0, Dxp0):
    # it is the same as I5_exact and I5_exact2
    # beta_c - beta_x at the center of ID
    # Dx0, Dxp0 - Dx and Dxp at the beginning of ID
    nn = int(L/lu)
    I = ((h0**3 * L)/(108000 * pi**5 * beta_xc) * (144000 * pi**4 * (Dx0**2 + beta_xc**2 * Dxp0**2) +
                                                   13500 * (-1)**nn * h0 * pi**3 * Dx0 * lu**2 + 15656 * h0**2 * lu**4 +
                                                   15 * (-76 + 225 * (-1)**nn) * h0**2 * pi * lu**4 +
                                                   150 * h0 * pi**2 * lu**2 * (480 * Dx0 + h0 * (4 * L**2 + 48 * beta_xc**2 - lu**2))))
    return I


def radiation_integrals(lattice, twiss_0, nsuperperiod=1):
    # TODO: add I4 for rectangular magnets I4 = Integrate(2 Dx(z)*k(z)*h(z), Z)

    n_points_element = 20

    tws_elem = twiss_0
    (I1, I2, I3, I4, I5) = (0., 0., 0., 0., 0.)
    h = 0.
    for elem in lattice.sequence:
        for tm in elem.first_order_tms:
            # TODO: Question: Why do we only have to split the Bend Main TM?
            if elem.__class__ in (SBend, RBend, Bend) and tm.tm_type == TMTypes.MAIN:
                Dx = []
                Hinvariant = []
                Z = []
                h = elem.angle/elem.l

                for z in np.linspace(0, elem.l, num=n_points_element, endpoint=True):
                    section_tms = elem.get_section_tms(delta_l=z, ignore_edges=True)
                    tws_z = tws_elem
                    for s_tm in section_tms:
                        tws_z = s_tm * tws_z
                    Dx.append(tws_z.Dx)
                    Z.append(z)
                    Hx = (tws_z.gamma_x*tws_z.Dx*tws_z.Dx + 2.*tws_z.alpha_x*tws_z.Dxp*tws_z.Dx
                          + tws_z.beta_x*tws_z.Dxp*tws_z.Dxp)
                    Hinvariant.append(Hx)
                #H = array(h)
                H2 = h*h
                H3 = np.abs(h*h*h)
                I1 += h*simpson(np.array(Dx), x=Z)
<<<<<<< HEAD
                I2 += H2*elem.l  # simps(H2, Z)*nsuperperiod
                I3 += H3*elem.l  # simps(H3, Z)*nsuperperiod
=======
                I2 += H2*elem.l  # simpson(H2, x=Z)*nsuperperiod
                I3 += H3*elem.l  # simpson(H3, x=Z)*nsuperperiod
>>>>>>> 50d64b3b
                I4 += h*(2*elem.k1 + H2)*simpson(np.array(Dx), x=Z)
                I5 += H3*simpson(np.array(Hinvariant), x=Z)
            tws_elem = tm * tws_elem
    # if abs(tws_elem.beta_x - twiss_0.beta_x)>1e-7 or abs(tws_elem.beta_y - twiss_0.beta_y)>1e-7:
    #    print( "WARNING! Results may be wrong! radiation_integral() -> beta functions are not matching. ")
        # return None
    return (I1*nsuperperiod, I2*nsuperperiod, I3*nsuperperiod, I4*nsuperperiod, I5*nsuperperiod)


class EbeamParams:
    def __init__(self, lattice, tws0, coupling=0.01, nsuperperiod=1):
        if tws0.__class__ is not Twiss:
            _logger.info(" EbeamParams: tws0 is not Twiss class.")
            return
        self.tws0 = tws0
        self.E = tws0.E

        if tws0.beta_x == 0 and tws0.beta_y == 0:
            tws = twiss(lattice, tws0)
            self.tws0 = tws[0]

        if self.E == 0.0:
            _logger.info("tws0.E is 0. Some parameters will be NaN")

        self.lat = lattice
        (I1, I2, I3, I4, I5) = radiation_integrals(lattice, self.tws0, nsuperperiod)
        self.I1 = I1
        self.I2 = I2
        self.I3 = I3
        self.I4 = I4
        self.I5 = I5
        self.Je = 2.0 + I4/I2
        self.Jx = 1.0 - I4/I2
        self.Jy = 1.0
        self.gamma = self.E/m_e_GeV
        self.sigma_e = self.gamma*np.sqrt(Cq * self.I3/(self.Je*I2))
        self.emittance = Cq*self.gamma*self.gamma * self.I5/(self.Jx * self.I2)
        self.U0 = Cgamma*(self.E*1000.0)**4*self.I2/(2.0*np.pi)

        self.Tperiod = nsuperperiod*lattice.totalLen/speed_of_light
        self.Length = nsuperperiod*lattice.totalLen
        self.tau0 = 2.0*self.E*1000.0*self.Tperiod/self.U0 if self.U0 != 0.0 else np.nan
        self.tau_e = self.tau0/self.Je
        self.tau_x = self.tau0/self.Jx
        self.tau_y = self.tau0/self.Jy
        self.alpha = self.I1/(speed_of_light*self.Tperiod)
        self.coupl = coupling
        self.emitt_x = self.emittance/(1.0 + self.coupl)
        self.emitt_y = self.emittance*self.coupl/(1.0 + self.coupl)
        self.sigma_x = np.sqrt((self.sigma_e*self.tws0.Dx)**2 + self.emitt_x*self.tws0.beta_x)
        self.sigma_y = np.sqrt((self.sigma_e*self.tws0.Dy)**2 + self.emitt_y*self.tws0.beta_y)
        self.sigma_xp = np.sqrt((self.sigma_e*self.tws0.Dxp)**2 + self.emitt_x*self.tws0.gamma_x)
        self.sigma_yp = np.sqrt((self.sigma_e*self.tws0.Dyp)**2 + self.emitt_y*self.tws0.gamma_y)

    def integrals_id(self):
        L = 0.
        self.I2_IDs = 0.
        self.I3_IDs = 0.
        self.I4_IDs = 0.
        self.I5_IDs = 0.
        for elem in self.lat.sequence:
            if elem.__class__ == Undulator:
                B = K2field(elem.Kx, lu=elem.lperiod)
                h0 = B*speed_of_light/self.E*1e-9
                tws = trace_z(self.lat, self.tws0, [L, L + elem.l/2.])
                i2 = I2_ID(elem.l, h0)
                i3 = I3_ID(elem.l, h0)
                i4 = I4_ID(elem.l, h0, elem.lperiod)
                i5 = I5_ID(elem.l, h0, elem.lperiod, tws[1].beta_x, tws[0].Dx, tws[0].Dxp)
                self.I2_IDs += i2
                self.I3_IDs += i3
                self.I4_IDs += i4
                self.I5_IDs += i5
            L += elem.l
        self.emit_ID = self.emittance * (1.+self.I5_IDs/self.I5)/(1+(self.I2_IDs - self.I4_IDs)/(self.I2 - self.I4))
        self.sigma_e_ID = self.sigma_e * np.sqrt((1. + self.I3_IDs / self.I3)/(1 + (2*self.I2_IDs + self.I4_IDs)/(2.*self.I2 + self.I4)))
        self.U0_ID = Cgamma*(self.E*1000)**4.*self.I2_IDs/(2.*np.pi)
        print("emittance with IDs = ", self.emit_ID*1e9, " nm*rad")
        print("sigma_e with IDs =   ", self.sigma_e_ID)
        print("U0 from IDs =        ", self.U0_ID,  "  MeV")

    def __str__(self):
        val = ""
        val += ("I1 =        " + str(self.I1))
        val += ("\nI2 =        " + str(self.I2))
        val += ("\nI3 =        " + str(self.I3))
        val += ("\nI4 =        " + str(self.I4))
        val += ("\nI5 =        " + str(self.I5))
        val += ("\nJe =        " + str(self.Je))
        val += ("\nJx =        " + str(self.Jx))
        val += ("\nJy =        " + str(self.Jy))
        val += ("\nenergy =    " + str(self.E) + "GeV")
        val += ("\ngamma =     " + str(self.gamma))
        val += ("\nsigma_e =   " + str(self.sigma_e))
        val += ("\nemittance = " + str(self.emittance*1e9) + " nm*rad")
        val += ("\nLength =    " + str(self.Length) + " m")
        val += ("\nU0 =        " + str(self.U0) + "  MeV")
        val += ("\nTperiod =   " + str(self.Tperiod*1e9) + " nsec")
        val += ("\nalpha =     " + str(self.alpha))
        val += ("\ntau0 =      " + str(self.tau0*1e3) + " msec")
        val += ("\ntau_e =     " + str(self.tau_e*1e3) + " msec")
        val += ("\ntau_x =     " + str(self.tau_x*1e3) + " msec")
        val += ("\ntau_y =     " + str(self.tau_y*1e3) + " msec")
        val += ("\nbeta_x =    " + str(self.tws0.beta_x) + " m")
        val += ("\nbeta_y =    " + str(self.tws0.beta_y) + " m")
        val += ("\nalpha_x =   " + str(self.tws0.alpha_x))
        val += ("\nalpha_y =   " + str(self.tws0.alpha_y))
        val += ("\nDx =        " + str(self.tws0.Dx) + " m")
        val += ("\nDy =        " + str(self.tws0.Dy) + " m")
        val += ("\nsigma_x =   " + str(self.sigma_x*1e6) + " um")
        val += ("\nsigma_y =   " + str(self.sigma_y*1e6) + " um")
        val += ("\nsigma_x' =  " + str(self.sigma_xp*1e6) + " urad")
        val += ("\nsigma_y' =  " + str(self.sigma_yp*1e6) + " urad\n")
        return val<|MERGE_RESOLUTION|>--- conflicted
+++ resolved
@@ -2,12 +2,12 @@
 
 from scipy.integrate import simpson
 
-from ocelot.common.ocelog import *
+from ocelot.cpbd.optics import trace_z, twiss
 from ocelot.cpbd.beam import *
 from ocelot.cpbd.elements import *
-from ocelot.cpbd.optics import trace_z, twiss
+from ocelot.rad.undulator_params import *
+from ocelot.common.ocelog import *
 from ocelot.cpbd.transformations.transformation import TMTypes
-from ocelot.rad.undulator_params import *
 
 _logger = logging.getLogger(__name__)
 
@@ -67,13 +67,8 @@
                 H2 = h*h
                 H3 = np.abs(h*h*h)
                 I1 += h*simpson(np.array(Dx), x=Z)
-<<<<<<< HEAD
-                I2 += H2*elem.l  # simps(H2, Z)*nsuperperiod
-                I3 += H3*elem.l  # simps(H3, Z)*nsuperperiod
-=======
                 I2 += H2*elem.l  # simpson(H2, x=Z)*nsuperperiod
                 I3 += H3*elem.l  # simpson(H3, x=Z)*nsuperperiod
->>>>>>> 50d64b3b
                 I4 += h*(2*elem.k1 + H2)*simpson(np.array(Dx), x=Z)
                 I5 += H3*simpson(np.array(Hinvariant), x=Z)
             tws_elem = tm * tws_elem
