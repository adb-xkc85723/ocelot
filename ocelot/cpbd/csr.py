"""
@ authors Martin Dohlus DESY, 2015, Sergey Tomin XFEL, 2016
"""

import time
import copy
import importlib
import logging

import numpy as np
from scipy import interpolate
from scipy.integrate import cumtrapz
from scipy.ndimage.filters import gaussian_filter
from scipy.optimize import curve_fit

from ocelot.common.globals import pi, speed_of_light, m_e_eV, m_e_GeV
from ocelot.common import math_op
from ocelot.cpbd.beam import Particle, s_to_cur
from ocelot.cpbd.high_order import arcline, rk_track_in_field
from ocelot.cpbd.magnetic_lattice import (Undulator, Bend, RBend, SBend,
                                          XYQuadrupole)
from ocelot.cpbd.physics_proc import PhysProc
from ocelot.rad.radiation_py import und_field

# Try to import numba, pyfftw and numexpr for improved performance
logger = logging.getLogger(__name__)

try:
    import numba as nb
    nb_flag = True
except:
    logger.info("csr.py: module NUMBA is not installed."
                " Install it to speed up calculation")
    nb_flag = False

try:

    from pyfftw.interfaces.numpy_fft import fft
    from pyfftw.interfaces.numpy_fft import ifft
except:
    logger.info("csr.py: module PYFFTW is not installed."
                " Install it to speed up calculation.")
    from numpy.fft import ifft
    from numpy.fft import fft

try:
    import numexpr as ne
    ne_flag = True
except:
    logger.info("csr.py: module NUMEXPR is not installed."
                " Install it to speed up calculation")
    ne_flag = False


def nextpow2(p):
    """
    Mimic matlab function nextpow2

    :param p:
    :return:
    """
    return int(np.ceil(np.log2(p)))


def csr_convolution(a, b):
    P = len(a)
    Q = len(b)
    L = P + Q - 1
    K = 2 ** nextpow2(L)
    a_pad = np.pad(a, (0, K - P), 'constant', constant_values=(0))
    b_pad = np.pad(b, (0, K - Q), 'constant', constant_values=(0))
    c = ifft(fft(a_pad)*fft(b_pad))
    c = c[0:L-1].real
    return c


def sample_0(i, a, b):
    y = max(0, min(i + 0.5, b) - max(i - 0.5, a))
    return y


def sample_1(i, a, b, c):
    y = 0
    x1 = max(i - 0.5, a) - a
    x2 = min(i + 0.5, b) - a
    if x2 > x1:
        y = (x2 - x1) * (x1 + x2) / (2 * (b - a))

    x2 = c - max(i - 0.5, b)
    x1 = c - min(i + 0.5, c)
    if x2 > x1:
        y = y + (x2 - x1) * (x1 + x2) / (2 * (b - a))
    return y


class Smoothing:
    def __init__(self):
        self.print_log = False
        if nb_flag:
            logger.debug("Smoothing: NUMBA")
            self.q_per_step_ip2 = nb.jit()(self.q_per_step_ip2_py)
        else:
            logger.debug("Smoothing: Python")
            self.q_per_step_ip2 = self.q_per_step_ip2_py

    def q_per_step_ip2_py(self, N_BIN, Q_BIN, BIN0, BIN1, NSIG, RMS, step, Nz, z1):
        Nz = int(Nz)
        charge_per_step = np.zeros(Nz)

        for nb in range(N_BIN):
            qbin = Q_BIN[nb]
            aa = BIN0[nb] - z1
            bb = BIN1[nb] - z1
            mitte = 0.5 * (aa + bb)
            sigma = RMS[nb]
            aa = mitte - NSIG * sigma
            bb = mitte + NSIG * sigma
            a = aa / step + 1
            k1 = int(min(Nz, max(1, np.floor(a))))
            b = bb / step + 1
            k2 = int(min(Nz, max(1, np.ceil(b))))
            fact = step / (np.sqrt(2 * pi) * sigma)
            for k in range(k1, k2):
                xx = (k - 1) * step
                yy = fact * np.exp(-0.5 * ((xx - mitte) / sigma) ** 2)
                charge_per_step[int(k - 1)] += yy * qbin
        return charge_per_step

    def Q2EQUI(self, q, BS_params, SBINB, NBIN):
        """
        input
        BIN = bin boundaries BIN(N_BIN, 2), in time or space
        Q_BIN = charges per bin Q_BIN(N_BIN)
        BS_params = binning and smoothing parameters
        binning.......................
        X_QBIN = length or charge binning
        0... 1 = length...charge
        N_BIN = number of bins
        M_BIN = multiple binning(with shifted bins)
        smoothing.....................
        IP_method = 0 / 1 / 2 for rectangular / triangular / gauss
        SP = ? parameter for gauss
        sigma_min = minimal sigma, if IP_method == 2
        step_unit = if positive --> step=integer * step_unit
        output
        z1, z2, Nz = equidistant mesh(Nz meshlines)
        charge_per_step = charge per step, charge_per_step(1:Nz)
        bins might overlapp!
        """

        N_BIN = BS_params[1]
        M_BIN = BS_params[2]
        K_BIN = N_BIN * M_BIN # number of sub - bins
        I_BIN = K_BIN - (M_BIN - 1) # number of bin intervalls
        # put charges to sub - bins
        Q_BIN = np.zeros(K_BIN)
        n2 = 0
        if np.size(q) == 1:
            for k in range(K_BIN):
                if NBIN[k] > 0:
                    n1 = n2 + 1
                    n2 = n2 + NBIN[k]
                    Q_BIN[k] = q * (n2 - n1 + 1)
        else:
            for k in range(K_BIN):
                if NBIN[k] > 0:
                    n1 = n2 + 1
                    n2 = n2 + NBIN[k]
                    Q_BIN[k] = np.sum(q[int(n1-1):int(n2)])

        # put sub - bins to bins
        qsum = np.append([0], np.cumsum(Q_BIN))
        BIN = [SBINB[0:I_BIN], SBINB[M_BIN + np.arange(I_BIN)]]
        Q_BIN = (qsum[M_BIN + np.arange(I_BIN)] - qsum[0:I_BIN])/M_BIN

        # ......................................................................

        # interpolation parameters
        IP_method = BS_params[3]
        SP = BS_params[4]
        if SP <= 0:
            SP = 0.5

        sigma_min = max(0, BS_params[5])
        if len(BS_params) < 7:
            step_unit = 0
        else:
            step_unit = max(0, BS_params[6])


        # define mesh
        N_BIN = len(BIN[0])
        NSIG = 5
        RMS = []
        if IP_method == 1:
            z1 = np.min(2 * BIN[0][:] - BIN[1][:])
            z2 = np.max(2 * BIN[1][:] - BIN[0][:])
            step = 0.5 * min(BIN[1][:] - BIN[:][0])
        elif IP_method == 2:
            NSIG = 5
            #MITTE = 0.5 * (BIN[0][:] + BIN[1][:])
            #RMS = SP * (BIN[1][:] - BIN[0][:])
            MITTE = 0.5 * (BIN[0] + BIN[1])
            RMS = SP * (BIN[1] - BIN[0])
            for nb in range(N_BIN):
                RMS[nb] = max(RMS[nb], sigma_min)
            z1 = np.min(MITTE - NSIG * RMS)
            z2 = np.max(MITTE + NSIG * RMS)
            step = 0.25 * min(RMS)
        else:
            z1 = np.min(BIN[0][:])
            z2 = np.max(BIN[1][:])
            step = 0.5 * min(BIN[1][:] - BIN[0][:])

        if step_unit > 0:
            step = step_unit * max(1, np.round(step / step_unit))
            z1 = step * np.floor(z1 / step)
            z2 = step * np.ceil(z2 / step)
            Nz = np.round((z2 - z1) / step)
        else:
            Nz = np.round((z2 - z1) / step)
            step = (z2 - z1) / Nz
        charge_per_step = np.zeros(int(Nz))
        if IP_method == 1:
            for nb in range(N_BIN):
                aa = BIN[0][nb] - z1
                bb = BIN[1][nb] - z1
                qps = step * Q_BIN(nb) / (bb - aa)
                a = ((3. * aa - bb) / 2.) / step + 1.
                k1 = min(Nz, max(1, np.floor(a)))
                b = ((aa + bb) / 2.) / step + 1.
                c = ((3. * bb - aa) / 2.) / step + 1.
                k2 = min(Nz, max(1, np.ceil(c)))
                for k in range(k1, k2):
                    w = sample_1(k, a, b, c)
                    charge_per_step[k-1] += w * qps

        elif IP_method == 2:
            charge_per_step = self.q_per_step_ip2(
                N_BIN, Q_BIN, BIN[0], BIN[1], NSIG, RMS, step, Nz, z1)
        else:
            for nb in range(N_BIN):
                aa = BIN[0][nb] - z1
                bb = BIN[1][nb] - z1
                qps = step * Q_BIN[nb] / (bb - aa)
                a = aa / step + 1
                k1 = min(Nz, max(1, np.floor(a)))
                b = bb / step + 1
                k2 = min(Nz, max(1, np.ceil(b)))
                for k in range(k1, k2):
                    w = sample_0(k, a, b)
                    charge_per_step[k-1] += w * qps
        return z1, z2, Nz, charge_per_step


class SubBinning:
    def __init__(self, x_qbin, n_bin, m_bin):
        self.x_qbin = x_qbin
        self.n_bin = n_bin
        self.m_bin = m_bin
        self.print_log = False
        if nb_flag:
            logger.debug("SubBinning: NUMBA")
            self.p_per_subbins = nb.jit(
                nb.double[:](nb.double[:], nb.double[:], nb.int64))(
                    self.p_per_subbins_py)
        else:
            logger.debug("SubBinning: Python")
            self.p_per_subbins = self.p_per_subbins_py

    def p_per_subbins_py(self, s, SBINB, K_BIN):
        NBIN = np.zeros(K_BIN)
        ib = 0
        Ns = len(s)
        for n in range(Ns):
            while s[n] >= SBINB[ib + 1] and ib < K_BIN - 1:
                ib = ib + 1
            NBIN[ib] = NBIN[ib] + 1
        return NBIN

    def subbin_bound(self, q, s, x_qbin, n_bin, m_bin):
        """
        input
            q         = array/scalar with charges of macro particles (sorted)
            s         = longitudinal vector (time or space) (sorted)
            B_params  = binning parameters
                        [X_QBIN,N_BIN,M_BIN]
                        X_QBIN = length or charge binning
                                 0 ... 1 = length ... charge
                        N_BIN  = number of bins
                        M_BIN  = multiple binning (with shifted bins)
        output
            SBINB     = array with subbin boundaries
            NBIN      = particles per subbin
        particles are sorted!
        all particles are valid
        """
        X_QBIN = x_qbin
        N_BIN = n_bin
        M_BIN = m_bin
        K_BIN = N_BIN * M_BIN  # number of sub-bins

        Ns = len(s)
        # binning intervalls
        # aa=monoton "charge" vector

        if np.size(q) != 1:
            q_cumsum = np.cumsum(q)
            q_cumsum_r = q_cumsum - q_cumsum[0]
            aa = 0.5 * q_cumsum + 0.5 * np.append([0], q_cumsum_r[1:])
            # aa = 0.5 * np.cumsum(q) + 0.5 * np.append([0], np.cumsum(q[1:]))
        else:
            # % aa(1)=q/2; for n=2:Ns, aa(n)=aa(n-1)+q; end
            aa = q * (np.arange(1, Ns + 1) - 0.5)

        if ne_flag:
            aa0 = aa[0]
            aaNs = aa[Ns - 1]
            s0 = s[0]
            sNs = s[Ns - 1]
            # aa = ne.evaluate('(aa - aa0) / (aaNs - aa0)')
            # bb=monoton "length" vector
            # bb = ne.evaluate('(s - s0) / (sNs - s0)')
            # aa=LK of "charge" and "length" vector; avoid zero stepwidth
            aa = ne.evaluate(
                '(aa - aa0) / (aaNs - aa0) * X_QBIN +'
                '(s - s0) / (sNs - s0) * (1 - X_QBIN)')
        else:
            aa = (aa - aa[0]) / (aa[Ns - 1] - aa[0])
            # bb=monoton "length" vector
            bb = (s - s[0]) / (s[Ns - 1] - s[0])
            # aa=LK of "charge" and "length" vector; avoid zero stepwidth
            aa = aa * X_QBIN + bb * (1 - X_QBIN)
        if np.min(np.diff(aa)) == 0:
            aa = 0.999 * aa + 0.001 * (np.arange(0, Ns)) / (Ns - 1)

        # vector with bin boundaries
        SBINB = np.interp(np.arange(K_BIN + 1.) / K_BIN, aa, s)
        SBINB[0] = s[0]
        SBINB[K_BIN] = s[Ns - 1]
        # particles per subbins
        NBIN = self.p_per_subbins(s, SBINB, K_BIN)

        return SBINB, NBIN


class K0_fin_anf:
    def __init__(self):
        self.print_log = False
        if nb_flag:
            logger.debug("K0_fin_anf: NUMBA")
            self.K0_1 = nb.jit()(self.K0_1_jit)
            self.K0_0 = nb.jit()(self.K0_0_jit)
            self.eval = self.K0_fin_anf_opt
        elif ne_flag:
            logger.debug("K0_fin_anf: NumExpr")
            self.eval = self.K0_fin_anf_numexpr
        else:
            logger.debug("K0_fin_anf: Python")
            self.eval = self.K0_fin_anf_np

    def K0_1_jit(self, indx, j, R, n, traj4, traj5, traj6, w, gamma):
        g2i = 1. / gamma ** 2
        b2 = 1. - g2i
        beta = np.sqrt(b2)
        K = np.zeros(indx - j)
        t4i = traj4[indx]
        t5i = traj5[indx]
        t6i = traj6[indx]
        for i in range(indx - j):
            Ri_inv = 1/R[i]
            n0i = n[i, 0] * Ri_inv
            n1i = n[i, 1] * Ri_inv
            n2i = n[i, 2] * Ri_inv
            # kernel
            t4 = traj4[i+j]
            t5 = traj5[i+j]
            t6 = traj6[i+j]
            x = n0i * t4 + n1i * t5 + n2i * t6
            K[i] = ((beta * (x - n0i * t4i - n1i * t5i - n2i * t6i) -
                     b2 * (1. - t4 * t4i - t5 * t5i - t6 * t6i) -
                     g2i) * Ri_inv - (1. - beta * x) / w[i] * g2i)
        return K

    def K0_0_jit(self, i, traj0, traj1, traj2, traj3, gamma, s, n, R, w, wmin):
        g2i = 1. / gamma ** 2
        b2 = 1. - g2i
        beta = np.sqrt(b2)

        i_0 = 0

        traj0i = traj0[i]
        traj1i = traj1[i]
        traj2i = traj2[i]
        traj3i = traj3[i]
        for j_i in range(i):
            # Start looping from last element
            j = i - j_i - 1
            s_j = traj0[j] - traj0i
            n1 = traj1i - traj1[j]
            n2 = traj2i - traj2[j]
            n3 = traj3i - traj3[j]
            R_j = np.sqrt(n1 * n1 + n2 * n2 + n3 * n3)
            w_j = s_j + beta * R_j
            s[j] = s_j
            R[j] = R_j
            w[j] = w_j
            n[j, 0] = n1
            n[j, 1] = n2
            n[j, 2] = n3
            if w_j <= wmin:
                i_0 = j
                break
        # return last index where w <= wmin
        return i_0

    def K0_fin_anf_opt(self, i, traj, wmin, gamma):
        s = np.zeros(i)
        n = np.zeros((i, 3))
        R = np.zeros(i)
        w = np.zeros(i)
        j = self.K0_0(
            i, traj[0], traj[1], traj[2], traj[3], gamma, s, n, R, w, wmin)
<<<<<<< HEAD
        
=======

>>>>>>> 7e86ae3c
        s = s[j:]
        n = n[j:]
        R = R[j:]
        w = w[j:]

        K = self.K0_1(i, j, R, n, traj[4], traj[5], traj[6], w, gamma)
        K[:-1] += K[1:]
        K *= 0.5 * np.diff(s, append=0)
        KS = np.cumsum(K[::-1])[::-1]
        return w, KS

    def K0_fin_anf_np(self, i, traj, wmin, gamma):
        # function [ w,KS ] = K0_inf_anf( i,traj,wmin,gamma )

        g2i = 1. / gamma ** 2
        b2 = 1. - g2i
        beta = np.sqrt(b2)
<<<<<<< HEAD
        
        i_0 = self.estimate_start_index(i, traj, wmin, beta)
        
=======

        i_0 = self.estimate_start_index(i, traj, wmin, beta)

>>>>>>> 7e86ae3c
        s = traj[0, i_0:i] - traj[0, i]
        n0 = traj[1, i] - traj[1, i_0:i]
        n1 = traj[2, i] - traj[2, i_0:i]
        n2 = traj[3, i] - traj[3, i_0:i]
        R = np.sqrt(n0*n0 + n1*n1 + n2*n2)
        w = s + beta * R

        j = np.where(w <= wmin)[0]
        if len(j) > 0:
            j = j[-1]
            w = w[j:]
            s = s[j:]
            n0 = n0[j:]
            n1 = n1[j:]
            n2 = n2[j:]
            R = R[j:]
            j += i_0
        else:
            j = i_0

        R_inv = 1 / R
        n0 *= R_inv
        n1 *= R_inv
        n2 *= R_inv

        # kernel
        t4 = traj[4, j:i]
        t5 = traj[5, j:i]
        t6 = traj[6, j:i]

        t4_i = traj[4, i]
        t5_i = traj[5, i]
        t6_i = traj[6, i]

        x = n0 * t4 + n1 * t5 + n2 * t6
        K = ((beta * (x - n0 * t4_i - n1 * t5_i - n2 * t6_i) -
              b2 * (1. - t4 * t4_i - t5 * t5_i - t6 * t6_i) -
              g2i) * R_inv -
             (1. - beta * x) / w * g2i)

        # integrated kernel: KS=int_s^0{K(u)*du}=int_0^{-s}{K(-u)*du}
        K[:-1] += K[1:]
        K = 0.5 * K * np.diff(s, append=0)
        KS = np.cumsum(K[::-1])[::-1]

        return w, KS

    def K0_fin_anf_numexpr(self, i, traj, wmin, gamma):
        # function [ w,KS ] = K0_inf_anf( i,traj,wmin,gamma )

        g2i = 1. / gamma ** 2
        b2 = 1. - g2i
        beta = np.sqrt(b2)

        i_0 = self.estimate_start_index(i, traj, wmin, beta)
        
        s = traj[0, i_0:i] - traj[0, i]
        n0 = traj[1, i] - traj[1, i_0:i]
        n1 = traj[2, i] - traj[2, i_0:i]
        n2 = traj[3, i] - traj[3, i_0:i]
        R = ne.evaluate("sqrt(n0**2 + n1**2 + n2**2)")

        w = ne.evaluate('s + beta*R')
        j = np.where(w <= wmin)[0]
        if len(j) > 0:
            j = j[-1]
            w = w[j:]
            s = s[j:]
            n0 = n0[j:]
            n1 = n1[j:]
            n2 = n2[j:]
            R = R[j:]
            j += i_0
        else:
            j = i_0
        R_inv = 1 / R
        n0 *= R_inv
        n1 *= R_inv
        n2 *= R_inv

        # kernel
        t4 = traj[4, j:i]
        t5 = traj[5, j:i]
        t6 = traj[6, j:i]

        x = ne.evaluate('n0*t4 + n1*t5 + n2*t6')

        t4i = traj[4, i]
        t5i = traj[5, i]
        t6i = traj[6, i]
        K = ne.evaluate(
            '((beta*(x - n0*t4i- n1*t5i - n2*t6i) -'
            '  b2*(1. - t4*t4i - t5*t5i - t6*t6i) - g2i)/R -'
            ' (1. - beta*x)/w*g2i)')

        K[:-1] += K[1:]
        K *= 0.5 * np.diff(s, append=0)
        KS = np.cumsum(K[::-1])[::-1]

        return w, KS

    def estimate_start_index(self, i, traj, w_min, beta, i_min=1000, n_test=10):
        """
        This method estimates the index of the first trajectory point from
        which CSR effects should be computed.

        This method can significantly reduce the computing time of CSR effects
        by pre-discaring regions of the reference trajectory which do not
        influence the CSR calculation (i.e. the points where w <= wmin). This
        is performed by testing the w <= wmin condition for a subset of n_test
        equally-spaced points along the reference trajectory. The index of the
        last tested trajectory point in which w <= wmin is returned.

        Parameters
        ----------

        i : int
            Iteration index

        traj : ndarray
            Reference trajectory along which CSR forces are calculated

        w_min : float
            Leftmost edge of the longitudinal bunch binning.

        beta : float
            Relativistic factor.

        i_min : int
            Minimum iteration index. When i<i_min, no estimation of the starting
            index is performed (0 is returned).

        n_test : int
            Number of points along the trajectory in which to test whether they
            should be taken into account for the CSR calculation.

        Returns
        -------
        The estimated start index, which is always <= than the real one.
        
        """
        i_0 = 0
        if i > i_min:
            idx = np.linspace(0, i, n_test, dtype=np.int32)
            s = traj[0, idx] - traj[0, i]
            n0 = traj[1, i] - traj[1, idx]
            n1 = traj[2, i] - traj[2, idx]
            n2 = traj[3, i] - traj[3, idx]
            R = np.sqrt(n0*n0 + n1*n1 + n2*n2)
            w = s + beta * R
            j = np.where(w <= w_min)[0]
            if len(j) > 0:
                i_0 = idx[j[-1]]
        return i_0


class CSR(PhysProc):
    """
    coherent synchrotron radiation
    Attributes:
        self.step = 1 [in Navigator.unit_step] - step of the CSR kick applying for beam (ParticleArray)
        self.sigma_min = 1.e-4  - minimal sigma if gauss filtering applied
        self.traj_step = 0.0002 [m] - trajectory step or, other words, integration step for calculation of the CSR-wake
        self.apply_step = 0.0005 [m] - step of the calculation CSR kick, to calculate average CSR kick
    """
    def __init__(self):
        PhysProc.__init__(self)
        # binning parameters
        self.x_qbin = 0             # length or charge binning; 0... 1 = length...charge
        self.n_bin = 100            # number of bins
        self.m_bin = 5              # multiple binning(with shifted bins)

        # smoothing
        self.ip_method = 2          # = 0 / 1 / 2 for rectangular / triangular / gauss
        self.sp = 0.5               # ? parameter for gauss
        self.sigma_min = 1.e-4      # minimal sigma, if ip_method == 2
        self.step_unit = 0          # if positive --> step=integer * step_unit

        # trajectory
        self.traj_step = 0.0002     # [m] step of the trajectory
        self.energy = None          # [GeV], if None, beta = 1 and calculation of the trajectory with RK is not possible

        # CSR kick
        self.apply_step = 0.0005    # [m] step of the calculation CSR kick: csr_kick += csr(apply_step)
        self.step = 1               # step in the unit steps, step_in_[m] = self.step * navigator.unit_step [m].
                                    # The CSR kick is applied at the end of the each step

        self.z_csr_start = 0.       # z [m] position of the start_elem
        self.z0 = 0.                # self.z0 = navigator.z0 in track.track()

        self.end_poles = False      # if True magnetic field configuration 1/4, -3/4, 1, ...
        self.rk_traj = False        # calculate trajectory of the reference particle with RK method

        self.debug = False
        # another filter
        self.filter_order = 10
        self.n_mesh = 345

        self.pict_debug = False     # if True trajectory of the reference particle will be produced
                                    # and CSR wakes will be saved in the working folder on each spep

        self.sub_bin = SubBinning(x_qbin=self.x_qbin, n_bin=self.n_bin, m_bin=self.m_bin)
        self.bin_smoth = Smoothing()
        self.k0_fin_anf = K0_fin_anf()

    def K0_inf_anf(self, i, traj, wmin):
        # function [ w,KS ] = K0_inf_anf( i,traj,wmin )

        i1 = i-1 # ignore points i1+1:i on linear path to observer
        ra = np.arange(0, i1+1)
        s = traj[0, ra] - traj[0, i]
        n = np.array([traj[1, i] - traj[1, ra],
                      traj[2, i] - traj[2, ra],
                      traj[3, i] - traj[3, ra]])

        R = np.sqrt(np.sum(n**2, axis=0))
        n = np.array([n[0, :]/R, n[1, :]/R, n[2, :]/R])

        w = s + R
        j = np.where(w <= wmin)[0]
        if len(j) > 0:
            j = j[-1]
            ra = np.arange(j, i1+1)
            w = w[ra]
            s = s[ra]

        # kernel
        K = (n[0, ra]*(traj[4, ra] - traj[4, i]) +
             n[1, ra]*(traj[5, ra] - traj[5, i]) +
             n[2, ra]*(traj[6, ra] - traj[6, i]) -
             (1. - traj[4, ra]*traj[4, i] -
              traj[5, ra]*traj[5, i] -
              traj[6, ra]*traj[6, i])) / R[ra]

        # integrated kernel: KS=int_s^0{K(u)*du}=int_0^{-s}{K(-u)*du}
        if np.shape(K)[0] > 1:
            a = np.append(0.5*(K[0:-1] + K[1:])*np.diff(s), 0.5*K[-1]*s[-1])
            KS = np.cumsum(a[::-1])[::-1]
            #KS = np.fliplr(np.cumsum(np.fliplr([0.5*(K[1:-1] + K[2:])*np.diff(s), 0.5*K[-1]*s[-1]])))
        else:
            KS = 0.5*K[-1]*s[-1]

        return w, KS

    def K0_fin_inf(self, i, traj, w_range, gamma):
        # function [ KS ] = K0_inf_inf( i,traj,w_range,gamma )

        g2 = gamma**2
        g2i = 1./g2
        b2 = 1. - g2i
        beta = np.sqrt(b2)
        # winf
        Rv1 = traj[1:4, i] - traj[1:4, 0]
        s1 =  traj[0, 0] - traj[0, i]
        ev1 = traj[4:, 0]
        evo = traj[4:, i]
        winfms1 = np.dot(Rv1, ev1)

        aup = -Rv1 + winfms1*ev1
        a2 = np.dot(aup, aup)
        a = np.sqrt(a2)

        uup = aup/a if a != 0 else None

        winf = s1 + winfms1
        s = winf + gamma*(gamma*(w_range - winf)-beta*np.sqrt(g2*(w_range-winf)**2+a2))
        R = (w_range-s)/beta

        if a2/R[1]**2 > 1e-7:
            KS = (beta*(1. - np.dot(ev1, evo))*np.log(R[0]/R) - beta*np.dot(uup, evo)*(np.arctan((s[0] - winf)/a) - np.arctan((s-winf)/a))
               - (b2*np.dot(ev1, evo) - 1)*np.log((winf - s + R)/(winf-s[0] + R[0]))
               + g2i*np.log(w_range[0]/w_range))

        else:
            KS = (beta*(1. - np.dot(ev1, evo))*np.log(R[0]/R)
               - (b2*np.dot(ev1, evo) - 1.)*np.log((winf - s + R)/(winf - s[0] + R[0]))
               + g2i*np.log(w_range[0]/w_range))
        return KS

    def K0_inf_inf(self, i, traj, w_range):
        # winf
        Rv1 = traj[1:4, i] - traj[1:4, 0]
        s1 =  traj[0, 0] - traj[0, i]
        ev1 = traj[4:, 0]
        evo = traj[4:, i]
        winfms1 = np.dot(Rv1, ev1)
        aup = -Rv1 + winfms1*ev1
        a2 = np.dot(aup, aup)
        a = np.sqrt(a2)
        uup = aup/a
        winf = s1 + winfms1

        Nvalid = np.where(winf<w_range)[0]
        if len(Nvalid) >0:
            Nvalid = Nvalid[0]
            w = w_range[Nvalid:]
            s = (winf+w)/2. + a2/2./(winf-w)
            KS = (1. - np.dot(ev1, evo))*np.log(0.5*a2/(w-winf)/(w-s)) + np.dot(uup, evo)*(np.arctan((s-winf)/a) + np.pi/2.)
            KS = np.append(np.zeros(Nvalid), KS)
        else:
            KS = np.zeros(len(w_range))
        return KS

    def CSR_K1(self, i, traj, NdW, gamma=None):
        """
        :param i: index of the trajectories points for the convolution kernel is calculated;
        :param traj: trajectory. traj[0,:] - longitudinal coordinate,
                                 traj[1,:], traj[2,:], traj[3,:] - rectangular coordinates, \
                                 traj[4,:], traj[5,:], traj[6,:] - tangential unit vectors
        :param NdW: list N[0] 0 number of mesh points, N[1] = dW> 0 - increment, Mesh = Mesh = (N: 0) * dW
        :param gamma:
        :return:
        """
        # function [ K1 ] = CSR_K1( i,traj,NdW,gamma )

        # L_fin=nargin==4 && ~isempty(gamma) && gamma>1
        if gamma != None:
            L_fin = True
        else:
            L_fin = False

        w_range = np.arange(-NdW[0]-1, 0)*NdW[1]

        if L_fin:
            w, KS = self.k0_fin_anf.eval(i, traj, w_range[0], gamma)
        else:
            w, KS = self.K0_inf_anf(i, traj, w_range[0])

        KS1 = KS[0]

        # w, idx = np.unique(w, return_index=True)
        # KS = KS[idx]
        # sort and unique takes time, but is required to avoid numerical trouble

        # Use w_min instead of unique and w[0]
        w_min = np.min(w)
        if w_range[0] < w_min:
            m = np.where(w_range < w_min)[0][-1]
            if L_fin:
                KS2 = self.K0_fin_inf(i, traj, np.append(w_range[0:m+1], w_min), gamma)
            else:
                KS2 = self.K0_inf_inf(i, traj, np.append(w_range[0:m+1], w_min))

            KS2 = (KS2[-1] - KS2) + KS1
            KS = np.append(KS2[0:-1], np.interp(w_range[m+1:], w, KS))

        else:
            KS = np.interp(w_range, w, KS)
        four_pi_eps0 = 1./(1e-7*speed_of_light**2)
        K1 = np.diff(np.diff(KS, append=0), append=0) / NdW[1] / four_pi_eps0

        return K1

    def prepare(self, lat):
        """
        calculation of trajectory in rectangular coordinates
        calculation of the z_csr_start
        :param lat: Magnetic Lattice
        :return: self.csr_traj: trajectory. traj[0,:] - longitudinal coordinate,
                                 traj[1,:], traj[2,:], traj[3,:] - rectangular coordinates, \
                                 traj[4,:], traj[5,:], traj[6,:] - tangential unit vectors
        """

        # if pict_debug = True import matplotlib
        if self.pict_debug:
            self.plt = importlib.import_module("matplotlib.pyplot")
            self.napply = 0
            self.total_wake = 0


        self.z_csr_start = sum([p.l for p in lat.sequence[:self.indx0]])
        p = Particle()
        beta = 1. if self.energy == None else np.sqrt(1. - 1./(self.energy/m_e_GeV)**2)
        self.csr_traj = np.transpose([[0, p.x, p.y, p.s, p.px, p.py, 1.]])
        if Undulator in [elem.__class__ for elem in lat.sequence[self.indx0:self.indx1+1]]:
            self.rk_traj = True
        for elem in lat.sequence[self.indx0:self.indx1+1]:

            if elem.l == 0:
                continue
            delta_s = elem.l
            step = self.traj_step
            if elem.__class__ in [Bend, RBend, SBend] and not self.rk_traj:
                if elem.angle != 0:
                    R = -elem.l/elem.angle
                else:
                    R = 0
                Rx = R * np.cos(elem.tilt)
                Ry = R * np.sin(elem.tilt)
                #B = energy*1e9*beta/(R*speed_of_light)
                R_vect = [-Ry, Rx, 0]
                self.csr_traj = arcline(self.csr_traj, delta_s, step, R_vect)

            elif elem.__class__ in [Bend, RBend, SBend, XYQuadrupole, Undulator] and self.energy is not None and self.rk_traj:
                """
                rk_track_in_field accepts initial conditions (initial coordinates) in the ParticleArray.rparticles format
                from another hand the csr module use trajectory in another format (see csr.py)
                """

                if elem.l < 1e-10:
                    continue
                delta_z = delta_s
                if elem.__class__ is XYQuadrupole:
                    hx = elem.k1 * elem.x_offs
                    hy = -elem.k1 * elem.y_offs
                    By = self.energy * 1e9 * beta * hx / speed_of_light
                    Bx = -self.energy * 1e9 * beta * hy / speed_of_light
                    mag_field = lambda x, y, z: (Bx, By, 0)

                elif elem.__class__ == Undulator:
                    gamma = self.energy/m_e_GeV
                    ku = 2 * np.pi / elem.lperiod
                    delta_z = elem.lperiod * elem.nperiods
                    # delta_s += 0.5* delta_z / (gamma ) ** 2 * (1 + 0.5 * (elem.Kx ) ** 2)

                    delta_s = delta_z * (1 + 0.25*(elem.Kx/gamma) ** 2)

                    By = elem.Kx * m_e_eV * 2. * pi / (elem.lperiod * speed_of_light)
                    Bx = elem.Ky * m_e_eV * 2. * pi / (elem.lperiod * speed_of_light)

                    mag_field = lambda x, y, z: (0, -By * np.cos(ku * z), 0)

                    # ending poles 1/4, -3/4, 1, -1, ... (or -1/4, 3/4, -1, 1)
                    if self.end_poles:
                        mag_field = lambda x, y, z: und_field(x, y, z, elem.lperiod, elem.Kx, nperiods=elem.nperiods)

                else:
                    delta_z = delta_s * np.sin(elem.angle) / elem.angle if elem.angle != 0 else delta_s
                    hx = elem.angle / elem.l * np.cos(elem.tilt)
                    hy = elem.angle / elem.l * np.sin(elem.tilt)
                    By = self.energy * 1e9 * beta * hx / speed_of_light
                    Bx = -self.energy * 1e9 * beta * hy / speed_of_light
                    mag_field = lambda x, y, z: (Bx, By , 0)

                sre0 = self.csr_traj[:, -1]
                N = int(max(1, np.round(delta_s / step)))
                SRE2 = np.zeros((7, N))

                rparticle0 = np.array([[self.csr_traj[1, -1]], [self.csr_traj[4, -1] / self.csr_traj[6, -1]],
                                       [self.csr_traj[2, -1]], [self.csr_traj[5, -1] / self.csr_traj[6, -1]], [0], [0]])
                traj = rk_track_in_field(rparticle0, s_stop=delta_z, N=N + 1, energy=self.energy, mag_field=mag_field,
                                         s_start=0)

                x = traj[0::9].flatten()
                y = traj[2::9].flatten()
                xp = traj[1::9].flatten()
                yp = traj[3::9].flatten()
                z = traj[4::9].flatten()
                xp2 = xp * xp
                yp2 = yp * yp
                zp = np.sqrt(1./(1. + xp2 + yp2))

                s = cumtrapz(np.sqrt(1. + xp2 + yp2), z, initial=0)
                if elem.__class__ == Undulator: delta_s = s[-1]

                dS = float(delta_s) / N

                s_unif = np.arange(0, N + 1) * dS

                z_s = np.interp(s_unif, s, z)

                x = np.interp(z_s, z, x)
                y = np.interp(z_s, z, y)
                zp_s = np.interp(z_s, z, zp)

                xp = np.interp(z_s, z, xp*zp)
                yp = np.interp(z_s, z, yp*zp)

                SRE2[0, :] = sre0[0] + s_unif[1:]
                SRE2[1, :] = x[1:]
                SRE2[2, :] = y[1:]
                SRE2[3, :] = sre0[3] + z_s[1:]
                SRE2[4, :] = xp[1:]
                SRE2[5, :] = yp[1:]
                SRE2[6, :] = zp_s[1:]
                self.csr_traj = np.append(self.csr_traj, SRE2, axis=1)
            else:
                R_vect = [0, 0, 0.]
                self.csr_traj = arcline(self.csr_traj, delta_s, step, R_vect )
        # plot trajectory of the refernece particle
        if self.pict_debug:
            fig = self.plt.figure(figsize=(10, 8))
            ax1 = self.plt.subplot(211)
            #ax1.plot(self.csr_traj[0, :], self.csr_traj[0, :] -self.csr_traj[3, :], "r", label="X")
            ax1.plot(self.csr_traj[0, :], self.csr_traj[1, :]*1000, "r", label="X")
            ax1.plot(self.csr_traj[0, :], self.csr_traj[2, :]*1000, "b", label="Y")
            self.plt.legend()
            self.plt.ylabel("X/Y [mm]")
            self.plt.setp(ax1.get_xticklabels(), visible=False)
            ax3 = self.plt.subplot(212, sharex=ax1)
            ax3.plot(self.csr_traj[0, :], self.csr_traj[1 + 3, :]*1000, "r", label=r"$X'$")
            ax3.plot(self.csr_traj[0, :], self.csr_traj[2 + 3, :]*1000, "b", label=r"$Y'$")
            self.plt.legend()
            self.plt.ylabel(r"$X'/Y'$ [mrad]")
            self.plt.xlabel("s [m]")
            self.plt.show()
            # data = np.array([np.array(self.s), np.array(self.total_wake)])
            # np.savetxt("trajectory_cos.txt", self.csr_traj)
        return self.csr_traj

    def apply(self, p_array, delta_s):
        if delta_s < self.traj_step:
            logger.debug("CSR delta_s < self.traj_step")
            return
        s_cur = self.z0 - self.z_csr_start
        z = -p_array.tau()
        ind_z_sort = np.argsort(z)
        #SBINB, NBIN = subbin_bound(p_array.q_array, z[ind_z_sort], self.x_qbin, self.n_bin, self.m_bin)
        #B_params = [self.x_qbin, self.n_bin, self.m_bin, self.ip_method, self.sp, self.sigma_min]
        #s1, s2, Ns, lam_ds = Q2EQUI(p_array.q_array[ind_z_sort], B_params, SBINB, NBIN)
        SBINB, NBIN = self.sub_bin.subbin_bound(p_array.q_array, z[ind_z_sort], self.x_qbin, self.n_bin, self.m_bin)
        B_params = [self.x_qbin, self.n_bin, self.m_bin, self.ip_method, self.sp, self.sigma_min]
        s1, s2, Ns, lam_ds = self.bin_smoth.Q2EQUI(p_array.q_array[ind_z_sort], B_params, SBINB, NBIN)
        st = (s2 - s1) / Ns
        sa = s1 + st / 2.
        Ndw = [Ns - 1, st]

        s_array = self.csr_traj[0, :]
        indx = (np.abs(s_array - s_cur)).argmin()
        indx_prev = (np.abs(s_array - (s_cur - delta_s))).argmin()
        gamma = p_array.E/m_e_GeV
        h = max(1., self.apply_step/self.traj_step)


        itr_ra = np.unique(-np.round(np.arange(-indx, -indx_prev, h))).astype(np.int)

        K1 = 0
        for it in itr_ra:
            K1 += self.CSR_K1(it, self.csr_traj, Ndw, gamma=gamma)
        K1 /= len(itr_ra)


        lam_K1 = csr_convolution(lam_ds, K1[::-1]) / st * delta_s

        z_sort = z[ind_z_sort]
        dE = np.interp(z_sort*(1./st)+(0. - sa/st), np.arange(len(lam_K1)), lam_K1)

        pc_ref = np.sqrt(p_array.E ** 2 / m_e_GeV ** 2 - 1) * m_e_GeV
        delta_p = dE * 1e-9 / pc_ref
        p_array.rparticles[5][ind_z_sort] += delta_p

        if self.pict_debug:
            self.plot_wake(p_array, lam_K1, itr_ra, s1, st)

    def finalize(self, *args, **kwargs):
        """
        the method is called at the end of tracking

        :return:
        """
        # if self.pict_debug:
        #     data = np.array([ np.array(self.total_wake)])
        #     np.savetxt("total_wake_test.txt", data)

    def plot_wake(self, p_array, lam_K1, itr_ra, s1, st):
        """
        Method to plot CSR wakes on each step and save pictures in the working folder. Might be time-consuming.

        :param p_array:
        :param lam_K1:
        :param itr_ra:
        :param s1:
        :param st:
        :return:
        """
        self.napply += 1
        fig = self.plt.figure(figsize=(10, 8))

        ax1 = self.plt.subplot(311)
        ax1.plot(self.csr_traj[0, :], self.csr_traj[1, :]*1000, "r",  self.csr_traj[0, itr_ra], self.csr_traj[1, itr_ra]*1000, "bo")
        self.plt.ylabel("X [mm]")

        ax2 = self.plt.subplot(312)
        # # CSR wake in keV/m - preferable and not depend on step
        # ax2.plot(np.linspace(s1, s1+st*len(lam_K1), len(lam_K1))*1000, lam_K1/delta_s/1000.)
        # plt.ylabel("dE, keV/m")

        # CSR wake in keV - amplitude changes with step
        ax2.plot(np.linspace(s1, s1 + st * len(lam_K1), len(lam_K1)) * 1000, lam_K1 *1e-3)
        self.plt.setp(ax2.get_xticklabels(), visible=False)
        self.plt.ylim((-50, 50))
        self.plt.ylabel("Wake [keV]")

        # ax3 = self.plt.subplot(413)
        # n_points = len(lam_K1)
        # #wake = np.interp(np.linspace(s1, s1+st*n_points, n_points), np.linspace(s1, s1+st*len(lam_K1), len(lam_K1)), lam_K1)
        # self.total_wake += lam_K1
        # #plt.xlim(s1 * 1000, (s1 + st * len(lam_K1)) * 1000)
        # ax3.plot(np.linspace(s1, s1+st*n_points, n_points)*1000, self.total_wake*1e-6)
        # self.plt.ylabel("Total Wake [MeV]")
        # self.plt.setp(ax3.get_xticklabels(), visible=False)
        # self.plt.ylim((-10, 10))

        ax3 = self.plt.subplot(313, sharex=ax2)
        self.B = s_to_cur(p_array.tau(), sigma=np.std(p_array.tau())*0.05, q0=np.sum(p_array.q_array), v=speed_of_light)
        ax3.plot(-self.B[:, 0]*1000, self.B[:, 1], lw=2)
        ax3.set_ylabel("I [A]")
        ax3.set_xlabel("s [mm]")
        self.plt.subplots_adjust(hspace=0.2)
        dig = str(self.napply)
        name = "0" * (4 - len(dig)) + dig
        self.plt.savefig( name + '.png')

        <|MERGE_RESOLUTION|>--- conflicted
+++ resolved
@@ -421,20 +421,21 @@
         w = np.zeros(i)
         j = self.K0_0(
             i, traj[0], traj[1], traj[2], traj[3], gamma, s, n, R, w, wmin)
-<<<<<<< HEAD
-        
-=======
-
->>>>>>> 7e86ae3c
+
         s = s[j:]
         n = n[j:]
         R = R[j:]
         w = w[j:]
 
         K = self.K0_1(i, j, R, n, traj[4], traj[5], traj[6], w, gamma)
-        K[:-1] += K[1:]
-        K *= 0.5 * np.diff(s, append=0)
-        KS = np.cumsum(K[::-1])[::-1]
+
+        if len(K) > 1:
+            a = np.append(0.5 * (K[0:-1] + K[1:]) * np.diff(s), 0.5 * K[-1] * s[-1])
+            KS = np.cumsum(a[::-1])[::-1]
+            # KS = cumsum_inv_jit(a)
+            # KS = cumtrapz(K[::-1], -s[::-1], initial=0)[::-1] + 0.5*K[-1]*s[-1]
+        else:
+            KS = 0.5 * K[-1] * s[-1]
         return w, KS
 
     def K0_fin_anf_np(self, i, traj, wmin, gamma):
@@ -443,15 +444,9 @@
         g2i = 1. / gamma ** 2
         b2 = 1. - g2i
         beta = np.sqrt(b2)
-<<<<<<< HEAD
-        
+
         i_0 = self.estimate_start_index(i, traj, wmin, beta)
-        
-=======
-
-        i_0 = self.estimate_start_index(i, traj, wmin, beta)
-
->>>>>>> 7e86ae3c
+
         s = traj[0, i_0:i] - traj[0, i]
         n0 = traj[1, i] - traj[1, i_0:i]
         n1 = traj[2, i] - traj[2, i_0:i]
@@ -493,9 +488,13 @@
              (1. - beta * x) / w * g2i)
 
         # integrated kernel: KS=int_s^0{K(u)*du}=int_0^{-s}{K(-u)*du}
-        K[:-1] += K[1:]
-        K = 0.5 * K * np.diff(s, append=0)
-        KS = np.cumsum(K[::-1])[::-1]
+
+        if len(K) > 1:
+            a = np.append(0.5 * (K[0:-1] + K[1:]) * np.diff(s), 0.5 * K[-1] * s[-1])
+            KS = np.cumsum(a[::-1])[::-1]
+            # KS = cumtrapz(K[::-1], -s[::-1], initial=0)[::-1] + 0.5*K[-1]*s[-1]
+        else:
+            KS = 0.5 * K[-1] * s[-1]
 
         return w, KS
 
@@ -547,9 +546,12 @@
             '  b2*(1. - t4*t4i - t5*t5i - t6*t6i) - g2i)/R -'
             ' (1. - beta*x)/w*g2i)')
 
-        K[:-1] += K[1:]
-        K *= 0.5 * np.diff(s, append=0)
-        KS = np.cumsum(K[::-1])[::-1]
+        if len(K) > 1:
+            a = np.append(0.5 * (K[0:-1] + K[1:]) * np.diff(s), 0.5 * K[-1] * s[-1])
+            KS = np.cumsum(a[::-1])[::-1]
+            # KS = cumtrapz(K[::-1], -s[::-1], initial=0)[::-1] + 0.5*K[-1]*s[-1]
+        else:
+            KS = 0.5 * K[-1] * s[-1]
 
         return w, KS
 
