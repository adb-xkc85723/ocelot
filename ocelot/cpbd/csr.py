--- conflicted
+++ resolved
@@ -637,59 +637,42 @@
         self.traj_step = 0.0002 [m] - trajectory step or, other words, integration step for calculation of the CSR-wake
         self.apply_step = 0.0005 [m] - step of the calculation CSR kick, to calculate average CSR kick
     """
-<<<<<<< HEAD
-    def __init__(self, **kw):
-=======
 
     def __init__(self):
->>>>>>> 12e7c24f
         PhysProc.__init__(self)
         # binning parameters
-        self.x_qbin = kw.get("x_qbin", 0) # length or charge binning; 0... 1 = length...charge
-        self.n_bin = kw.get("n_bin", 100) # number of bins
-        self.m_bin = kw.get("m_bin", 5)   # multiple binning(with shifted bins)
+        self.x_qbin = 0             # length or charge binning; 0... 1 = length...charge
+        self.n_bin = 100            # number of bins
+        self.m_bin = 5              # multiple binning(with shifted bins)
 
         # smoothing
-        self.ip_method = kw.get("ip_method", 2)     # = 0 / 1 / 2 for rectangular / triangular / gauss
-        self.sp = kw.get("sp", 0.5)                 # ? parameter for gauss
-        self.sigma_min = kw.get("sigma_min", 1.e-4) # minimal sigma, if ip_method == 2
-        self.step_unit = kw.get("step_unit", 0)     # if positive --> step=integer * step_unit
+        self.ip_method = 2          # = 0 / 1 / 2 for rectangular / triangular / gauss
+        self.sp = 0.5               # ? parameter for gauss
+        self.sigma_min = 1.e-4      # minimal sigma, if ip_method == 2
+        self.step_unit = 0          # if positive --> step=integer * step_unit
 
         # trajectory
-        self.traj_step = kw.get("traj_step", 0.0002)  # [m] step of the trajectory
-        self.energy = kw.get("energy", None)          # [GeV], if None, beta = 1 and calculation of the trajectory with RK is not possible
+        self.traj_step = 0.0002     # [m] step of the trajectory
+        self.energy = None          # [GeV], if None, beta = 1 and calculation of the trajectory with RK is not possible
 
         # CSR kick
-<<<<<<< HEAD
-        self.apply_step = kw.get("apply_step", 0.0005) # [m] step of the calculation CSR kick: csr_kick += csr(apply_step)
-        self.step = kw.get("step", 1)                  # step in the unit steps, step_in_[m] = self.step * navigator.unit_step [m].
-                                                       # The CSR kick is applied at the end of the each step
-=======
         self.apply_step = 0.0005    # [m] step of the calculation CSR kick: csr_kick += csr(apply_step)
         self.step = 1               # step in the unit steps, step_in_[m] = self.step * navigator.unit_step [m].
         # The CSR kick is applied at the end of the each step
->>>>>>> 12e7c24f
-
-        self.z_csr_start = kw.get("z_csr_start", 0.) # z [m] position of the start_elem
-        self.z0 = kw.get("z0", 0.)                   # self.z0 = navigator.z0 in track.track()
-
-        self.end_poles = kw.get("end_poles", False) # if True magnetic field configuration 1/4, -3/4, 1, ...
-        self.rk_traj = kw.get("rk_traj", False)     # calculate trajectory of the reference particle with RK method
-
-        self.debug = kw.get("debug", False)
+
+        self.z_csr_start = 0.       # z [m] position of the start_elem
+        self.z0 = 0.                # self.z0 = navigator.z0 in track.track()
+
+        self.end_poles = False      # if True magnetic field configuration 1/4, -3/4, 1, ...
+        self.rk_traj = False        # calculate trajectory of the reference particle with RK method
+
+        self.debug = False
         # another filter
-        self.filter_order = kw.get("filter_order", 10)
-        self.n_mesh = kw.get("n_mesh", 345)
-
-        # if True trajectory of the reference particle will be produced
-        # and CSR wakes will be saved in the working folder on each spep
-        self.pict_debug = kw.get("pict_debug", False)
-
-<<<<<<< HEAD
-=======
+        self.filter_order = 10
+        self.n_mesh = 345
+
         self.pict_debug = False     # if True trajectory of the reference particle will be produced
         # and CSR wakes will be saved in the working folder on each spep
->>>>>>> 12e7c24f
 
         self.sub_bin = SubBinning(x_qbin=self.x_qbin, n_bin=self.n_bin, m_bin=self.m_bin)
         self.bin_smoth = Smoothing()
@@ -1041,10 +1024,6 @@
         gamma = p_array.E/m_e_GeV
         h = max(1., self.apply_step/self.traj_step)
 
-<<<<<<< HEAD
-
-=======
->>>>>>> 12e7c24f
         itr_ra = np.unique(-np.round(np.arange(-indx, -indx_prev, h))).astype(int)
 
         K1 = 0
