"""
@ authors Martin Dohlus DESY, 2015, Sergey Tomin XFEL, 2016
"""

import time
import copy
import importlib
import logging

import numpy as np
from scipy import interpolate
from scipy.integrate import cumtrapz
from scipy.ndimage.filters import gaussian_filter
from scipy.optimize import curve_fit

from ocelot.common.globals import pi, speed_of_light, m_e_eV, m_e_GeV
from ocelot.common import math_op
from ocelot.cpbd.beam import Particle, s_to_cur
from ocelot.cpbd.high_order import arcline, rk_track_in_field

from ocelot.cpbd.elements.undulator import Undulator
from ocelot.cpbd.elements.undulator_atom import und_field
from ocelot.cpbd.elements.bend import Bend
from ocelot.cpbd.elements.rbend import RBend
from ocelot.cpbd.elements.sbend import SBend
from ocelot.cpbd.elements.xyquadruple import XYQuadrupole

from ocelot.cpbd.physics_proc import PhysProc

# matplotlib may or may not be on the HPC nodes at DESY.  
try:
    import matplotlib.pyplot as plt
except ImportError:
    pass

# Try to import numba, pyfftw and numexpr for improved performance
logger = logging.getLogger(__name__)

try:
    import numba as nb
    nb_flag = True
except:
    logger.info("csr.py: module NUMBA is not installed."
                " Install it to speed up calculation")
    nb_flag = False

try:

    from pyfftw.interfaces.numpy_fft import fft
    from pyfftw.interfaces.numpy_fft import ifft
except:
    logger.info("csr.py: module PYFFTW is not installed."
                " Install it to speed up calculation.")
    from numpy.fft import ifft
    from numpy.fft import fft

try:
    import numexpr as ne
    ne_flag = True
except:
    logger.info("csr.py: module NUMEXPR is not installed."
                " Install it to speed up calculation")
    ne_flag = False


def nextpow2(p):
    """
    Mimic matlab function nextpow2

    :param p:
    :return:
    """
    return int(np.ceil(np.log2(p)))


def csr_convolution(a, b):
    P = len(a)
    Q = len(b)
    L = P + Q - 1
    K = 2 ** nextpow2(L)
    a_pad = np.pad(a, (0, K - P), 'constant', constant_values=(0))
    b_pad = np.pad(b, (0, K - Q), 'constant', constant_values=(0))
    c = ifft(fft(a_pad)*fft(b_pad))
    c = c[0:L-1].real
    return c


def sample_0(i, a, b):
    y = max(0, min(i + 0.5, b) - max(i - 0.5, a))
    return y


def sample_1(i, a, b, c):
    y = 0
    x1 = max(i - 0.5, a) - a
    x2 = min(i + 0.5, b) - a
    if x2 > x1:
        y = (x2 - x1) * (x1 + x2) / (2 * (b - a))

    x2 = c - max(i - 0.5, b)
    x1 = c - min(i + 0.5, c)
    if x2 > x1:
        y = y + (x2 - x1) * (x1 + x2) / (2 * (b - a))
    return y


class Smoothing:
    def __init__(self):
        self.print_log = False
        if nb_flag:
            logger.debug("Smoothing: NUMBA")
            self.q_per_step_ip2 = nb.jit()(self.q_per_step_ip2_py)
        else:
            logger.debug("Smoothing: Python")
            self.q_per_step_ip2 = self.q_per_step_ip2_py

    @staticmethod
    def q_per_step_ip2_py(N_BIN, Q_BIN, BIN0, BIN1, NSIG, RMS, step, Nz, z1):
        Nz = int(Nz)
        charge_per_step = np.zeros(Nz)

        for nb in range(N_BIN):
            qbin = Q_BIN[nb]
            aa = BIN0[nb] - z1
            bb = BIN1[nb] - z1
            mitte = 0.5 * (aa + bb)
            sigma = RMS[nb]
            aa = mitte - NSIG * sigma
            bb = mitte + NSIG * sigma
            a = aa / step + 1
            k1 = int(min(Nz, max(1, np.floor(a))))
            b = bb / step + 1
            k2 = int(min(Nz, max(1, np.ceil(b))))
            fact = step / (np.sqrt(2 * pi) * sigma)
            for k in range(k1, k2):
                xx = (k - 1) * step
                yy = fact * np.exp(-0.5 * ((xx - mitte) / sigma) ** 2)
                charge_per_step[int(k - 1)] += yy * qbin
        return charge_per_step

    def Q2EQUI(self, q, BS_params, SBINB, NBIN):
        """
        input
        BIN = bin boundaries BIN(N_BIN, 2), in time or space
        Q_BIN = charges per bin Q_BIN(N_BIN)
        BS_params = binning and smoothing parameters
        binning.......................
        X_QBIN = length or charge binning
        0... 1 = length...charge
        N_BIN = number of bins
        M_BIN = multiple binning(with shifted bins)
        smoothing.....................
        IP_method = 0 / 1 / 2 for rectangular / triangular / gauss
        SP = ? parameter for gauss
        sigma_min = minimal sigma, if IP_method == 2
        step_unit = if positive --> step=integer * step_unit
        output
        z1, z2, Nz = equidistant mesh(Nz meshlines)
        charge_per_step = charge per step, charge_per_step(1:Nz)
        bins might overlapp!
        """

        N_BIN = BS_params[1]
        M_BIN = BS_params[2]
        K_BIN = N_BIN * M_BIN  # number of sub - bins
        I_BIN = K_BIN - (M_BIN - 1)  # number of bin intervalls
        # put charges to sub - bins
        Q_BIN = np.zeros(K_BIN)
        n2 = 0
        if np.size(q) == 1:
            for k in range(K_BIN):
                if NBIN[k] > 0:
                    n1 = n2 + 1
                    n2 = n2 + NBIN[k]
                    Q_BIN[k] = q * (n2 - n1 + 1)
        else:
            for k in range(K_BIN):
                if NBIN[k] > 0:
                    n1 = n2 + 1
                    n2 = n2 + NBIN[k]
                    Q_BIN[k] = np.sum(q[int(n1-1):int(n2)])

        # put sub - bins to bins
        qsum = np.append([0], np.cumsum(Q_BIN))
        BIN = [SBINB[0:I_BIN], SBINB[M_BIN + np.arange(I_BIN)]]
        Q_BIN = (qsum[M_BIN + np.arange(I_BIN)] - qsum[0:I_BIN])/M_BIN

        # ......................................................................

        # interpolation parameters
        IP_method = BS_params[3]
        SP = BS_params[4]
        if SP <= 0:
            SP = 0.5

        sigma_min = max(0, BS_params[5])
        if len(BS_params) < 7:
            step_unit = 0
        else:
            step_unit = max(0, BS_params[6])

        # define mesh
        N_BIN = len(BIN[0])
        NSIG = 5
        RMS = []
        if IP_method == 1:
            z1 = np.min(2 * BIN[0][:] - BIN[1][:])
            z2 = np.max(2 * BIN[1][:] - BIN[0][:])
            step = 0.5 * min(BIN[1][:] - BIN[:][0])
        elif IP_method == 2:
            NSIG = 5
            #MITTE = 0.5 * (BIN[0][:] + BIN[1][:])
            #RMS = SP * (BIN[1][:] - BIN[0][:])
            MITTE = 0.5 * (BIN[0] + BIN[1])
            RMS = SP * (BIN[1] - BIN[0])
            for nb in range(N_BIN):
                RMS[nb] = max(RMS[nb], sigma_min)
            z1 = np.min(MITTE - NSIG * RMS)
            z2 = np.max(MITTE + NSIG * RMS)
            step = 0.25 * min(RMS)
        else:
            z1 = np.min(BIN[0][:])
            z2 = np.max(BIN[1][:])
            step = 0.5 * min(BIN[1][:] - BIN[0][:])

        if step_unit > 0:
            step = step_unit * max(1, np.round(step / step_unit))
            z1 = step * np.floor(z1 / step)
            z2 = step * np.ceil(z2 / step)
            Nz = np.round((z2 - z1) / step)
        else:
            Nz = np.round((z2 - z1) / step)
            step = (z2 - z1) / Nz
        charge_per_step = np.zeros(int(Nz))
        if IP_method == 1:
            for nb in range(N_BIN):
                aa = BIN[0][nb] - z1
                bb = BIN[1][nb] - z1
                qps = step * Q_BIN(nb) / (bb - aa)
                a = ((3. * aa - bb) / 2.) / step + 1.
                k1 = min(Nz, max(1, np.floor(a)))
                b = ((aa + bb) / 2.) / step + 1.
                c = ((3. * bb - aa) / 2.) / step + 1.
                k2 = min(Nz, max(1, np.ceil(c)))
                for k in range(k1, k2):
                    w = sample_1(k, a, b, c)
                    charge_per_step[k-1] += w * qps

        elif IP_method == 2:
            charge_per_step = self.q_per_step_ip2(
                N_BIN, Q_BIN, BIN[0], BIN[1], NSIG, RMS, step, Nz, z1)
        else:
            for nb in range(N_BIN):
                aa = BIN[0][nb] - z1
                bb = BIN[1][nb] - z1
                qps = step * Q_BIN[nb] / (bb - aa)
                a = aa / step + 1
                k1 = min(Nz, max(1, np.floor(a)))
                b = bb / step + 1
                k2 = min(Nz, max(1, np.ceil(b)))
                for k in range(k1, k2):
                    w = sample_0(k, a, b)
                    charge_per_step[k-1] += w * qps
        return z1, z2, Nz, charge_per_step


class SubBinning:
    def __init__(self, x_qbin, n_bin, m_bin):
        self.x_qbin = x_qbin
        self.n_bin = n_bin
        self.m_bin = m_bin
        self.print_log = False
        if nb_flag:
            logger.debug("SubBinning: NUMBA")
            self.p_per_subbins = nb.jit(
                nb.double[:](nb.double[:], nb.double[:], nb.int64))(
                    self.p_per_subbins_py)
        else:
            logger.debug("SubBinning: Python")
            self.p_per_subbins = self.p_per_subbins_py

    @staticmethod
    def p_per_subbins_py(s, SBINB, K_BIN):
        NBIN = np.zeros(K_BIN)
        ib = 0
        Ns = len(s)
        for n in range(Ns):
            while s[n] >= SBINB[ib + 1] and ib < K_BIN - 1:
                ib = ib + 1
            NBIN[ib] = NBIN[ib] + 1
        return NBIN

    def subbin_bound(self, q, s, x_qbin, n_bin, m_bin):
        """
        input
            q         = array/scalar with charges of macro particles (sorted)
            s         = longitudinal vector (time or space) (sorted)
            B_params  = binning parameters
                        [X_QBIN,N_BIN,M_BIN]
                        X_QBIN = length or charge binning
                                 0 ... 1 = length ... charge
                        N_BIN  = number of bins
                        M_BIN  = multiple binning (with shifted bins)
        output
            SBINB     = array with subbin boundaries
            NBIN      = particles per subbin
        particles are sorted!
        all particles are valid
        """
        X_QBIN = x_qbin
        N_BIN = n_bin
        M_BIN = m_bin
        K_BIN = N_BIN * M_BIN  # number of sub-bins

        Ns = len(s)
        # binning intervalls
        # aa=monoton "charge" vector

        if np.size(q) != 1:
            q_cumsum = np.cumsum(q)
            q_cumsum_r = q_cumsum - q_cumsum[0]
            aa = 0.5 * q_cumsum + 0.5 * np.append([0], q_cumsum_r[1:])
            # aa = 0.5 * np.cumsum(q) + 0.5 * np.append([0], np.cumsum(q[1:]))
        else:
            # % aa(1)=q/2; for n=2:Ns, aa(n)=aa(n-1)+q; end
            aa = q * (np.arange(1, Ns + 1) - 0.5)

        if ne_flag:
            aa0 = aa[0]
            aaNs = aa[Ns - 1]
            s0 = s[0]
            sNs = s[Ns - 1]
            # aa = ne.evaluate('(aa - aa0) / (aaNs - aa0)')
            # bb=monoton "length" vector
            # bb = ne.evaluate('(s - s0) / (sNs - s0)')
            # aa=LK of "charge" and "length" vector; avoid zero stepwidth
            aa = ne.evaluate(
                '(aa - aa0) / (aaNs - aa0) * X_QBIN +'
                '(s - s0) / (sNs - s0) * (1 - X_QBIN)')
        else:
            aa = (aa - aa[0]) / (aa[Ns - 1] - aa[0])
            # bb=monoton "length" vector
            bb = (s - s[0]) / (s[Ns - 1] - s[0])
            # aa=LK of "charge" and "length" vector; avoid zero stepwidth
            aa = aa * X_QBIN + bb * (1 - X_QBIN)
        if np.min(np.diff(aa)) == 0:
            aa = 0.999 * aa + 0.001 * (np.arange(0, Ns)) / (Ns - 1)

        # vector with bin boundaries
        SBINB = np.interp(np.arange(K_BIN + 1.) / K_BIN, aa, s)
        SBINB[0] = s[0]
        SBINB[K_BIN] = s[Ns - 1]
        # particles per subbins
        NBIN = self.p_per_subbins(s, SBINB, K_BIN)

        return SBINB, NBIN


class K0_fin_anf:
    def __init__(self):
        self.print_log = False
        if nb_flag:
            logger.debug("K0_fin_anf: NUMBA")
            self.K0_1 = nb.jit()(self.K0_1_jit)
            self.K0_0 = nb.jit()(self.K0_0_jit)
            self.eval = self.K0_fin_anf_opt
        elif ne_flag:
            logger.debug("K0_fin_anf: NumExpr")
            self.eval = self.K0_fin_anf_numexpr
        else:
            logger.debug("K0_fin_anf: Python")
            self.eval = self.K0_fin_anf_np

    @staticmethod
    def K0_1_jit(indx, j, R, n, traj4, traj5, traj6, w, gamma):
        g2i = 1. / gamma ** 2
        b2 = 1. - g2i
        beta = np.sqrt(b2)
        K = np.zeros(indx - j)
        t4i = traj4[indx]
        t5i = traj5[indx]
        t6i = traj6[indx]
        for i in range(indx - j):
            Ri_inv = 1/R[i]
            n0i = n[i, 0] * Ri_inv
            n1i = n[i, 1] * Ri_inv
            n2i = n[i, 2] * Ri_inv
            # kernel
            t4 = traj4[i+j]
            t5 = traj5[i+j]
            t6 = traj6[i+j]
            x = n0i * t4 + n1i * t5 + n2i * t6
            K[i] = ((beta * (x - n0i * t4i - n1i * t5i - n2i * t6i) -
                     b2 * (1. - t4 * t4i - t5 * t5i - t6 * t6i) -
                     g2i) * Ri_inv - (1. - beta * x) / w[i] * g2i)
        return K

    @staticmethod
    def K0_0_jit(i, traj0, traj1, traj2, traj3, gamma, s, n, R, w, wmin):
        g2i = 1. / gamma ** 2
        b2 = 1. - g2i
        beta = np.sqrt(b2)

        i_0 = 0

        traj0i = traj0[i]
        traj1i = traj1[i]
        traj2i = traj2[i]
        traj3i = traj3[i]
        for j_i in range(i):
            # Start looping from last element
            j = i - j_i - 1
            s_j = traj0[j] - traj0i
            n1 = traj1i - traj1[j]
            n2 = traj2i - traj2[j]
            n3 = traj3i - traj3[j]
            R_j = np.sqrt(n1 * n1 + n2 * n2 + n3 * n3)
            w_j = s_j + beta * R_j
            s[j] = s_j
            R[j] = R_j
            w[j] = w_j
            n[j, 0] = n1
            n[j, 1] = n2
            n[j, 2] = n3
            if w_j <= wmin:
                i_0 = j
                break
        # return last index where w <= wmin
        return i_0

    def K0_fin_anf_opt(self, i, traj, wmin, gamma):
        s = np.zeros(i)
        n = np.zeros((i, 3))
        R = np.zeros(i)
        w = np.zeros(i)
        j = self.K0_0(
            i, traj[0], traj[1], traj[2], traj[3], gamma, s, n, R, w, wmin)

        s = s[j:]
        n = n[j:]
        R = R[j:]
        w = w[j:]

        K = self.K0_1(i, j, R, n, traj[4], traj[5], traj[6], w, gamma)

        if len(K) > 1:
            a = np.append(0.5 * (K[0:-1] + K[1:]) * np.diff(s), 0.5 * K[-1] * s[-1])
            KS = np.cumsum(a[::-1])[::-1]
            # KS = cumsum_inv_jit(a)
            # KS = cumtrapz(K[::-1], -s[::-1], initial=0)[::-1] + 0.5*K[-1]*s[-1]
        else:
            KS = 0.5 * K[-1] * s[-1]
        return w, KS

    def K0_fin_anf_np(self, i, traj, wmin, gamma):
        # function [ w,KS ] = K0_inf_anf( i,traj,wmin,gamma )

        g2i = 1. / gamma ** 2
        b2 = 1. - g2i
        beta = np.sqrt(b2)

        i_0 = self.estimate_start_index(i, traj, wmin, beta)

        s = traj[0, i_0:i] - traj[0, i]
        n0 = traj[1, i] - traj[1, i_0:i]
        n1 = traj[2, i] - traj[2, i_0:i]
        n2 = traj[3, i] - traj[3, i_0:i]
        R = np.sqrt(n0*n0 + n1*n1 + n2*n2)
        w = s + beta * R

        j = np.where(w <= wmin)[0]
        if len(j) > 0:
            j = j[-1]
            w = w[j:]
            s = s[j:]
            n0 = n0[j:]
            n1 = n1[j:]
            n2 = n2[j:]
            R = R[j:]
            j += i_0
        else:
            j = i_0

        R_inv = 1 / R
        n0 *= R_inv
        n1 *= R_inv
        n2 *= R_inv

        # kernel
        t4 = traj[4, j:i]
        t5 = traj[5, j:i]
        t6 = traj[6, j:i]

        t4_i = traj[4, i]
        t5_i = traj[5, i]
        t6_i = traj[6, i]

        x = n0 * t4 + n1 * t5 + n2 * t6
        K = ((beta * (x - n0 * t4_i - n1 * t5_i - n2 * t6_i) -
              b2 * (1. - t4 * t4_i - t5 * t5_i - t6 * t6_i) -
              g2i) * R_inv -
             (1. - beta * x) / w * g2i)

        # integrated kernel: KS=int_s^0{K(u)*du}=int_0^{-s}{K(-u)*du}

        if len(K) > 1:
            a = np.append(0.5 * (K[0:-1] + K[1:]) * np.diff(s), 0.5 * K[-1] * s[-1])
            KS = np.cumsum(a[::-1])[::-1]
            # KS = cumtrapz(K[::-1], -s[::-1], initial=0)[::-1] + 0.5*K[-1]*s[-1]
        else:
            KS = 0.5 * K[-1] * s[-1]

        return w, KS

    def K0_fin_anf_numexpr(self, i, traj, wmin, gamma):
        # function [ w,KS ] = K0_inf_anf( i,traj,wmin,gamma )

        g2i = 1. / gamma ** 2
        b2 = 1. - g2i
        beta = np.sqrt(b2)

        i_0 = self.estimate_start_index(i, traj, wmin, beta)

        s = traj[0, i_0:i] - traj[0, i]
        n0 = traj[1, i] - traj[1, i_0:i]
        n1 = traj[2, i] - traj[2, i_0:i]
        n2 = traj[3, i] - traj[3, i_0:i]
        R = ne.evaluate("sqrt(n0**2 + n1**2 + n2**2)")

        w = ne.evaluate('s + beta*R')
        j = np.where(w <= wmin)[0]
        if len(j) > 0:
            j = j[-1]
            w = w[j:]
            s = s[j:]
            n0 = n0[j:]
            n1 = n1[j:]
            n2 = n2[j:]
            R = R[j:]
            j += i_0
        else:
            j = i_0
        R_inv = 1 / R
        n0 *= R_inv
        n1 *= R_inv
        n2 *= R_inv

        # kernel
        t4 = traj[4, j:i]
        t5 = traj[5, j:i]
        t6 = traj[6, j:i]

        x = ne.evaluate('n0*t4 + n1*t5 + n2*t6')

        t4i = traj[4, i]
        t5i = traj[5, i]
        t6i = traj[6, i]
        K = ne.evaluate(
            '((beta*(x - n0*t4i- n1*t5i - n2*t6i) -'
            '  b2*(1. - t4*t4i - t5*t5i - t6*t6i) - g2i)/R -'
            ' (1. - beta*x)/w*g2i)')

        if len(K) > 1:
            a = np.append(0.5 * (K[0:-1] + K[1:]) * np.diff(s), 0.5 * K[-1] * s[-1])
            KS = np.cumsum(a[::-1])[::-1]
            # KS = cumtrapz(K[::-1], -s[::-1], initial=0)[::-1] + 0.5*K[-1]*s[-1]
        else:
            KS = 0.5 * K[-1] * s[-1]

        return w, KS

    def estimate_start_index(self, i, traj, w_min, beta, i_min=1000, n_test=10):
        """
        This method estimates the index of the first trajectory point from
        which CSR effects should be computed.

        This method can significantly reduce the computing time of CSR effects
        by pre-discaring regions of the reference trajectory which do not
        influence the CSR calculation (i.e. the points where w <= wmin). This
        is performed by testing the w <= wmin condition for a subset of n_test
        equally-spaced points along the reference trajectory. The index of the
        last tested trajectory point in which w <= wmin is returned.

        Parameters
        ----------

        i : int
            Iteration index

        traj : ndarray
            Reference trajectory along which CSR forces are calculated

        w_min : float
            Leftmost edge of the longitudinal bunch binning.

        beta : float
            Relativistic factor.

        i_min : int
            Minimum iteration index. When i<i_min, no estimation of the starting
            index is performed (0 is returned).

        n_test : int
            Number of points along the trajectory in which to test whether they
            should be taken into account for the CSR calculation.

        Returns
        -------
        The estimated start index, which is always <= than the real one.

        """
        i_0 = 0
        if i > i_min:
            idx = np.linspace(0, i, n_test, dtype=np.int32)
            s = traj[0, idx] - traj[0, i]
            n0 = traj[1, i] - traj[1, idx]
            n1 = traj[2, i] - traj[2, idx]
            n2 = traj[3, i] - traj[3, idx]
            R = np.sqrt(n0*n0 + n1*n1 + n2*n2)
            w = s + beta * R
            j = np.where(w <= w_min)[0]
            if len(j) > 0:
                i_0 = idx[j[-1]]
        return i_0


class CSR(PhysProc):
    """
    coherent synchrotron radiation
    Attributes:
        self.step = 1 [in Navigator.unit_step] - step of the CSR kick applying for beam (ParticleArray)
        self.sigma_min = 1.e-4  - minimal sigma if gauss filtering applied
        self.traj_step = 0.0002 [m] - trajectory step or, other words, integration step for calculation of the CSR-wake
        self.apply_step = 0.0005 [m] - step of the calculation CSR kick, to calculate average CSR kick
    """

    def __init__(self):
        PhysProc.__init__(self)
        # binning parameters
        self.x_qbin = 0             # length or charge binning; 0... 1 = length...charge
        self.n_bin = 100            # number of bins
        self.m_bin = 5              # multiple binning(with shifted bins)

        # smoothing
        self.ip_method = 2          # = 0 / 1 / 2 for rectangular / triangular / gauss
        self.sp = 0.5               # ? parameter for gauss
        self.sigma_min = 1.e-4      # minimal sigma, if ip_method == 2
        self.step_unit = 0          # if positive --> step=integer * step_unit

        # trajectory
        self.traj_step = 0.0002     # [m] step of the trajectory
        self.energy = None          # [GeV], if None, beta = 1 and calculation of the trajectory with RK is not possible

        # CSR kick
        self.apply_step = 0.0005    # [m] step of the calculation CSR kick: csr_kick += csr(apply_step)
        self.step = 1               # step in the unit steps, step_in_[m] = self.step * navigator.unit_step [m].
        # The CSR kick is applied at the end of the each step

        self.z_csr_start = 0.       # z [m] position of the start_elem
        self.z0 = 0.                # self.z0 = navigator.z0 in track.track()

        self.end_poles = False      # if True magnetic field configuration 1/4, -3/4, 1, ...
        self.rk_traj = False        # calculate trajectory of the reference particle with RK method

        self.debug = False
        # another filter
        self.filter_order = 10
        self.n_mesh = 345

        self.pict_debug = False     # if True trajectory of the reference particle will be produced
        # and CSR wakes will be saved in the working folder on each spep

        self.sub_bin = SubBinning(x_qbin=self.x_qbin, n_bin=self.n_bin, m_bin=self.m_bin)
        self.bin_smoth = Smoothing()
        self.k0_fin_anf = K0_fin_anf()

    def K0_inf_anf(self, i, traj, wmin):
        """

        :param i: index of the trajectories points for the convolution kernel is calculated;
        :param traj: trajectory. traj[0,:] - longitudinal coordinate,
                                 traj[1,:], traj[2,:], traj[3,:] - rectangular coordinates, \
                                 traj[4,:], traj[5,:], traj[6,:] - tangential unit vectors
        :param wmin: the first coordinate of the mash
        :return:
        """

        i1 = i-1  # ignore points i1+1:i on linear path to observer
        ra = np.arange(0, i1+1)
        s = traj[0, ra] - traj[0, i]
        n = np.array([traj[1, i] - traj[1, ra],
                      traj[2, i] - traj[2, ra],
                      traj[3, i] - traj[3, ra]])

        R = np.sqrt(np.sum(n**2, axis=0))
        n = np.array([n[0, :]/R, n[1, :]/R, n[2, :]/R])

        w = s + R
        j = np.where(w <= wmin)[0]
        if len(j) > 0:
            j = j[-1]
            ra = np.arange(j, i1+1)
            w = w[ra]
            s = s[ra]

        # kernel
        K = (n[0, ra]*(traj[4, ra] - traj[4, i]) +
             n[1, ra]*(traj[5, ra] - traj[5, i]) +
             n[2, ra]*(traj[6, ra] - traj[6, i]) -
             (1. - traj[4, ra]*traj[4, i] -
              traj[5, ra]*traj[5, i] -
              traj[6, ra]*traj[6, i])) / R[ra]

        # integrated kernel: KS=int_s^0{K(u)*du}=int_0^{-s}{K(-u)*du}
        if np.shape(K)[0] > 1:
            a = np.append(0.5*(K[0:-1] + K[1:])*np.diff(s), 0.5*K[-1]*s[-1])
            KS = np.cumsum(a[::-1])[::-1]
            #KS = np.fliplr(np.cumsum(np.fliplr([0.5*(K[1:-1] + K[2:])*np.diff(s), 0.5*K[-1]*s[-1]])))
        else:
            KS = 0.5*K[-1]*s[-1]

        return w, KS

    def K0_fin_inf(self, i, traj, w_range, gamma):
        """
        Radiative interaction is coming from the infinite straight line
        that is assumed before the specified CSR region and it is calculated analytically

        :param i:
        :param traj:
        :param w_range:
        :param gamma:
        :return:
        """

        g2 = gamma**2
        g2i = 1./g2
        b2 = 1. - g2i
        beta = np.sqrt(b2)
        # winf
        Rv1 = traj[1:4, i] - traj[1:4, 0]
        s1 = traj[0, 0] - traj[0, i]
        ev1 = traj[4:, 0]
        evo = traj[4:, i]
        winfms1 = np.dot(Rv1, ev1)

        aup = -Rv1 + winfms1*ev1
        a2 = np.dot(aup, aup)
        a = np.sqrt(a2)

        uup = aup/a if a != 0 else None

        winf = s1 + winfms1
        s = winf + gamma*(gamma*(w_range - winf)-beta*np.sqrt(g2*(w_range-winf)**2+a2))
        R = (w_range-s)/beta

        if a2/R[1]**2 > 1e-7:
            KS = (beta*(1. - np.dot(ev1, evo))*np.log(R[0]/R) - beta*np.dot(uup, evo)*(np.arctan((s[0] - winf)/a) - np.arctan((s-winf)/a))
                  - (b2*np.dot(ev1, evo) - 1)*np.log((winf - s + R)/(winf-s[0] + R[0]))
                  + g2i*np.log(w_range[0]/w_range))

        else:
            KS = (beta*(1. - np.dot(ev1, evo))*np.log(R[0]/R)
                  - (b2*np.dot(ev1, evo) - 1.)*np.log((winf - s + R)/(winf - s[0] + R[0]))
                  + g2i*np.log(w_range[0]/w_range))
        return KS

    def K0_inf_inf(self, i, traj, w_range):
        """
        Radiative interaction is coming from the infinite straight line
        that is assumed before the specified CSR region and it is calculated analytically

        :param i:
        :param traj:
        :param w_range:
        :return:
        """
        Rv1 = traj[1:4, i] - traj[1:4, 0]
        s1 = traj[0, 0] - traj[0, i]
        ev1 = traj[4:, 0]
        evo = traj[4:, i]
        winfms1 = np.dot(Rv1, ev1)
        aup = -Rv1 + winfms1*ev1
        a2 = np.dot(aup, aup)
        a = np.sqrt(a2)
        uup = aup/a
        winf = s1 + winfms1

        Nvalid = np.where(winf < w_range)[0]
        if len(Nvalid) > 0:
            Nvalid = Nvalid[0]
            w = w_range[Nvalid:]
            s = (winf+w)/2. + a2/2./(winf-w)
            KS = (1. - np.dot(ev1, evo))*np.log(0.5*a2/(w-winf)/(w-s)) + np.dot(uup, evo)*(np.arctan((s-winf)/a) + np.pi/2.)
            KS = np.append(np.zeros(Nvalid), KS)
        else:
            KS = np.zeros(len(w_range))
        return KS

    def CSR_K1(self, i, traj, NdW, gamma=None):
        """
        :param i: index of the trajectories points for the convolution kernel is calculated;
        :param traj: trajectory. traj[0,:] - longitudinal coordinate,
                                 traj[1,:], traj[2,:], traj[3,:] - rectangular coordinates, \
                                 traj[4,:], traj[5,:], traj[6,:] - tangential unit vectors
        :param NdW: list [N, dW], NdW[0] is number of mesh points, NdW[1] = dW > 0 is increment.
                                  Mesh = Mesh = (-N:0) * dW
        :param gamma:
        :return:
        """

        if gamma is not None:
            L_fin = True
        else:
            L_fin = False

        w_range = np.arange(-NdW[0]-1, 0)*NdW[1]

        if L_fin:
            w, KS = self.k0_fin_anf.eval(i, traj, w_range[0], gamma)
        else:
            w, KS = self.K0_inf_anf(i, traj, w_range[0])

        KS1 = KS[0]

        # w, idx = np.unique(w, return_index=True)
        # KS = KS[idx]
        # sort and unique takes time, but is required to avoid numerical trouble

        # Use w_min instead of unique and w[0]
        w_min = np.min(w)
        if w_range[0] < w_min:
            m = np.where(w_range < w_min)[0][-1]
            if L_fin:
                KS2 = self.K0_fin_inf(i, traj, np.append(w_range[0:m+1], w_min), gamma)
            else:
                KS2 = self.K0_inf_inf(i, traj, np.append(w_range[0:m+1], w_min))

            KS2 = (KS2[-1] - KS2) + KS1
            KS = np.append(KS2[0:-1], np.interp(w_range[m+1:], w, KS))

        else:
            KS = np.interp(w_range, w, KS)
        four_pi_eps0 = 1./(1e-7*speed_of_light**2)
        K1 = np.diff(np.diff(KS, append=0), append=0) / NdW[1] / four_pi_eps0

        return K1

    def prepare(self, lat):
        """
        calculation of trajectory in rectangular coordinates
        calculation of the z_csr_start
        :param lat: Magnetic Lattice
        :return: self.csr_traj: trajectory. traj[0,:] - longitudinal coordinate,
                                 traj[1,:], traj[2,:], traj[3,:] - rectangular coordinates, \
                                 traj[4,:], traj[5,:], traj[6,:] - tangential unit vectors
        """

        # if pict_debug = True import matplotlib
        if self.pict_debug:
            self.napply = 0
            self.total_wake = 0

        self.z_csr_start = sum([p.l for p in lat.sequence[:self.indx0]])
        p = Particle()
        beta = 1. if self.energy is None else np.sqrt(1. - 1./(self.energy/m_e_GeV)**2)
        self.csr_traj = np.transpose([[0, p.x, p.y, p.s, p.px, p.py, 1.]])
        if Undulator in [elem.__class__ for elem in lat.sequence[self.indx0:self.indx1+1]]:
            self.rk_traj = True
        for elem in lat.sequence[self.indx0:self.indx1+1]:

            if elem.l == 0:
                continue
            delta_s = elem.l
            step = self.traj_step
            if elem.__class__ in [Bend, RBend, SBend] and not self.rk_traj:
                if elem.angle != 0:
                    R = -elem.l/elem.angle
                else:
                    R = 0
                Rx = R * np.cos(elem.tilt)
                Ry = R * np.sin(elem.tilt)
                #B = energy*1e9*beta/(R*speed_of_light)
                R_vect = [-Ry, Rx, 0]
                self.csr_traj = arcline(self.csr_traj, delta_s, step, R_vect)

            elif elem.__class__ in [Bend, RBend, SBend, XYQuadrupole, Undulator] and self.energy is not None and self.rk_traj:
                """
                rk_track_in_field accepts initial conditions (initial coordinates) in the ParticleArray.rparticles format
                from another hand the csr module use trajectory in another format (see csr.py)
                """

                if elem.l < 1e-10:
                    continue
                delta_z = delta_s
                if elem.__class__ is XYQuadrupole:
                    hx = elem.k1 * elem.x_offs
                    hy = -elem.k1 * elem.y_offs
                    By = self.energy * 1e9 * beta * hx / speed_of_light
                    Bx = -self.energy * 1e9 * beta * hy / speed_of_light
                    def mag_field(x, y, z): return (Bx, By, 0)

                elif elem.__class__ == Undulator:
                    gamma = self.energy/m_e_GeV
                    ku = 2 * np.pi / elem.lperiod
                    delta_z = elem.lperiod * elem.nperiods
                    # delta_s += 0.5* delta_z / (gamma ) ** 2 * (1 + 0.5 * (elem.Kx ) ** 2)

                    delta_s = delta_z * (1 + 0.25*(elem.Kx/gamma) ** 2)

                    By = elem.Kx * m_e_eV * 2. * pi / (elem.lperiod * speed_of_light)
                    Bx = elem.Ky * m_e_eV * 2. * pi / (elem.lperiod * speed_of_light)

                    def mag_field(x, y, z): return (0, -By * np.cos(ku * z), 0)

                    # ending poles 1/4, -3/4, 1, -1, ... (or -1/4, 3/4, -1, 1)
                    if self.end_poles:
                        def mag_field(x, y, z): return und_field(x, y, z, elem.lperiod, elem.Kx, nperiods=elem.nperiods)

                else:
                    delta_z = delta_s * np.sin(elem.angle) / elem.angle if elem.angle != 0 else delta_s
                    hx = elem.angle / elem.l * np.cos(elem.tilt)
                    hy = elem.angle / elem.l * np.sin(elem.tilt)
                    By = self.energy * 1e9 * beta * hx / speed_of_light
                    Bx = -self.energy * 1e9 * beta * hy / speed_of_light
                    def mag_field(x, y, z): return (Bx, By, 0)

                sre0 = self.csr_traj[:, -1]
                N = int(max(1, np.round(delta_s / step)))
                SRE2 = np.zeros((7, N))

                rparticle0 = np.array([[self.csr_traj[1, -1]], [self.csr_traj[4, -1] / self.csr_traj[6, -1]],
                                       [self.csr_traj[2, -1]], [self.csr_traj[5, -1] / self.csr_traj[6, -1]], [0], [0]])
                traj = rk_track_in_field(rparticle0, s_stop=delta_z, N=N + 1, energy=self.energy, mag_field=mag_field,
                                         s_start=0)

                x = traj[0::9].flatten()
                y = traj[2::9].flatten()
                xp = traj[1::9].flatten()
                yp = traj[3::9].flatten()
                z = traj[4::9].flatten()
                xp2 = xp * xp
                yp2 = yp * yp
                zp = np.sqrt(1./(1. + xp2 + yp2))

                s = cumtrapz(np.sqrt(1. + xp2 + yp2), z, initial=0)
                if elem.__class__ == Undulator:
                    delta_s = s[-1]

                dS = float(delta_s) / N

                s_unif = np.arange(0, N + 1) * dS

                z_s = np.interp(s_unif, s, z)

                x = np.interp(z_s, z, x)
                y = np.interp(z_s, z, y)
                zp_s = np.interp(z_s, z, zp)

                xp = np.interp(z_s, z, xp*zp)
                yp = np.interp(z_s, z, yp*zp)

                SRE2[0, :] = sre0[0] + s_unif[1:]
                SRE2[1, :] = x[1:]
                SRE2[2, :] = y[1:]
                SRE2[3, :] = sre0[3] + z_s[1:]
                SRE2[4, :] = xp[1:]
                SRE2[5, :] = yp[1:]
                SRE2[6, :] = zp_s[1:]
                self.csr_traj = np.append(self.csr_traj, SRE2, axis=1)
            else:
                R_vect = [0, 0, 0.]
                self.csr_traj = arcline(self.csr_traj, delta_s, step, R_vect)
        # plot trajectory of the refernece particle
        if self.pict_debug:
            fig = plt.figure(figsize=(10, 8))
            ax1 = plt.subplot(211)
            #ax1.plot(self.csr_traj[0, :], self.csr_traj[0, :] -self.csr_traj[3, :], "r", label="X")
            ax1.plot(self.csr_traj[0, :], self.csr_traj[1, :]*1000, "r", label="X")
            ax1.plot(self.csr_traj[0, :], self.csr_traj[2, :]*1000, "b", label="Y")
            plt.legend()
            plt.ylabel("X/Y [mm]")
            plt.setp(ax1.get_xticklabels(), visible=False)
            ax3 = plt.subplot(212, sharex=ax1)
            ax3.plot(self.csr_traj[0, :], self.csr_traj[1 + 3, :]*1000, "r", label=r"$X'$")
            ax3.plot(self.csr_traj[0, :], self.csr_traj[2 + 3, :]*1000, "b", label=r"$Y'$")
            plt.legend()
            plt.ylabel(r"$X'/Y'$ [mrad]")
            plt.xlabel("s [m]")
            plt.show()
            # data = np.array([np.array(self.s), np.array(self.total_wake)])
            # np.savetxt("trajectory_cos.txt", self.csr_traj)
        return self.csr_traj

    def apply(self, p_array, delta_s):
        if delta_s < self.traj_step:
            logger.debug("CSR delta_s < self.traj_step")
            return
        s_cur = self.z0 - self.z_csr_start
        z = -p_array.tau()
        ind_z_sort = np.argsort(z)
        #SBINB, NBIN = subbin_bound(p_array.q_array, z[ind_z_sort], self.x_qbin, self.n_bin, self.m_bin)
        #B_params = [self.x_qbin, self.n_bin, self.m_bin, self.ip_method, self.sp, self.sigma_min]
        #s1, s2, Ns, lam_ds = Q2EQUI(p_array.q_array[ind_z_sort], B_params, SBINB, NBIN)
        SBINB, NBIN = self.sub_bin.subbin_bound(p_array.q_array, z[ind_z_sort], self.x_qbin, self.n_bin, self.m_bin)
        B_params = [self.x_qbin, self.n_bin, self.m_bin, self.ip_method, self.sp, self.sigma_min]
        s1, s2, Ns, lam_ds = self.bin_smoth.Q2EQUI(p_array.q_array[ind_z_sort], B_params, SBINB, NBIN)
        st = (s2 - s1) / Ns
        sa = s1 + st / 2.
        Ndw = [Ns - 1, st]

        s_array = self.csr_traj[0, :]
        indx = (np.abs(s_array - s_cur)).argmin()
        indx_prev = (np.abs(s_array - (s_cur - delta_s))).argmin()
        gamma = p_array.E/m_e_GeV
        h = max(1., self.apply_step/self.traj_step)

        itr_ra = np.unique(-np.round(np.arange(-indx, -indx_prev, h))).astype(int)

        K1 = 0
        for it in itr_ra:
            K1 += self.CSR_K1(it, self.csr_traj, Ndw, gamma=gamma)
        K1 /= len(itr_ra)

        lam_K1 = csr_convolution(lam_ds, K1[::-1]) / st * delta_s

        z_sort = z[ind_z_sort]
        dE = np.interp(z_sort*(1./st)+(0. - sa/st), np.arange(len(lam_K1)), lam_K1)

        pc_ref = np.sqrt(p_array.E ** 2 / m_e_GeV ** 2 - 1) * m_e_GeV
        delta_p = dE * 1e-9 / pc_ref
        p_array.rparticles[5][ind_z_sort] += delta_p

        if self.pict_debug:
            self.plot_wake(p_array, lam_K1, itr_ra, s1, st)

    def finalize(self, *args, **kwargs):
        """
        the method is called at the end of tracking

        :return:
        """
        # if self.pict_debug:
        #     data = np.array([ np.array(self.total_wake)])
        #     np.savetxt("total_wake_test.txt", data)

    def plot_wake(self, p_array, lam_K1, itr_ra, s1, st):
        """
        Method to plot CSR wakes on each step and save pictures in the working folder. Might be time-consuming.

        :param p_array:
        :param lam_K1:
        :param itr_ra:
        :param s1:
        :param st:
        :return:
        """
        self.napply += 1
        fig = plt.figure(figsize=(10, 8))

        ax1 = plt.subplot(311)
        ax1.plot(self.csr_traj[0, :], self.csr_traj[1, :]*1000, "r",  self.csr_traj[0, itr_ra], self.csr_traj[1, itr_ra]*1000, "bo")
        plt.ylabel("X [mm]")

        ax2 = plt.subplot(312)
        # # CSR wake in keV/m - preferable and not depend on step
        # ax2.plot(np.linspace(s1, s1+st*len(lam_K1), len(lam_K1))*1000, lam_K1/delta_s/1000.)
        # plt.ylabel("dE, keV/m")

        # CSR wake in keV - amplitude changes with step
        ax2.plot(np.linspace(s1, s1 + st * len(lam_K1), len(lam_K1)) * 1000, lam_K1 * 1e-3)
        plt.setp(ax2.get_xticklabels(), visible=False)
        plt.ylim((-50, 50))
        plt.ylabel("Wake [keV]")

        # ax3 = plt.subplot(413)
        # n_points = len(lam_K1)
        # #wake = np.interp(np.linspace(s1, s1+st*n_points, n_points), np.linspace(s1, s1+st*len(lam_K1), len(lam_K1)), lam_K1)
        # self.total_wake += lam_K1
        # #plt.xlim(s1 * 1000, (s1 + st * len(lam_K1)) * 1000)
        # ax3.plot(np.linspace(s1, s1+st*n_points, n_points)*1000, self.total_wake*1e-6)
        # plt.ylabel("Total Wake [MeV]")
        # plt.setp(ax3.get_xticklabels(), visible=False)
        # plt.ylim((-10, 10))

        ax3 = plt.subplot(313, sharex=ax2)
        self.B = s_to_cur(p_array.tau(), sigma=np.std(p_array.tau())*0.05, q0=np.sum(p_array.q_array), v=speed_of_light)
        ax3.plot(-self.B[:, 0]*1000, self.B[:, 1], lw=2)
        ax3.set_ylabel("I [A]")
        ax3.set_xlabel("s [mm]")
        plt.subplots_adjust(hspace=0.2)
        dig = str(self.napply)
        name = "0" * (4 - len(dig)) + dig
<<<<<<< HEAD
        self.plt.savefig(name + '.png')


class SaferCSR(CSR):
    """Run the CSR model but with checks on the sigma_min and the Derbenev criterion
    at every step.  All options applicable to CSR are also applicable to SaferCSR
    instances.

    The Derbenev criterion coefficient is given by

    .. math:: \kappa = \sigma_x \left( \frac{1}{R \sigma_z^2} \right) ^ \frac{1}{3}
                                \ll 1,

    where the symbols have their usual meanings.

    :param derbenev_criterion: The Derbenev criterion coefficient above which a
    warning should be raised for a ParticleArray instance.  By default 0.5.
    :param sigma_min_factor: The ratio of the bunch length relative to the
    sigma_min below which a warning should be raised.  By default 9.9.
    :apply_kick: Whether or not calculate and apply the CSR kick, or just do the
    checking without any physics process applied.  By default True.

    """

    def __init__(self,
                 derbenev_criterion=0.5,
                 sigma_min_factor=9.9,
                 apply_kick=True
                 ):
        super().__init__()
        self.derbenev_criterion = derbenev_criterion
        # If bunch become shorter than sigma_min_factor*sigma_min, raise a warning.
        self.sigma_min_factor = sigma_min_factor
        self.apply_kick = apply_kick


    def query_bunch_length(self, bunch_length):
        minimum_permissable_bunch_length = self.sigma_min_factor * self.sigma_min
        if bunch_length < minimum_permissable_bunch_length:
            bunch_length = round(bunch_length*1e6, 6)
            sigma_min = round(self.sigma_min*1e6, 6)
            ratio = bunch_length / sigma_min
            logger.warning(
                f"Bunch is too small relative to sigma_min at s={self.z0}m: "
                f" bunch_length = {bunch_length}um;"
                f" sigma_min = {sigma_min}um;"
                f" ratio: {ratio};"
                f" minimum allowed ratio: {self.sigma_min_factor}"
            )

    @staticmethod
    def _derbenev_criterion(sigma_transverse, sigma_z, bending_radius):
        return sigma_transverse * (bending_radius * sigma_z**2) ** (-1/3)

    def query_derbenev_criterion(self, bunch_x, bunch_y, bunch_length):
        s = self.csr_traj[0]
        csr_traj_index = np.searchsorted(s, self.z0)

        # The points and tangents before and after the step takes place
        # pre_step = self.csr_traj[..., csr_traj_index-1][1:4]
        # post_step = self.csr_traj[..., csr_traj_index][1:4]
        tangent_pre_step = self.csr_traj[..., csr_traj_index-1][4:]
        tangent_post_step = self.csr_traj[..., csr_traj_index][4:]

        if np.isclose(tangent_pre_step, tangent_post_step).all():
            # In a non-bending element I guess (e.g. a drift)
            return

        angle = np.arccos(np.dot(tangent_post_step, tangent_pre_step))
        bending_radius = self.traj_step / angle

        # Get index of coordinate that changes the most and basically just assume
        # we're bending in that plane.
        bending_plane_index = np.argmax(abs(tangent_post_step[:2]
                                            - tangent_pre_step[:2]))

        size = bunch_x
        if bending_plane_index == 1:
            size = bunch_y


        crit = self._derbenev_criterion(size, bunch_length, bending_radius)
        print(f"Position = {self.z0}"
              f" Derebenv Criterion = {crit}")
        # Criterion should be must less than 1 for 1D to be valid.  As it's "much
        # less than", we say <0.5 by default...
        if crit > self.derbenev_criterion:
            s = self.z0
            logger.warning(
                f" Derbenev criterion may be violated at s={s}. "
                f" bunch length = {bunch_length*1e6}um;"
                f" tranverse size = {size*1e6}um;"
                f" bending radius = {bending_radius}m"
                f"  Derbenev coeff. = {crit}"
            )

    def apply(self, parray, ds):
        bunch_length = parray.tau().std()
        bunch_x = parray.x().std()
        bunch_y = parray.y().std()

        self.query_bunch_length(bunch_length)
        self.query_derbenev_criterion(bunch_x, bunch_y, bunch_length)

        if self.apply_kick:
            return super().apply(parray, ds)
=======
        plt.savefig(name + '.png')
        plt.close(fig)
>>>>>>> fd14fa6e
<|MERGE_RESOLUTION|>--- conflicted
+++ resolved
@@ -1091,8 +1091,8 @@
         plt.subplots_adjust(hspace=0.2)
         dig = str(self.napply)
         name = "0" * (4 - len(dig)) + dig
-<<<<<<< HEAD
-        self.plt.savefig(name + '.png')
+        plt.savefig(name + '.png')
+        plt.close(fig)
 
 
 class SaferCSR(CSR):
@@ -1197,8 +1197,4 @@
         self.query_derbenev_criterion(bunch_x, bunch_y, bunch_length)
 
         if self.apply_kick:
-            return super().apply(parray, ds)
-=======
-        plt.savefig(name + '.png')
-        plt.close(fig)
->>>>>>> fd14fa6e
+            return super().apply(parray, ds)