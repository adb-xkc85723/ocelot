from ocelot.cpbd.optics import MethodTM
from ocelot.cpbd.elements import *
<<<<<<< HEAD
import logging
# from ocelot.common.logging import *
import numpy as np
=======
from ocelot.common.logging import *
>>>>>>> 2218bd30
from copy import deepcopy
# logger = Logger()
_logger = logging.getLogger('ocelot.lattice')

def lattice_format_converter(elements):
    """
    :param elements: lattice in the format: [[elem1, center_pos1], [elem2, center_pos2], [elem3, center_pos3], ... ]
    :return: lattice in the format: [elem1, drift1, elem2, drift2, elem3, drift3, ...]
    """
    cell = []
    drift_num = 0
    s_pos = 0.0
    for element in elements:
        if element[0].__class__ == Edge:
            continue
        element_start = element[1] - element[0].l / 2.0
        if element_start < s_pos - 1.0e-14:                 # 1.0e-14 is used as crutch for precision of float
            if element[0].l == 0.0:

                if s_pos - element_start > 1.0e-2:
                    print("************** WARNING! Element " + element[0].id + " was deleted")
                    continue
                element[1] = s_pos
                print("************** WARNING! Element " + element[0].id + " was moved from " + str(element_start) + " to " + str(s_pos))
            else:
                dl = element[0].l / 2.0  - element[1] + s_pos
                if cell[-1].__class__ == Marker and cell[-2].__class__ == Drift and cell[-2].l > dl:
                    cell[-2].l -= dl
                    print("************** WARNING! Element " + cell[-1].id + " was deleted")
                    cell.pop()
                else:
                    print("************** ERROR! Element " + element[0].id + " has bed position")
                    exit()

        if element_start > s_pos + 1.0e-12:                 # 1.0e-12 is used as crutch for precision of float
            drift_num += 1
            drift_l = round(element_start - s_pos, 10)      # round() is used as crutch for precision of float
            drift_eid = 'D_' + str(drift_num)
            cell.append(Drift(l=drift_l, eid=drift_eid))

        cell.append(element[0])
        s_pos = element[1] + element[0].l / 2.0
    return tuple(cell)


def matrix2Matrix(elem, R):
    """
    Creation from R-matrix element Matrix
    :param elem: Matrix element
    :param R: R-matrix
    :return: Matrix Element with defined r-elements
    """
    elem.rm11, elem.rm21, elem.rm31 = R[0, 0], R[1, 0], R[2, 0]
    elem.rm12, elem.rm22, elem.rm32 = R[0, 1], R[1, 1], R[2, 1]
    elem.rm13, elem.rm23, elem.rm33 = R[0, 2], R[1, 2], R[2, 2]
    elem.rm14, elem.rm24, elem.rm34 = R[0, 3], R[1, 3], R[2, 3]
    elem.rm15, elem.rm25, elem.rm35 = R[0, 4], R[1, 4], R[2, 4]
    elem.rm16, elem.rm26, elem.rm36 = R[0, 5], R[1, 5], R[2, 5]
    elem.rm41, elem.rm51, elem.rm61 = R[3, 0], R[4, 0], R[5, 0]
    elem.rm42, elem.rm52, elem.rm62 = R[3, 1], R[4, 1], R[5, 1]
    elem.rm43, elem.rm53, elem.rm63 = R[3, 2], R[4, 2], R[5, 2]
    elem.rm44, elem.rm54, elem.rm64 = R[3, 3], R[4, 3], R[5, 3]
    elem.rm45, elem.rm55, elem.rm65 = R[3, 4], R[4, 4], R[5, 4]
    elem.rm46, elem.rm56, elem.rm66 = R[3, 5], R[4, 5], R[5, 5]


def shrinker(lat, remaining_types, remaining_elems=[], init_energy=0.):
    """

    :param lat: MagneticLattice
    :param remaining_types: list, the type of the elements which needed to be untoched
                            others will be "compress" to Matrix element
                            e.g. [Monitor, Quadrupole, Bend, Hcor]
    :param init_energy: initial energy
    :return: New MagneticLattice
    """
    print("element numbers before: ", len(lat.sequence))
    R_seq = []
    new_elem = Matrix()
    _r = np.eye(6)
    _b = np.zeros(6)
    length = 0.
    count = 0
    E = init_energy
    for elem in lat.sequence:
        if elem.__class__ in remaining_types or elem.id in remaining_elems:
            if count != 0:
                new_elem.l = length
                matrix2Matrix(new_elem, _r)
                R_seq.append(new_elem)
                new_elem = Matrix()
                length = 0.
                _r = np.eye(6)
                _b = np.zeros(6)

                count = 0
            elem.transfer_map._r = elem.transfer_map.R(E)
            elem.transfer_map._b = elem.transfer_map.B(E)
            R_seq.append(elem)
        elif elem.__class__ == Edge and ((Bend in remaining_types) or (SBend in remaining_types) or (RBend in remaining_types)):
            continue
        else:
            _r = np.dot(elem.transfer_map.R(E), _r)
            _b =  np.dot(elem.transfer_map.R(E), _b) + elem.transfer_map.B(E)  #+dB #check
            length = elem.l + length
            new_elem.delta_e = elem.transfer_map.delta_e + new_elem.delta_e
            count += 1
        E += elem.transfer_map.delta_e
    if count != 0:
        matrix2Matrix(new_elem, _r)
        new_elem.l = length
        R_seq.append(new_elem)
    new_lat = MagneticLattice(R_seq)
    print("element numbers after: ", len(new_lat.sequence))
    return new_lat


flatten = lambda *n: (e for a in n
                      for e in (flatten(*a) if isinstance(a, (tuple, list)) else (a,)))


class MagneticLattice:
    """
    sequence - list of the elements,
    start - first element of lattice. If None, then lattice starts from first element of sequence,
    stop - last element of lattice. If None, then lattice stops by last element of sequence,
    method = MethodTM() - method of the tracking.
    """
    def __init__(self, sequence, start=None, stop=None, method=MethodTM()):
        #self.energy = energy
        self.sequence = list(flatten(sequence))
        self.method = method
        try:
            if start != None:
                id1 = self.sequence.index(start)
            else:
                id1 = 0
            if stop != None:
                id2 = self.sequence.index(stop) + 1
                self.sequence = self.sequence[id1:id2]
            else:
                self.sequence = self.sequence[id1:]
        except:
            print('cannot construct sequence, element not found')
            raise

        #self.transferMaps = {}
        # create transfer map and calculate lattice length
        self.totalLen = 0
        if not self.check_edges():
            self.add_edges()
        self.update_transfer_maps()

        self.__hash__ = {}
        #print 'creating hash'
        for e in self.sequence:
            #print e
            self.__hash__[e] = e

    def __getitem__(self, el):
        try:
            return self.__hash__[el]
        except:
            return None

    def check_edges(self):
        """
        if there are edges on the ends of dipoles return True, else False
        """
        for i in range(len(self.sequence)-2):
            prob_edge1 = self.sequence[i]
            elem = self.sequence[i+1]
            prob_edge2 = self.sequence[i+2]
            if elem.__class__ in (SBend, RBend, Bend):  # , "hcor", "vcor"
                if prob_edge1.__class__ != Edge and prob_edge2.__class__ != Edge:
                    #print elem.type, prob_edge1.type, prob_edge2.type
                    return False
        return True

    def add_edges(self):
        n = 0
        for i in range(len(self.sequence)):
            elem = self.sequence[n]
            if elem.__class__ in (SBend, RBend, Bend) and elem.l != 0.:  # , "hcor", "vcor"

                e_name = elem.id

                if elem.id == None:
                    e_name = "b_" + str(i)

                e1 = Edge(l=elem.l, angle=elem.angle, k1=elem.k1, edge=elem.e1, tilt=elem.tilt, dtilt=elem.dtilt,
                          dx=elem.dx, dy=elem.dy, h_pole=elem.h_pole1, gap=elem.gap, fint=elem.fint, pos=1,
                          eid=e_name + "_e1")

                self.sequence.insert(n, e1)

                e2 = Edge(l=elem.l, angle=elem.angle, k1=elem.k1, edge=elem.e2, tilt=elem.tilt, dtilt=elem.dtilt,
                          dx=elem.dx, dy=elem.dy, h_pole=elem.h_pole2, gap=elem.gap, fint=elem.fintx, pos=2,
                          eid=e_name + "_e2")

                self.sequence.insert(n+2, e2)
                n += 2
            n += 1

    def update_edge_e1(self, edge, bend):
        if bend.l != 0.:
            edge.h = bend.angle/bend.l
        else:
            edge.h = 0
        edge.l = 0.
        edge.angle = bend.angle
        edge.k1 = bend.k1
        edge.edge = bend.e1
        edge.tilt = bend.tilt
        edge.dtilt = bend.dtilt
        edge.dx = bend.dx
        edge.dy = bend.dy
        edge.h_pole = bend.h_pole1
        edge.gap = bend.gap
        edge.fint = bend.fintx
        edge.pos = 1

    def update_edge_e2(self, edge, bend):
        if bend.l != 0.:
            edge.h = bend.angle/bend.l
        else:
            edge.h = 0
        edge.l = 0.
        edge.angle = bend.angle
        edge.k1 = bend.k1
        edge.edge = bend.e2
        edge.tilt = bend.tilt
        edge.dtilt = bend.dtilt
        edge.dx = bend.dx
        edge.dy = bend.dy
        edge.h_pole = bend.h_pole2
        edge.gap = bend.gap
        edge.fint = bend.fintx
        edge.pos = 2

    def update_transfer_maps(self):
        #E = self.energy
        self.totalLen = 0
        for i, element in enumerate(self.sequence):
            if element.__class__ == Undulator:
                if element.field_file != None:
                    element.l = element.field_map.l * element.field_map.field_file_rep
                    if element.field_map.units == "mm":
                        element.l = element.l*0.001
            self.totalLen += element.l
            #print(element.k1)
            if element.__class__ == Edge:

                if "_e1" in element.id:
                    bend = self.sequence[i+1]
                    if bend.__class__ not in (SBend, RBend, Bend):
                        bend = self.sequence[i - 1]
                        print("Backtracking?")
                    self.update_edge_e1(element, bend)
                elif "_e2" in element.id:
                    bend = self.sequence[i-1]
                    if bend.__class__ not in (SBend, RBend, Bend):
                        bend = self.sequence[i + 1]
                        print("Backtracking?")
                    self.update_edge_e2(element, bend)
                else:
                    print("EDGE is not updated. Use standard function to create and update MagneticLattice")
            element.transfer_map = self.method.create_tm(element)
            # logger.debug("update: " + element.transfer_map.__class__.__name__)
            #print("update: ", element.transfer_map.__class__.__name__, element.l, element.id, element.transfer_map.R(0))
            if 'pulse' in element.__dict__: element.transfer_map.pulse = element.pulse
        return self

    def printElements(self):
        print('\nLattice\n')
        for e in self.sequence:
            print('-->',  e.id, '[', e.l, ']')
    
    def find_indices(self, element):
        indx_elem = np.where([i.__class__ == element for i in self.sequence])[0]
        return indx_elem


def merge_drifts(cell):
    """
    Merge neighboring Drifts in one Drift

    :param cell: list of element
    :return: new list of elements
    """
    new_cell = []
    L = 0.
    for elem in cell:

        if elem.__class__ in [Drift, UnknownElement]:
            L += elem.l
        else:
            if L != 0:
                new_elem = Drift(l=L)
                new_cell.append(new_elem)
            new_cell.append(elem)
            L = 0.
    if L != 0: new_cell.append(Drift(l=L))
    print("Merge drift -> Element numbers: before -> after: ", len(cell), "->", len(new_cell))
    return new_cell


def exclude_zero_length_element(cell, elem_type=[UnknownElement, Marker], except_elems=[]):
    """
    Exclude zero length elements some types in elem_type

    :param cell: list, sequence of elements
    :param elem_type: list, types of Elements which should be excluded
    :param except_elems: list, except elements
    :return: list, new sequence of elements
    """
    new_cell = []
    for elem in cell:
        if elem.__class__ in elem_type and elem.l == 0 and elem not in except_elems:
            continue
        new_cell.append(elem)
    print("Exclude elements -> Element numbers: before -> after: ", len(cell), "->", len(new_cell))
    return new_cell<|MERGE_RESOLUTION|>--- conflicted
+++ resolved
@@ -1,15 +1,10 @@
 from ocelot.cpbd.optics import MethodTM
 from ocelot.cpbd.elements import *
-<<<<<<< HEAD
 import logging
-# from ocelot.common.logging import *
 import numpy as np
-=======
-from ocelot.common.logging import *
->>>>>>> 2218bd30
 from copy import deepcopy
 # logger = Logger()
-_logger = logging.getLogger('ocelot.lattice')
+_logger = logging.getLogger(__name__)
 
 def lattice_format_converter(elements):
     """
@@ -275,7 +270,7 @@
                 else:
                     print("EDGE is not updated. Use standard function to create and update MagneticLattice")
             element.transfer_map = self.method.create_tm(element)
-            # logger.debug("update: " + element.transfer_map.__class__.__name__)
+            _logger.debug("update: " + element.transfer_map.__class__.__name__)
             #print("update: ", element.transfer_map.__class__.__name__, element.l, element.id, element.transfer_map.R(0))
             if 'pulse' in element.__dict__: element.transfer_map.pulse = element.pulse
         return self
