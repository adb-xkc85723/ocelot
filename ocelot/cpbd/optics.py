--- conflicted
+++ resolved
@@ -1,7 +1,6 @@
 __author__ = 'Sergey'
 
 from numpy.linalg import inv
-# from scipy.misc import factorial
 from math import factorial
 from ocelot.cpbd.beam import Particle, Twiss, ParticleArray
 from ocelot.cpbd.high_order import *
@@ -10,26 +9,22 @@
 import logging
 import numpy as np
 
-logger = logging.getLogger(__name__)
-logger_navi = logging.getLogger(__name__ + ".navi")
+_logger = logging.getLogger(__name__)
+_logger_navi = logging.getLogger(__name__ + ".navi")
 
 try:
     import numexpr as ne
     ne_flag = True
 except:
-    logger.debug(" optics.py: module NUMEXPR is not installed. Install it to speed up calculation")
+    _logger.debug(" optics.py: module NUMEXPR is not installed. Install it to speed up calculation")
     ne_flag = False
 try:
     import numba as nb
     nb_flag = True
 except:
-    logger.debug(" optics.py: module NUMBA is not installed. Install it to speed up calculation")
+    _logger.debug(" optics.py: module NUMBA is not installed. Install it to speed up calculation")
     nb_flag = False
 
-<<<<<<< HEAD
-_logger = logging.getLogger('ocelot.optics')
-=======
->>>>>>> 2218bd30
 
 
 
@@ -264,7 +259,7 @@
         # a = np.add(np.transpose(dot(self.R(energy), particles.T.reshape(6, int(n/6)))), self.B(energy)).reshape(n)
 
         rparticles[:] = a[:]
-        #_logger.debug('return trajectory, array ' + str(len(rparticles)))
+        #logger.debug('return trajectory, array ' + str(len(rparticles)))
         return rparticles
 
     def __mul__(self, m):
@@ -302,7 +297,7 @@
             return tws
 
         else:
-            logger.error(" TransferMap.__mul__: unknown object in transfer map multiplication: " + str(m.__class__.__name__))
+            _logger.error(" TransferMap.__mul__: unknown object in transfer map multiplication: " + str(m.__class__.__name__))
             raise Exception(" TransferMap.__mul__: unknown object in transfer map multiplication: " + str(m.__class__.__name__))
 
     def apply(self, prcl_series):
@@ -340,7 +335,7 @@
                 pa.array2ex_list(prcl_series)
 
         else:
-            logger.error(" TransferMap.apply(): Unknown type of Particle_series: " + str(prcl_series.__class__.__name))
+            _logger.error(" TransferMap.apply(): Unknown type of Particle_series: " + str(prcl_series.__class__.__name))
             raise Exception(" TransferMap.apply(): Unknown type of Particle_series: " + str(prcl_series.__class__.__name))
 
     def __call__(self, s):
@@ -367,13 +362,8 @@
         tau = rparticles[4]
         dxp = self.pulse.kick_x(tau)
         dyp = self.pulse.kick_y(tau)
-<<<<<<< HEAD
         _logger.debug('kick ' + str(dxp) + ' ' + str(dyp))
-        b = array([0.0, dxp, 0.0, dyp, 0., 0.])
-=======
-        logger.debug('kick ' + str(dxp) + ' ' + str(dyp))
         b = np.array([0.0, dxp, 0.0, dyp, 0., 0.])
->>>>>>> 2218bd30
         #a = np.add(np.transpose(dot(self.R(energy), np.transpose(particles.reshape(int(n / 6), 6)))), b).reshape(n)
         a = np.add(np.dot(self.R(energy), rparticles), b)
         rparticles[:] = a[:]
@@ -933,9 +923,6 @@
     return Ra
 
 
-
-
-
 def trace_z(lattice, obj0, z_array):
     """ Z-dependent tracer (twiss(z) and particle(z))
         usage: twiss = trace_z(lattice,twiss_0, [1.23, 2.56, ...]) ,
@@ -988,12 +975,7 @@
     cosmy = (R[2, 2] + R[3, 3]) / 2.
 
     if abs(cosmx) >= 1 or abs(cosmy) >= 1:
-<<<<<<< HEAD
-        _logger.warning("************ periodic solution does not exist. return None ***********")
-        # print("************ periodic solution does not exist. return None ***********")
-=======
-        logger.warning(" ************ periodic solution does not exist. return None ***********")
->>>>>>> 2218bd30
+        _logger.warning(" ************ periodic solution does not exist. return None ***********")
         return None
     sinmx = np.sign(R[0, 1]) * np.sqrt(1. - cosmx * cosmx)
     sinmy = np.sign(R[2, 3]) * np.sqrt(1. - cosmy * cosmy)
@@ -1038,7 +1020,7 @@
             R = lattice_transfer_map(lattice, tws0.E)
             tws0 = periodic_twiss(tws0, R)
             if tws0 == None:
-                logger.info(' twiss: Twiss: no periodic solution')
+                _logger.info(' twiss: Twiss: no periodic solution')
                 return None
         else:
             tws0.gamma_x = (1. + tws0.alpha_x ** 2) / tws0.beta_x
@@ -1047,7 +1029,7 @@
         twiss_list = trace_obj(lattice, tws0, nPoints)
         return twiss_list
     else:
-        logger.warning(' Twiss: no periodic solution. return None')
+        _logger.warning(' Twiss: no periodic solution. return None')
         return None
 
 
@@ -1066,11 +1048,7 @@
             R = lattice_transfer_map(lattice, tws0.E)
             tws0 = periodic_twiss(tws0, R)
             if tws0 == None:
-<<<<<<< HEAD
-                _logger.warning('twiss_fast: Twiss: no periodic solution')
-=======
-                logger.warning(' twiss_fast: Twiss: no periodic solution')
->>>>>>> 2218bd30
+                _logger.warning(' twiss_fast: Twiss: no periodic solution')
                 return None
         else:
             tws0.gamma_x = (1. + tws0.alpha_x ** 2) / tws0.beta_x
@@ -1084,11 +1062,7 @@
             obj_list.append(tws0)
         return obj_list
     else:
-<<<<<<< HEAD
-        _logger.warning('twiss_fast: Twiss: no periodic solution')
-=======
-        logger.warning(' twiss_fast: Twiss: no periodic solution')
->>>>>>> 2218bd30
+        _logger.warning(' twiss_fast: Twiss: no periodic solution')
         return None
 
 
@@ -1135,7 +1109,7 @@
                 pos = np.array([proc.s_start for proc in self.kick_proc_list])
                 indx = np.argsort(pos)
                 self.kick_proc_list = self.kick_proc_list[indx]
-        logger_navi.debug(" searching_kick_proc: self.kick_proc_list.append(): " + str([p.__class__.__name__ for p in self.kick_proc_list]))
+        _logger_navi.debug(" searching_kick_proc: self.kick_proc_list.append(): " + str([p.__class__.__name__ for p in self.kick_proc_list]))
 
 
     def add_physics_proc(self, physics_proc, elem1, elem2):
@@ -1153,7 +1127,7 @@
         physics_proc.counter = physics_proc.step
         physics_proc.prepare(self.lat)
 
-        logger_navi.debug(" add_physics_proc: self.proc_list = " + str([p.__class__.__name__ for p in self.proc_list]) + ".append(" + physics_proc.__class__.__name__ + ")" +
+        _logger_navi.debug(" add_physics_proc: self.proc_list = " + str([p.__class__.__name__ for p in self.proc_list]) + ".append(" + physics_proc.__class__.__name__ + ")" +
                           "; start: " + str(physics_proc.indx0 ) + " stop: " + str(physics_proc.indx1))
 
         self.proc_list.append(physics_proc)
@@ -1254,11 +1228,6 @@
     def get_next(self):
 
         proc_list = self.get_proc_list()
-<<<<<<< HEAD
-        #_logger.show_debug = False
-
-=======
->>>>>>> 2218bd30
         if len(proc_list) > 0:
 
             counters = np.array([p.counter for p in proc_list])
@@ -1292,25 +1261,15 @@
         #dzs_red = dzs - dz
         dz, processes, phys_steps = self.check_overjump(dz, processes, phys_steps)
         #dzs = dzs_red
-        logger_navi.debug(" Navigator.get_next: process: " + " ".join([proc.__class__.__name__ for proc in processes]))
-
-        logger_navi.debug(" Navigator.get_next: navi.z0=" + str(self.z0) + " navi.n_elem=" + str(self.n_elem) + " navi.sum_lengths="
+        _logger_navi.debug(" Navigator.get_next: process: " + " ".join([proc.__class__.__name__ for proc in processes]))
+
+        _logger_navi.debug(" Navigator.get_next: navi.z0=" + str(self.z0) + " navi.n_elem=" + str(self.n_elem) + " navi.sum_lengths="
                      + str(self.sum_lengths) + " dz=" + str(dz))
 
-        logger_navi.debug(" Navigator.get_next: element type=" + self.lat.sequence[self.n_elem].__class__.__name__ + " element name=" +
+        _logger_navi.debug(" Navigator.get_next: element type=" + self.lat.sequence[self.n_elem].__class__.__name__ + " element name=" +
                      str(self.lat.sequence[self.n_elem].id))
 
-<<<<<<< HEAD
-        _logger.debug(" Navigator.get_next: " +'\n' +
-                     "navi.z0=" + str(self.z0) + " navi.n_elem=" + str(self.n_elem) + " navi.sum_lengths="
-                     + str(self.sum_lengths) + " dz=" + str(dz) + '\n' +
-                     "element type=" + self.lat.sequence[self.n_elem].__class__.__name__ + " element name=" +
-                     self.lat.sequence[self.n_elem].id + '\n' +
-                     "process: " + " ".join([proc.__class__.__name__ for proc in processes]))
-        return dz, processes
-=======
         return dz, processes, phys_steps
->>>>>>> 2218bd30
 
 
 def get_map(lattice, dz, navi):
