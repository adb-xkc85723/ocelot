--- conflicted
+++ resolved
@@ -48,10 +48,8 @@
 _logger = logging.getLogger('ocelot.init')
 _logger.info('initializing ocelot...')
 print('initializing ocelot...')
-<<<<<<< HEAD
 # logger = Logger()
 #xrange=range
-=======
 
 try:
     import numba
@@ -67,7 +65,3 @@
     import numexpr
 except:
     print("import: module NUMEXPR is not installed. Install it to speed up calculation")
-
-
-logger = Logger()
->>>>>>> 2218bd30
