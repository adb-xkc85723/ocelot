"""
statistical analysis functions, fitting, optimization and the like
"""

import sys

import numpy as np
from scipy import fftpack, integrate, interpolate, optimize
from scipy.special import exp1, gamma, gammaincc

try:
    import numba as nb
    numba_avail = True
except ImportError:
    print("math_op.py: module Numba is not installed. Install it if you want speed up correlation calculations")
    numba_avail = False


def complete_gamma(a, z):
    """
    return 'complete' gamma function
    """
    return exp1(z) if a == 0 else gamma(a)*gammaincc(a, z)


def conj_sym(x):
    """
    function to make "nearly conjugate symmetric" vector in order to
    compute matplab IFFT function with 'symmetric' option:
    MATLAB
    >> ifft(x, 'symmetric')
    PYTHON
    >> numpy.fft.ifft(conj_sym(x))

    """
    x = np.array(x, dtype=np.complex)
    n = len(x)

    c = 0 if n % 2 == 1 else 1

    end = int(np.floor(n / 2) - c)
    x_part_flipped = x[end:0:-1]

    x[int(np.ceil(n / 2) + c):n] = x_part_flipped.real - np.sqrt(-1 + 0j) * x_part_flipped.imag

    return x


def invert_cdf(y, x):
    """
    Invert cumulative distribution function of the probability distribution

    Example:
    --------
    # analytical formula for the beam distribution
    f = lambda x: A * np.exp(-(x - mu) ** 2 / (2. * sigma ** 2))

    # we are interested in range from -30 to 30 e.g. [um]
    x = np.linspace(-30, 30, num=100)

    # Inverted cumulative distribution function
    i_cdf = invert_cdf(y=f(x), x=x)

    # get beam distribution (200 000 coordinates)
    tau = i_cdf(np.random.rand(200000))


    :param y: array, [y0, y1, y2, ... yn] yi = y(xi)
    :param x: array, [x0, x1, x2, ... xn] xi
    :return: function
    """

    cum_int = integrate.cumulative_trapezoid(y, x, initial=0)
<<<<<<< HEAD
    cdf = cum_int / (max(cum_int) - min(cum_int))
=======
    #print("invert", np.max(cum_int), np.min(cum_int))
    cdf = cum_int / (np.max(cum_int) - np.min(cum_int))
>>>>>>> 50d64b3b
    inv_cdf = interpolate.interp1d(cdf, x)
    return inv_cdf


def rolling_mean(x, window):
    """
    Fat method for rolling mean

    Example:
    --------
    X = np.random.rand(10000)

    X_mean = rolling_mean(X, 500)

    :param x: np.array, len(a) must be larger than window
    :param window: int, length of the window
    :return: np.array, len = len(x) + 1 - window
    """
    cumsum = np.cumsum(np.insert(x, 0, 0))
    return (cumsum[window:] - cumsum[:-window]) / float(window)


def rolling_window(x, window):
    """
    Function return x-array slices with length of the window, which can be used for rolling analysis.

    Example:
    --------
    X = np.random.rand(10000)

    X_std = np.std(rolling_window(X, 500), 1)
    X_mean = np.mean(rolling_window(X, 500), 1)


    :param x: np.array, len(a) must be larger than window
    :param window: int, length of the window
    :return: np.array, shape: (len(a) + 1 - window, window)
    """
    shape = x.shape[:-1] + (x.shape[-1] - window + 1, window)
    strides = x.strides + (x.strides[-1],)
    return np.lib.stride_tricks.as_strided(x, shape=shape, strides=strides)


def convolve(f, g):
    """
    FFT based convolution

    :param f: array
    :param g: array
    :return: array, (f * g)[n]
    """
    f_fft = fftpack.fftshift(fftpack.fftn(f))
    g_fft = fftpack.fftshift(fftpack.fftn(g))
    return fftpack.fftshift(fftpack.ifftn(fftpack.ifftshift(f_fft*g_fft)))


def deconvolve(f, g):
    """
    FFT based deconvolution

    :param f: array
    :param g: array
    :return: array,
    """
    f_fft = fftpack.fftshift(fftpack.fftn(f))
    g_fft = fftpack.fftshift(fftpack.fftn(g))
    return fftpack.fftshift(fftpack.ifftn(fftpack.ifftshift(f_fft/g_fft)))


def peaks(x, y, n=0):
    """

    """

    maxs = {}

    if len((np.where(y == y.max()))[0]) == 1:
        for i in np.arange(1, len(x)-1):
            if (y[i] - y[i-1]) > 0 and (y[i+1] - y[i]) < 0:
                maxs[y[i]] = x[i]
    else:
        for i in np.arange(2, len(x)-1):
            if bool((y[i-1] - y[i-2]) > 0 and (y[i] - y[i-1]) == 0 and (y[i+1] - y[i]) < 0):
                maxs[y[i]] = x[i]

    vals = sorted(maxs.keys())
    f1 = []
    f2 = []
    for v in reversed(vals):
        f1.append(maxs[v])
        f2.append(v)
            
    if n > 0:
        return np.array(f1[0:n]), np.array(f2[0:n])
    else:
        return np.array(f1), np.array(f2)


def gs_search(f, bracket, tol=1.e-6, nmax=50):
    '''
    golden section search
    '''
    n = 0
    a,b,c = bracket
    cur_tol = c-a
    
    w = 0.38197
    
    while True:
        if n > nmax: break
        if cur_tol < tol: break
        
        if c-b > b-a:
            x = b + (c-b)*w
            if f(b)<f(x):
                c = x
            else:
                a = b
                b = x
        else:
            x = b - (b-a)*w
            if f(b)<f(x):
                a = x
            else:
                c = b
                b = x
        
        n += 1
        cur_tol = c-a
    
    return np.array([a,b,c]), cur_tol

def fit_gauss_2d(x,y,F):
    
    n1 = len(x)
    n2 = len(y)
    
    mu1 = 0
    mu2 = 0
    
    for i in range( n1 ): mu1 += x[i]*sum(F[i,:])
    for i in range( n2 ): mu2 += y[i]*sum(F[:,i])
    mu2 /= sum(F[:,:])
    mu1 /= sum(F[:,:])
    
    sig1 = 0
    
    for i in range( n1 ): sig1 += (x[i]-mu1)**2*sum(F[i,:])
    sig1 /= sum(F[:,:])
    
    sig2 = 0
    
    for i in range( n2 ): sig2 += (y[i]-mu2)**2*sum(F[:,i])
    sig2 /= sum(F[:,:])

    sig12 = 0

    for i in range( n1 ):
        for j in range( n2 ):
            sig12 += (x[i]-mu1)*(y[j]-mu2)*F[i,j]
    
    sig12 /= sum(F[:,:])

    rho = sig12 / np.sqrt(sig1*sig2)
    
    return mu1, mu2, np.sqrt(sig1), np.sqrt(sig2), rho

def fit_gauss_1d(x,F):
    
    n1 = len(x)
    
    mu1 = 0
    
    for i in range( n1 ): mu1 += x[i]*F[i]
    mu1 /= sum(F[:])
    
    sig1 = 0
    
    for i in range( n1 ): sig1 += (x[i]-mu1)**2*F[i]
    sig1 /= sum(F[:])
    
    return mu1, np.sqrt(sig1)

def fwhm(x, F, interpolated=1):
    ff = fwhm3(np.array(F), height=0.5, peakpos=-1, total=1)
    if interpolated: #TODO:fix and debug
        dx = (x[ff[2][1]] - x[ff[2][0]]) / (ff[2][1] - ff[2][0])
        return ff[1] * dx
    else:
        return x[ff[2][1]] - x[ff[2][0]]
#    m = np.max(F) / 2.0
#    ups = []
#    downs = []
#    for i in range(len(x)-1):
#        if F[i] <  m and F[i+1] > m:
#            ups.append(i)
#        if F[i] >=  m and F[i+1] < m:
#            downs.append(i)
#            
#    #print ups, downs
#    return x[downs[-1]] - x[ups[0]]

def fwhm3(valuelist, height=0.5, peakpos=-1, total=1, exactpos=0, rescalezero=0):
    """calculates the full width at half maximum (fwhm) of the array.
    the function will return the fwhm with sub-pixel interpolation. 
    It will start at the maximum position and 'walk' left and right until it approaches the half values.
    if total==1, it will start at the edges and 'walk' towards peak until it approaches the half values.
    INPUT:
    - valuelist: e.g. the list containing the temporal shape of a pulse
    OPTIONAL INPUT:
    -peakpos: deprecated
    OUTPUT:
    - peakpos(index), interpolated_width(npoints), [index_l, index_r]
    """
    
    #if peakpos == -1:  # no peakpos given -> take maximum
    peakpos = np.min(np.nonzero(valuelist == np.max(valuelist)))
        
    if peakpos in [0, len(valuelist)-1] or len(valuelist) < 3: #peak on the edge
        return (peakpos, 0, np.array([peakpos, peakpos]))

    if rescalezero:
        valuelist = valuelist - np.nanmin(valuelist)
    
    peakvalue = valuelist[peakpos]
    phalf = peakvalue * height
    # print(valuelist)
    # print('peakvalue, peakpos:', peakvalue, peakpos)
    
    if total == 0:
        # go left and right, starting from peakpos
        ind1 = peakpos
        ind2 = peakpos
        while ind1 > 0 and valuelist[ind1] > phalf:
            ind1 = ind1 - 1
        while ind2 < len(valuelist)-1 and valuelist[ind2] > phalf:
            ind2 = ind2 + 1
        
        if ind1 <= 0 and valuelist[ind1] > phalf: #avoiding extrapolation
            grad1 = np.inf
            ind1 = 0
        else:
            grad1 = valuelist[ind1 + 1] - valuelist[ind1]
        
        # print('here', valuelist[ind1] > phalf)
        if ind2 >= len(valuelist)-1 and valuelist[ind2] > phalf: #avoiding extrapolation
            grad2 = np.inf
            ind2 = len(valuelist)-1
        else:
            grad2 = valuelist[ind2] - valuelist[ind2 - 1]
        
        
        if grad1 == 0 or grad2 == 0:
            width = 0
        else:
            # calculate the linear interpolations
            # print(ind1,ind2)
            p1interp = ind1 + (phalf - valuelist[ind1]) / grad1
            p2interp = ind2 + (phalf - valuelist[ind2]) / grad2
            # calculate the width
            width = p2interp - p1interp
    else:
        # go to center from edges
        ind1 = 0
        ind2 = len(valuelist)-1
        #, peakvalue,phalf)
        # print(ind1,ind2,valuelist[ind1],valuelist[ind2])
        while ind1 < peakpos and valuelist[ind1] < phalf:
            ind1 = ind1 + 1
        while ind2 > peakpos and valuelist[ind2] < phalf:
            ind2 = ind2 - 1
        #print(ind1,ind2)
        # ind1 and 2 are now just above phalf
        
        if ind1 <= 0 and valuelist[ind1] > phalf: #avoiding extrapolation
            grad1 = np.inf
            ind1 = 0
        else:
            grad1 = valuelist[ind1] - valuelist[ind1 - 1]
        
        if ind2 >= len(valuelist)-1 and valuelist[ind1] > phalf: #avoiding extrapolation
            grad2 = np.inf
            ind2 = len(valuelist)-1
        else:
            grad2 = valuelist[ind2+1] - valuelist[ind2]
        
        # grad1 = valuelist[ind1] - valuelist[ind1 - 1]
        # #grad1 = valuelist[ind1+1] - valuelist[ind1]
        # grad2 = valuelist[ind2 + 1] - valuelist[ind2]
        #grad2 = valuelist[ind2] - valuelist[ind2-1]
        #print(grad1, grad2)
        if grad1 == 0 or grad2 == 0:
            width = 0
        else:
            # calculate the linear interpolations
            p1interp = ind1 + (phalf - valuelist[ind1]) / grad1
            p2interp = ind2 + (phalf - valuelist[ind2]) / grad2
            # calculate the width
            width = p2interp - p1interp
    # print('p1interp, p2interp:',p1interp, p2interp)
    # print('grad1, grad2:',grad1, grad2)
    if exactpos:
        return (peakpos, width, np.array([p1interp, p2interp]))
    else:
        return (peakpos, width, np.array([ind1, ind2]))

def interp_idx_linear(indices, values):
    '''
    returns expected value at given indices as a result of linear interpolation
    '''
    return np.interp(indices, np.arange(len(values)), values)

def interp_idx(indices, values, kind='quadratic'):
    '''
    returns expected values at given indices as a result of interpolation
    '''
    function = interpolate.interp1d(np.arange(len(values)), values, kind=kind)
    return function(indices)

def stats(outputs):
    
    ''' return mean, std, median and extreme (farthest from mean) of a time series '''
    
    omean = np.zeros_like(outputs[0])

    for o in outputs:
        omean += np.array(o)
    omean = omean / len(outputs)
        
    difm = np.linalg.norm(omean, 2)
    difw = 0.0
    imed = 0
    iworst = 0
    std = np.zeros_like(outputs[0])
    
    for i in np.arange( len(outputs) ):
        
        difn = np.linalg.norm(omean - np.array(outputs[i]), 2)
        
        if difn < difm:
            imed = i
            difm = difn

        if difn > difw:
            iworst = i
            difw = difn
            
        std += (omean - np.array(outputs[i]))**2
                
    std = np.sqrt(std / len(outputs)) 
         
    return omean , std, outputs[imed], outputs[iworst], imed, iworst


def find_saturation(power, z, n_smooth=5):
    p = np.diff(np.log10(power))

    u = np.convolve(p, np.ones(n_smooth) / float(n_smooth), mode='same')
    um = np.max(u)
    
    ii = 0
    
    for i in range(len(u)):
        if u[i] < 0.0 * um and z[i] > 10: 
            ii = i
            break

    return z[ii+1], ii+1
    
def find_nearest_idx(array, value):
    if value == -np.inf:
        value = np.amin(array)
    if value == np.inf:
        value = np.amax(array)
    return (np.abs(array-value)).argmin()
    
def find_nearest(array, value):
    return array[find_nearest_idx(array, value)]

def n_moment(x, counts, c, n):
    x = np.squeeze(x)
    if x.ndim != 1:
        raise ValueError("scale of x should be 1-dimensional")
    if x.size not in counts.shape:
        raise ValueError("operands could not be broadcast together with shapes %s %s" %(str(x.shape), str(counts.shape)))
    
    if np.sum(counts)==0:
        return 0
    else:
        if x.ndim == 1 and counts.ndim == 1:
            return (np.sum((x-c)**n*counts) / np.sum(counts))**(1./n)
        else:
            
            if x.size in counts.shape:
                dim_ = [i for i, v in enumerate(counts.shape) if v == x.size]
                counts = np.moveaxis(counts, dim_, -1)
                return (np.sum((x-c)**n*counts, axis=-1) / np.sum(counts, axis=-1))**(1./n)
                
        
def std_moment(x, counts):
    mean=n_moment(x, counts, 0, 1)
    return n_moment(x, counts, mean, 2)
    
def bin_array(array,bin_size):
    #bining the array by averaging values within bins with size bin_size pixels
    if bin_size > len(array):
        return np.mean(array)
    elif bin_size == 1:
        return array
    else:
        new_shape = (array.shape[0] // bin_size) * bin_size
        array_av = array[:new_shape]
        array_av = array_av.reshape(int(new_shape/bin_size), bin_size)
        array_av = np.mean(array_av, axis=1)
        return array_av

def bin_scale(scale,bin_size):
    if bin_size > len(scale):
        return np.array([0])
    elif bin_size == 1:
        return scale
    else:
        hbin = np.int(bin_size/2) #halfbin (to pick bin centers)
        new_shape = (scale.shape[0] // bin_size) * bin_size
        new_scale = scale[hbin : new_shape+hbin] [ :: bin_size]
        return new_scale

def index_of(array,value):
    idx = (np.abs(array-value)).argmin()
    return idx


# if numba_avail:
    # @nb.jit('void(double[:,:], double[:,:], int32, int32)', nopython=True, nogil=True)
def corr_f_py(corr, val, n_skip=1, norm=1):
    n_val = corr.shape[0]
    n_event = val.shape[1]
    for i in range(n_val):
        for j in range(n_val):
            means = 0
            meanl = 0
            meanr = 0
            for k in range(n_event):
                means += val[i*n_skip,k] * val[j*n_skip,k]
                meanl += val[i*n_skip,k]
                meanr += val[j*n_skip,k]
            means /= n_event
            meanl /= n_event
            meanr /= n_event
            if meanl == 0 or meanr == 0:
                if norm:
                    corr[i,j] = 1
                else:
                    corr[i,j] = 0
            else:
                if norm:
                    corr[i,j] = means / meanl / meanr
                else:
                    corr[i,j] = means - meanl * meanr


def corr_f_np(corr, val, n_skip=1, norm=1, count=0):
    n_val = corr.shape[0]
    for i in range(n_val):
        if count:
            sys.stdout.write('\r')
            sys.stdout.write('slice %i of %i' %(i, n_val-1))
            sys.stdout.flush()
        for j in range(n_val):
            means = np.mean(val[i*n_skip,:] * val[j*n_skip,:])
            meanl = np.mean(val[i*n_skip,:])
            meanr = np.mean(val[j*n_skip,:])
            if norm:
                corr[i,j] = means / meanl / meanr
            else:
                corr[i,j] = means - meanl * meanr
    
    if norm:
        corr[np.isnan(corr)] = 1
    else:
        corr[np.isnan(corr)] = 0

corr_f_nb = nb.jit('void(double[:,:], double[:,:], int32, int32)', nopython=True, nogil=True)(corr_f_py) if numba_avail else corr_f_np

             
def correlation2d(val, norm=0, n_skip=1, use_numba=numba_avail):
    N = int(val.shape[0] / n_skip)
    corr = np.zeros([N,N])
    if use_numba:
        corr_f_nb(corr, val, n_skip, norm)
    else:        
        corr_f_np(corr, val, n_skip, norm)
    return corr


def corr_c_py(corr, n_corr, val, norm):
    n_event = len(val[0])
    n_val = len(val) - n_corr*2
    for i in range(n_val):
        for j in range(n_corr):
            if not j%2:
                ind_l = int(i - j/2 + n_corr)
                ind_r = int(i + j/2 + n_corr)
            else:
                ind_l = int(i - (j-1)/2 + n_corr)
                ind_r = int(i + (j-1)/2 + 1 + n_corr)
            means = 0
            meanl = 0
            meanr = 0
            for k in range(n_event):
                means += val[ind_l, k] * val[ind_r, k]
                meanl += val[ind_l, k]
                meanr += val[ind_r, k]
            means /= n_event
            meanl /= n_event
            meanr /= n_event

            if meanl == 0 or meanr == 0:
                if norm:
                    corr[i,j] = 1
                else:
                    corr[i,j] = 0
            else:
                if norm:
                    corr[i,j] = means / meanl / meanr
                else:
                    corr[i,j] = means - meanl * meanr


def corr_c_np(corr, n_corr, val, norm):
    n_val = len(val) - n_corr*2
    for i in range(n_val):
        for j in range(n_corr):
            if not j%2:
                ind_l = int(i - j/2 + n_corr)
                ind_r = int(i + j/2 + n_corr)
            else:
                ind_l = int(i - (j-1)/2 + n_corr)
                ind_r = int(i + (j-1)/2 + 1 + n_corr)
            means = np.mean(val[ind_l,:] * val[ind_r,:])
            meanl = np.mean(val[ind_l,:])
            meanr = np.mean(val[ind_r,:])

            if meanl == 0 or meanr == 0:
                corr[i,j] = 0
            else:
                if norm:
                    corr[i,j] = means / meanl / meanr
                else:
                    corr[i,j] = means - meanl * meanr

corr_c_nb = nb.jit('void(double[:,:], int32, double[:,:], int32)', nopython=True, nogil=True)(corr_c_py) if numba_avail else corr_f_np


def correlation2d_center(n_corr, val, norm=0, use_numba=1):
    n_val, n_event = val.shape
    zeros = np.zeros((n_corr, n_event))
    val = np.r_[zeros, val, zeros]
    corr = np.zeros([n_val, n_corr])
    
    if use_numba:
        corr_c_nb(corr, n_corr, val, norm)
        
    else:        
        corr_c_np(corr, n_corr, val, norm)

    return corr


def mut_coh_func_py(J, fld, norm=1):
    """
    Mutual Coherence function
    """
    n_x = len(fld[0,0,:])
    n_y = len(fld[0,:,0])
    n_z = len(fld[:,0,0])

    for i_x1 in range(n_x):
        for i_y1 in range(n_y):
                for i_x2 in range(n_x):
                    for i_y2 in range(n_y):
                        j = 0
                        for k in range(n_z):
                            j += (fld[k, i_y1, i_x1] * fld[k, i_y2, i_x2].conjugate())
                        if norm:
                            AbsE1 = 0
                            AbsE2 = 0
                            for k in range(n_z):
                                AbsE1 += abs(fld[k, i_y1, i_x1])
                                AbsE2 += abs(fld[k, i_y2, i_x2])
                            J[i_y1, i_x1, i_y2, i_x2] = j / (AbsE1 * AbsE2 / n_z**2) / n_z
                        else:
                            J[i_y1, i_x1, i_y2, i_x2] = j / n_z


mut_coh_func = nb.jit('void(complex128[:,:,:,:], complex128[:,:,:], int32)', nopython=True, nogil=True)(mut_coh_func_py) \
                if numba_avail else mut_coh_func_py


def gauss_fit(X, Y):
    def gauss(x, p):  # p[0]==mean, p[1]==stdev p[2]==peak
        return p[2] / (p[1] * np.sqrt(2 * np.pi)) * np.exp(-(x - p[0])**2 / (2 * p[1]**2))

    p0 = [0, np.max(X) / 2, np.max(Y)]
    errfunc = lambda p, x, y: gauss(x, p) - y
    p1, success = optimize.leastsq(errfunc, p0[:], args=(X, Y))
    fit_mu, fit_stdev, ampl = p1
    Y1 = gauss(X, p1)
    RMS = fit_stdev
    return (Y1, RMS)


def mprefix(value, order_bias=0.05, apply=1):
    '''
    estimate metric prefix for a scalar or np.array
    accepts floating point number
    order_bias is an ammount of order of magnitudes to round up to. Allows to avoid values like 995 instead of 0.995k. 1/3 corresponds to ...980,990,0.10,0.11...
    returns scaled values (float or numpy arrayof floats), its prefix (string), and applied order of magnitude (should it need to be reused)
        '''
    prefix_range = (-30, 30)
    prefixes = {-30:'q', -27:'r', -24:'y', -21:'z', -18:'a', -15:'f', -12:'p', -9:'n', -6:r'$\mu$', -3:'m', 0:'', 3:'k', 6:'M', 9:"G", 12:'T', 15:'P', 18:'E', 21:'Z', 24:'Y', 27:'R', 30:'Q'}
        
    if not apply:
        return (value, '', 0)
    
    else:
        if not np.isscalar(value):
            order = np.floor(np.log10(np.nanmax(np.abs(value))) / 3 + order_bias) * 3
        else:
            order = np.floor(np.log10(np.abs(value)) / 3 + order_bias) * 3
        if order < prefix_range[0]:
            order = prefix_range[0]
        if order > prefix_range[1]:
            order = prefix_range[1]
        scaling = 10**order
        value_out = value / scaling
        prefix_out = prefixes.get(order)
        
        return(value_out, prefix_out, order)<|MERGE_RESOLUTION|>--- conflicted
+++ resolved
@@ -15,7 +15,6 @@
     print("math_op.py: module Numba is not installed. Install it if you want speed up correlation calculations")
     numba_avail = False
 
-
 def complete_gamma(a, z):
     """
     return 'complete' gamma function
@@ -71,12 +70,7 @@
     """
 
     cum_int = integrate.cumulative_trapezoid(y, x, initial=0)
-<<<<<<< HEAD
     cdf = cum_int / (max(cum_int) - min(cum_int))
-=======
-    #print("invert", np.max(cum_int), np.min(cum_int))
-    cdf = cum_int / (np.max(cum_int) - np.min(cum_int))
->>>>>>> 50d64b3b
     inv_cdf = interpolate.interp1d(cdf, x)
     return inv_cdf
 
