--- conflicted
+++ resolved
@@ -7,14 +7,11 @@
 from ocelot import ParticleArray
 from ocelot.optics.wave import calc_ph_sp_dens, RadiationField
 from ocelot.common.globals import *
-<<<<<<< HEAD
 from ocelot.adaptors.genesis import GenesisElectronDist #tmp
-=======
 import logging
 # from ocelot import ocelog
 _logger = logging.getLogger('ocelot.gen4') 
 
->>>>>>> 6702a5d6
 
 class Genesis4Input:
     '''
