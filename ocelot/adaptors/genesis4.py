--- conflicted
+++ resolved
@@ -575,8 +575,7 @@
     lat_str.append('{:}: LINE = {{{:}}};'.format(line_name, ','.join(beamline)))
     lat_str.append('\n# end of file\n')
                    
-<<<<<<< HEAD
-    with open(file_path, 'w') as f:
+    with open(filePath, 'w') as f:
         f.write("\n".join(lat_str))
 
 def write_edist_hdf5(edist, filepath):
@@ -589,8 +588,4 @@
     f.create_dataset('yp', data=edist.yp)
     f.close()
     
-    
-=======
-    with open(filePath, 'w') as f:
-        f.write("\n".join(lat_str))
->>>>>>> 535a9f76
+    