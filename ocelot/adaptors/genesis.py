
'''
interface to genesis
'''

import struct
from copy import copy, deepcopy
import time
import os
import socket
import errno
from ocelot.rad.fel import *
from ocelot.cpbd.beam import * # Twiss, Beam, gauss_from_twiss, ParticleArray
from ocelot.cpbd.elements import *
import ocelot.utils.reswake as w
from ocelot.utils.launcher import *
from ocelot.common.math_op import *
from ocelot.common.py_func import background, copy_this_script, filename_from_path
from ocelot.common.globals import *  # import of constants like "h_eV_s" and "speed_of_light"
from ocelot.optics.wave import *
from ocelot.cpbd.magnetic_lattice import MagneticLattice
from ocelot.rad.undulator_params import UndulatorParameters
# from ocelot.optics.utils import calc_ph_sp_dens

import math
import numpy as np
from numpy import mean, std, inf, shape, append, complex128, complex64

inputTemplate = "\
 $newrun \n\
 aw0   =  __AW0__ \n\
 xkx   =  __XKX__\n\
 xky   =  __XKY__\n\
 wcoefz =  __WCOEFZ__\n\
 xlamd =  __XLAMD__\n\
 fbess0 =  __FBESS0__\n\
 delaw =  __DELAW__\n\
 iertyp =  __IERTYP__\n\
 iwityp =  __IWITYP__\n\
 awd   =  __AWD__ \n\
 awx   =  __AWX__\n\
 awy   =  __AWY__\n\
 iseed =  __ISEED__\n\
 npart =  __NPART__\n\
 gamma0 =  __GAMMA0__\n\
 delgam =  __DELGAM__\n\
 rxbeam =  __RXBEAM__\n\
 rybeam =  __RYBEAM__\n\
 alphax = __ALPHAX__\n\
 alphay = __ALPHAY__\n\
 emitx =  __EMITX__\n\
 emity =  __EMITY__\n\
 xbeam =  __XBEAM__\n\
 ybeam =  __YBEAM__\n\
 pxbeam =  __PXBEAM__\n\
 pybeam =  __PYBEAM__\n\
 conditx =  __CONDITX__\n\
 condity =  __CONDITY__\n\
 bunch =  __BUNCH__\n\
 bunchphase =  __BUNCHPHASE__\n\
 emod =  __EMOD__\n\
 emodphase =  __EMODPHASE__\n\
 xlamds =  __XLAMDS__\n\
 prad0 =  __PRAD0__\n\
 zrayl =  __ZRAYL__\n\
 zwaist =  __ZWAIST__\n\
 ncar  =  __NCAR__\n\
 lbc   =  __LBC__\n\
 rmax0 =  __RMAX0__\n\
 dgrid =  __DGRID__\n\
 nscr  =  __NSCR__\n\
 nscz  =  __NSCZ__\n\
 nptr  =   __NPTR__\n\
 nwig  =   __NWIG__\n\
 zsep  =   __ZSEP__\n\
 delz  =   __DELZ__\n\
 nsec  =   __NSEC__\n\
 iorb  =   __IORB__\n\
 zstop =   __ZSTOP__\n\
 magin =   __MAGIN__\n\
 magout =   __MAGOUT__\n\
 quadf =   __QUADF__\n\
 quadd =   __QUADD__\n\
 fl    =  __FL__\n\
 dl    =  __DL__\n\
 drl   =  __DRL__\n\
 f1st  =  __F1ST__\n\
 qfdx  =  __QFDX__\n\
 qfdy  =  __QFDY__\n\
 solen =  __SOLEN__\n\
 sl    =  __SL__\n\
 ildgam =  __ILDGAM__\n\
 ildpsi =  __ILDPSI__\n\
 ildx  =  __ILDX__\n\
 ildy  =  __ILDY__\n\
 ildpx =  __ILDPX__\n\
 ildpy =  __ILDPY__\n\
 itgaus =  __ITGAUS__\n\
 nbins =    __NBINS__\n\
 igamgaus =  __IGAMGAUS__\n\
 lout  = __LOUT__\n\
 iphsty =  __IPHSTY__\n\
 ishsty =  __ISHSTY__\n\
 ippart =  __IPPART__\n\
 ispart =  __ISPART__\n\
 ipradi =  __IPRADI__\n\
 isradi =  __ISRADI__\n\
 idump =  __IDUMP__\n\
 iotail = __IOTAIL__\n\
 nharm = __NHARM__\n\
 iharmsc = __IHARMSC__\n\
 iallharm = __IALLHARM__\n\
 curpeak =  __CURPEAK__\n\
 curlen =  __CURLEN__\n\
 ntail = __NTAIL__\n\
 nslice = __NSLICE__\n\
 shotnoise = __SHOTNOISE__\n\
 isntyp =  __ISNTYP__\n\
 iall  =  __IALL__\n\
 __ITDP__\n\
 ipseed =   __IPSEED__\n\
 iscan =  __ISCAN__\n\
 nscan =  __NSCAN__\n\
 svar  =  __SVAR__\n\
 isravg =    __ISRAVG__\n\
 isrsig =    __ISRSIG__\n\
 cuttail = __CUTTAIL__\n\
 eloss =  __ELOSS__\n\
 version =  __VERSION__\n\
 ndcut =  __NDCUT__\n\
 idmpfld =    __IDMPFLD__\n\
 idmppar =    __IDMPPAR__\n\
 ilog  =  __ILOG__\n\
 ffspec =  __FFSPEC__\n\
 convharm =    __CONVHARM__\n\
 ibfield =  __IBFIELD__\n\
 imagl =  __IMAGL__\n\
 idril =  __IDRIL__\n\
 alignradf =  __ALIGNRADF__\n\
 offsetradf =  __OFFSETRADF__\n\
 multconv =  __MULTCONV__\n\
 trama = __TRAMA__\n\
 itram11 = __ITRAM11__\n\
 itram12 = __ITRAM12__\n\
 itram13 = __ITRAM13__\n\
 itram14 = __ITRAM14__\n\
 itram15 = __ITRAM15__\n\
 itram16 = __ITRAM16__\n\
 itram21 = __ITRAM21__\n\
 itram22 = __ITRAM22__\n\
 itram23 = __ITRAM23__\n\
 itram24 = __ITRAM24__\n\
 itram25 = __ITRAM25__\n\
 itram26 = __ITRAM26__\n\
 itram31 = __ITRAM31__\n\
 itram32 = __ITRAM32__\n\
 itram33 = __ITRAM33__\n\
 itram34 = __ITRAM34__\n\
 itram35 = __ITRAM35__\n\
 itram36 = __ITRAM36__\n\
 itram41 = __ITRAM41__\n\
 itram42 = __ITRAM42__\n\
 itram43 = __ITRAM43__\n\
 itram44 = __ITRAM44__\n\
 itram45 = __ITRAM45__\n\
 itram46 = __ITRAM46__\n\
 itram51 = __ITRAM51__\n\
 itram52 = __ITRAM52__\n\
 itram53 = __ITRAM53__\n\
 itram54 = __ITRAM54__\n\
 itram55 = __ITRAM55__\n\
 itram56 = __ITRAM56__\n\
 itram61 = __ITRAM61__\n\
 itram62 = __ITRAM62__\n\
 itram63 = __ITRAM63__\n\
 itram64 = __ITRAM64__\n\
 itram65 = __ITRAM65__\n\
 itram66 = __ITRAM66__\n\
__OUTPUTFILE__\n\
__BEAMFILE__\n\
__PARTFILE__\n\
__FIELDFILE__\n\
__RADFILE__\n\
__DISTFILE__\n\
__MAGFILE__\n\
 filetype ='ORIGINAL'\n\
 $end\n"

# outputfile ='run.__RUNID__.gout'\n\
# iallharm =  __IALLHARM__\n\
# iharmsc =  __IHARMSC__\n\
# pradh0 =  __PRADH0__\n\


class GenesisInput:  
    '''
    Genesis input files storage object
    '''

    def __init__(self):

        # defaults
        self.stageid = None  # optional, handy with multi-stage scripts
        self.runid = 0  # important for statistical runs
        self.type = 'steady'

        # undulator
        self.aw0 = 0.735  # The normalized, dimensionless rms undulator parameter, defined by AW0 = (e/mc)(Bu/ku), where e is the electron charge, m is electron mass, c is speed of light, ku=2pi/lambdau is the undulator wave number, lambdau is the undulator period. Bu is the rms undulator field with Bu = Bp/2 for a planar undulator and Bu = Bp for a helical undulator, where Bp is the on-axis peak field.
        self.awd = 0.735  # A virtual undulator parameter for the gap between undulator modules.
        self.wcoefz = [0, 0, 0]  # (1-[m]) Start of undulator tapering.  Note that tapering is applied, even the magnetic lattice is defined by an external file.
        #(2-[ ]) The relative change of the undulator field over the entire taper length (AW(exit) = (1 -WCOEFZ(2))
        #(3) The taper model: 1 for linear taper, 2 for quadratic taper,
        self.iertyp = 0  # Type of undulator field errors.
        self.iwityp = 0  # the undulator type. A value of zero indicates a planar undulator, any other value a helical one.
        self.xkx = 0  # Normalized natural focusing of the undulator in x. Common values are XKX = 0.0, XKY = 1.0 for a planar undulator or XKX, XKY = 0.5 for a helical undulator, but might vary if focusing by curved pole faces is simulated. The values should fulfill the constraint XKX + XKY = 1.0.
        self.xky = 1  # Normalized natural focusing of the undulator in y
        self.delaw = 0  # RMS value of the undulator field error distribution. A value of zero disables field errors.
        self.nwig = 98   # The number of periods within a single undulator module. The product of NWIG and XLAMD defines the length of the undulator module.
        self.nsec = 1   # The number of sections of the undulator.
        self.awx = 0  # Maximum offset in x for undulator module misalignment. The error for each individual module follows a uniform distribution
        self.awy = 0  # Maximum offset in y for undulator module misalignment. The error for each individual module follows a uniform distribution
        self.iseed = -1  # initial seeding of the random number generator for field errors

        # electron beam
        self.curpeak = 2.5E+03  # Peak current of the electron beam. Time-independent simulations enforces a constant current.
        self.curlen = 7E-06  # Bunch length of the current profile. If CURLEN is positive a Gaussian distribution is generated with an rms length given by CURLEN. A negative or zero value yield a constant profile.
        self.npart = 8192   # number of macroparticles per slice. NPART must be a multiple of 4*NBINS
        self.gamma0 = 3.424658E+04   # The mean energy of the electron beam in terms of the electron rest mass energy.
        self.delgam = 5.0E-3  # The RMS value of the energy distribution in terms of electron rest mass energy.
        self.rxbeam = 100e-6  # The rms value in x of the transverse, spatial distribution.
        self.rybeam = 100e-6  # The rms value in y of the transverse, spatial distribution.
        self.emitx = 1.0e-7  # The normalized rms emittance in x
        self.emity = 1.0e-7  # The normalized rms emittance in y
        self.alphax = 0.0  # Rotation of the transverse phase space distribution in x according to the standard definition ALPHAX = - < xx' > GAMMA0 / EMITX.
        self.alphay = 0.0  # Rotation of the transverse phase space distribution in y according to the standard definition ALPHAY = - < yy' > GAMMA0 / EMITY.
        self.xbeam = 0.0  # Transverse position in x of the electron beam at the undulator entrance with respect to the undulator axis
        self.ybeam = 0.0  # Transverse position in y of the electron beam at the undulator entrance with respect to the undulator axis
        self.pxbeam = 0.0  # Average normalized transverse momentum x of the electron beam at the undulator entrance. The momenta are defined as PXBEAM = betax*gamma where betax = c*v_x is the average transverse velocity and gamma the Lorenz factor of the electron energy.
        self.pybeam = 0.0  # y
        self.cuttail = -1.0  # Cut in the transverse phase space in measures of the rms size to collimate transverse beam tails/halos. The cut is applied after the loading and beam current is set accordingly to the reduced number of macro particles. It is disabled if the value is negative or the electron beam is imported from an external file.
        self.conditx = 0.0  # the correlation strength between the amplitude of the eletron's betatron oscillation x and its energy.
        self.condity = 0.0  # y
        self.bunch = 0.0  # Initial value of the bunching factor, when quite loading is used.
        self.bunchphase = 0.0  # Phase of initial bunching, when quite loading is used.
        self.emod = 0.0  # Initial energy modulation, when quite loading is used. The value is the modulation amplitude in terms of gamma.
        self.emodphase = 0.0  # Phase of initial energy modulation, when quite loading is used.

        # particle loading
        self.ildpsi = 7  # Indices of the Hammersley sequence bases for loading the particle phase.
        self.ildgam = 5  # Hammersley base for loading the energy distribution.
        self.ildx = 1  # Hammersley base for loading the distribution in x.
        self.ildy = 2  # Hammersley base for loading the distribution in y.
        self.ildpx = 3  # Hammersley base for loading the distribution in px.
        self.ildpy = 4  # Hammersley base for loading the distribution in py.
        self.itgaus = 1  # Defines distribution profile in the transverse variables. The available distributions are: Gaussian (1) Uniform (2) Parabolic (otherwise)
        self.igamgaus = 1  # Defines distribution profile in energy. A non-zero value generates a Gaussian distribution and a uniform otherwise.
        self.iall = 0  # A non-zero value of IALL enforces that all slices are starting with the same element of the Hammersley sequences.
        self.ipseed = -1  # Initial seed for the random number generator used for particle phase fluctuation (shot noise). GENESIS 1.3 requires a re-initialization of the random number generator to guarantee the same loading whether magnetic field errors are used or not.
        self.nbins = 4  # Number of bins in the particle phase. The value has to be at least 4 or larger than (2+2n), depending on whether the bunching at the nth harmonics is needed for space charge calculations or output.

        # radiation
        self.xlamds = 1E-9  # The resonant radiation wavelength.
        self.prad0 = 0  # The input power of the radiation field.
        self.pradh0 = 0  # Radiation power for seeding with a harmonics, defined by NHARM.
        self.zrayl = 0.5  # The Rayleigh length of the seeding radiation field.
        self.zwaist = 2  # Position of the waist of the seeding radiation field with respect to the undulator entrance.

        # mesh
        self.ncar = 151   # The number of grid points for the radiation field along a single axis. The total number for the mesh is NCAR^2
        self.lbc = 0  # Flag to set the boundary condition for the field solver. The options are Direchlet boundary condition (LBC = 0) and Neumann boundary condition (otherwise).
        self.nscr = 0  # Number of azimuthal modes for space charge calculation.
        self.nscz = 0  # Number of longitudinal Fourier components for space charge calculation. NSCZ must be greater than 0 to include space charge but less than (2NBINS+2) for valid results.
        self.nptr = 40   # Number of radial grid points, on which the space charge field is evaluated.
        self.rmax0 = 9.0   # mesh size in units of radiation+beam sizes
        self.dgrid = 0.0   # explicit trnsverse mesh size overruling the calculation by the RMAX0-parameter.

        # focusing
        self.quadf = 0   # The field strength of (F-)quadrupoles, focusing in the x-plane.
        self.quadd = 0   # The fields strength of (D-)quadrupoles, defocusing in the x-plane.
        self.fl = 0   # Length of the F-quadrupoles in measures of the undulator period.
        self.dl = 0   # Length of the D-quadrupoles in measures of the undulator period.
        self.drl = 0   # Drift length between F- and D-quadrupoles in measures of undulator period.
        self.qfdx = 0   # Maximum transverse misplacement of the quadrupoles in x-direction. A random offset between [-,] in x is applied to every quadrupole.
        self.qfdy = 0   # Maximum transverse misplacement of the quadrupoles in y-direction, respectively.
        self.solen = 0   # On-axis field strength of a superimposed solenoid field.
        self.sl = 0   # Length of solenoid field in measures of undulator period. The solenoid is aligned to the beginning of each undulator section.
        self.f1st = 0   # Position within a FODO cell, where GENESIS 1.3 starts the FODO cell lattice

        # simulation
        self.version = 0.1  # Used for backward compatibility of the input decks.
        self.zsep = 20  # Separation of beam slices in measures of the radiation wavelength. ZSEP must be a multiple of DELZ.
        self.nslice = 0   # Total number of simulated slices. It defines the time window of the simulation with NSLICE * ZSEP * XLAMDS/c
        self.ntail = - self.nslice / 2  # Position of the first simulated slice in measures of ZSEP*XLAMDS. GENESIS 1.3 starts with the tail side of the time window, progressing towards the head. Thus a negative or positive value shifts the slices towards the tail or head region of the beam, respectively.
        self.delz = 1.0   # Integration step size in measure of the undulator period length.
        self.zstop = 256.0  # Defines the total integration length. If the undulator length is shorter than ZSTOP or ZSTOP is zero or negative, the parameter is ignored and the integration is performed over the entire undulator.
        self.iorb = 0   # enforce orbit correction. For any non-zero value the offset due to the wiggle motion is taken into account for the interaction between electron beam and radiation field.
        self.isravg = 1  # If set to a non-zero value the energy loss due to spontaneous synchrotron radiation is included in the calculation.
        self.isrsig = 1  # If set to a non-zero value the increase of the energy spread due to the quantum fluctuation of the spontaneous synchrotron radiation is included in the calculation.
        self.eloss = 0  # Externally applied energy loss of the electron beam.
        self.nharm = 1  # Enables the calculation of harmonics up to the one, specified by NHARM. Note that the number of NBINS has to be at least twice as large as NHARM to allow for the correct representation of the harmonics. Note also that this parameter does not enable automatically the output. For that the corresponding bit in LOUT has to be set as well.
        self.iscan = 0  # Selects the parameter for a scan over a certain range of its value
        #(1.GAMMA0 2.DELGAM 3.CURPEAK 4.XLAMDS 5.AW0 6.ISEED 7.PXBEAM 8.PYBEAM 9.XBEAM 10.YBEAM 11.RXBEAM 12.RYBEAM 13.XLAMD 14.DELAW 15.ALPHAX 16.ALPHAY 17.EMITX 18.EMITY 19.PRAD0 20.ZRAYL 21.ZWAIST 22.AWD 23.BEAMFILE 24.BEAMOPT 25.BEAMGAM)
        # self.scan = '' #By supplying the parameter name to scan over it overrules the setting of ISCAN
        self.nscan = 3  # Number of steps per scan.
        self.svar = 0.01  # Defines the scan range of the selected scan parameter. The parameter is varied between (1-SVAR) and (1+SVAR) of its initial value.

        # I/O
        self.iphsty = 1  # Generate output in the main output file at each IPHSTYth integration step. To disable output set IPHSTY to zero.
        self.ishsty = 1  # Generate output in the main output file for each ISHSTYth slice.
        self.ippart = 0  # Write the particle distribution to file at each IPPARTth integration step. To disable output set IPPART to zero. The filename is the same of the main outputfile + the extension '.par'.
        self.ispart = 0  # Write the particle distribution to file for every ISPART slice.
        self.ipradi = 0  # Write the field distribution to file at each IPRADIth integration step. To disable output set IPRADI to zero. The filename is the same of the main outputfile + the extension '.fld'.
        self.isradi = 0  # Write the field distribution to file for every ISRADI slice.
        self.iotail = 1  # If set to a non-zero value the output time window is the same as the simulated time window. Otherwise the output for the first slices covered by the slippage length is subpressed.
        self.magin = 1   # read in magnetic lattice (If set to a non-zero value the user is prompted to type in the file name containing a explicit description of the magnetic field.)
        self.magout = 0   # output magnetic lattice
        self.idump = 0  # If set to a non-zero value the complete particle and field distribution is dumped at the undulator exit into two outputfiles.
        self.idmpfld = 0  # Similar to IDUMP but only for the field distribution.
        self.idmppar = 0  # Similar to IDUMP but only for the particle distribution.
        self.lout = [1, 1, 1, 1, 1, 0, 1, 1, 1, 1, 1, 0, 0, 1, 0, 0, 0, 0, 0, 0, 0, 0, 0, 0]
        #            1  2  3  4  5  6  7  8  9  10 11 12 13 14 15 16 17 18 19 20 21 22 23 24
        # 1. radiation power
        # 2. logarithmic derivative of the power growth
        # 3. power density at the undulator axis
        # 4. radiation phase at the undulator axis
        # 5. transverse radiation size
        # 6. rms diffraction angle of the radiation
        # 7. beam energy
        # 8. bunching factor
        # 9. beam size in x
        # 10. beam size in y
        # 11. error in energy conservation
        # 12. beam position in x
        # 13. beam position in y
        # 14. energy spread
        # 15. on-axis field intensity in the far field zone
        # 16. bunching at the 2nd harmonic
        # 17. bunching at the 3rd harmonic
        # 18. bunching at the 4th harmonic
        # 19. bunching at the 5th harmonic
        # 20. bunching phase of the 1st harmonic
        # 21. bunching phase of the 2nd harmonic
        # 22. bunching phase of the 3rd harmonic
        # 23. bunching phase of the 4th harmonic
        # 24. bunching phase of the 5th harmonics

        self.ndcut = -1  # ??? If NDCUT is zero, the time-window is adjusted, so that in average NPART/NBINS particles fall in each slice.
        self.alignradf = 1  # if zero , Genesis 1.3 aligns the radiation field to the electron beam so that the radiaiton field is one ful slippage behind the electron beam.
        self.offsetradf = 0  # slices to shift the electrron beam with respect to the radiation if ALIGNRADF=1.
        self.convharm = 1  # When the particle distribution is imported from a PARTFILE Genesis 1.3 allows the upconversion to a higher harmonics. The harmonic number is specified with CONVHARM and has a defulat value of 1, corresponding to no up-conversion. The user has to make sure that in the input deck XLAMDS is adjusted, according to the new wavelength.
        self.multconv = 0  # If an imported particle distribution from a PARTFILE is up-converted to a higher harmonics the dault behavior is that the number of slices is preserved. This requires that ZSEPis adjusted together with XLAMDS. However if frequency resolution is a problem then a particle distribution can be converted and used multiple times to keep ZSEP constant. The disadvantage is that the CPU execution time is increased as well.

        self.ibfield = 0.0  # When the PARTFILE features is used the imported particle distribution can be tracked through a generic 4 magnet chicane before running the Genesis simulation. The chicane consists out of 4 bending magnets of the field strength IBFIELD and length IMAGL separated by 5 drifts of length IDRIL.
        self.imagl = 0.0  # The length of each bending magnet of the chicane. If the magnet length is set to zero but IDRIL is not the resulting beam line correspond to a simple drift of the length 5 times IDRIL
        self.idril = 0.0  # The length of the 5 drift lengths of the magnetic chicane (three between the magnets and one before and after the magnets).

        self.trama = 0  # Non zero value enables that a transport matrix is applied to the electron distribution when importing it with PARTFILE. The individual matrix is defined by ITRAM$$
        self.itram11 = 1  # The pound signs are place holders for numbers between 1 and 6 (e.g. ITRAM21) and are defining the matrix element for the transport matrix, which is applied when importing a paticle distribution with the PARTFILE option. The matrix is defined in a standard way, acting on the vector (position in X, angle in X, position in Y, angle in Y, position in s, relative energy spread). The default value is the identity matrix.
        self.itram12 = 0
        self.itram13 = 0
        self.itram14 = 0
        self.itram15 = 0
        self.itram16 = 0
        self.itram21 = 0
        self.itram22 = 1
        self.itram23 = 0
        self.itram24 = 0
        self.itram25 = 0
        self.itram26 = 0
        self.itram31 = 0
        self.itram32 = 0
        self.itram33 = 1
        self.itram34 = 0
        self.itram35 = 0
        self.itram36 = 0
        self.itram41 = 0
        self.itram42 = 0
        self.itram43 = 0
        self.itram44 = 1
        self.itram45 = 0
        self.itram46 = 0
        self.itram51 = 0
        self.itram52 = 0
        self.itram53 = 0
        self.itram54 = 0
        self.itram55 = 1
        self.itram56 = 0
        self.itram61 = 0
        self.itram62 = 0
        self.itram63 = 0
        self.itram64 = 0
        self.itram65 = 0
        self.itram66 = 1

        self.iallharm = 0  # Setting the value to a non-zero value will also include all harmonics between 1 and NHARM
        self.iharmsc = 0  # setting to a non-zero value includes the coupling of the harmonic radiation back to the electron beam for a self-consistent model of harmonics. Enabling this feature will automatically include all harmonics by setting IALLHARM to one.
        self.isntyp = 0  # Non-zero if the user wants to use the Pennman algorithm for the shot noise (which is not recommended).

        self.ilog = 0  # Create a log file.
        self.ffspec = 0  # amplitude/phase values for spectrum calculation: 0 - on-axis power/phase along the pulse, -1 - the same in far field, 1 - near field total power
        
        self.shotnoise = 1
        
        # paths to files to import
        self.beamfile = None
        self.fieldfile = None
        self.partfile = None
        self.edistfile = None
        self.outputfile = None
        self.radfile = None
        self.latticefile = None

        # objects to write into e.g. *.dfl or *.dpa with appropriate names
        # and imported to Genesis
        self.beam = None # GenesisBeam()
        self.edist = None # GenesisElectronDist()
        self.lat = None # MagneticLattice()
        self.dfl = None # RadiationField()
        self.dpa = None # GenesisParticlesDump()
        self.rad = None # GenesisRad()

        self.run_dir = None # directory to run simulation in
        self.exp_dir = None # if run_dir==None, it is created based on exp_dir
        
        self.inp_txt = inputTemplate

    def input(self):
        
        inp_txt = deepcopy(self.inp_txt)

        if self.type == 'steady':
            # inp_txt = inp_txt.replace("__SHOTNOISE__", "itdp  =    0")
            inp_txt = inp_txt.replace("__ITDP__", "itdp = 0")
        else:
            # inp_txt = inp_txt.replace("__SHOTNOISE__", "shotnoise=  1")
            inp_txt = inp_txt.replace("__ITDP__", "itdp = 1")
            # self.prad0 = 0

        if self.beamfile != None:
            inp_txt = inp_txt.replace("__BEAMFILE__", " beamfile  =  '" + str(self.beamfile) + "'")
        else:
            inp_txt = inp_txt.replace("__BEAMFILE__\n", "")

        if self.fieldfile != None:
            inp_txt = inp_txt.replace("__FIELDFILE__", " fieldfile  =  '" + str(self.fieldfile) + "'")
        else:
            inp_txt = inp_txt.replace("__FIELDFILE__\n", "")

        if self.partfile != None:
            inp_txt = inp_txt.replace("__PARTFILE__", " partfile  =  '" + str(self.partfile) + "'")
        else:
            inp_txt = inp_txt.replace("__PARTFILE__\n", "")

        if self.edistfile != None:
            inp_txt = inp_txt.replace("__DISTFILE__", " distfile  =  '" + str(self.edistfile) + "'")
        else:
            inp_txt = inp_txt.replace("__DISTFILE__\n", "")

        if self.outputfile != None:
            inp_txt = inp_txt.replace("__OUTPUTFILE__", " outputfile  =  '" + str(self.outputfile) + "'")
        else:
            inp_txt = inp_txt.replace("__OUTPUTFILE__", " outputfile ='run.__RUNID__.gout'")

        # print 'self.radfile is equal to ', self.radfile
        if self.radfile != None:
            inp_txt = inp_txt.replace("__RADFILE__", " radfile  =  '" + str(self.radfile) + "'")
        else:
            inp_txt = inp_txt.replace("__RADFILE__\n", "")

        if self.magin == 0:
            inp_txt = inp_txt.replace("__MAGFILE__\n", "")
        else:
            inp_txt = inp_txt.replace("__MAGFILE__", " maginfile ='" + str(self.latticefile) + "'")

        # if self.trama == 1:
            # inp_txt = inp_txt.replace("__TRAMA__\n", "")
        # else:
            # inp_txt = inp_txt.replace("__TRAMA__\n", "")

        for p in self.__dict__.keys():
            inp_txt = inp_txt.replace("__" + str(p).upper() + "__", str(self.__dict__[p]).replace('[', '').replace(']', '').replace(',', ''))

        return inp_txt

    def __getattr__(self, name):
        if name not in self.__dict__.keys():
            return 0.0
        else:
            return self.__dict__[name]


class GenesisOutput:
    '''
    Genesis output *.out files storage object
    '''

    def __init__(self):
        self.z = []
        self.s = []
        self.I = []
        self.n = []
        self.zSlice = []
        self.E = []
        self.aw = []
        self.qfld = []

        self.sliceKeys = []
        self.sliceValues = {}

        self.parameters = {}
        self.filePath = ''

    def fileName(self):
        return filename_from_path(self.filePath)

    def __call__(self, name):

        if name not in self.parameters.keys():
            return None
        else:
            p, = self.parameters[name]
            return float(p.replace('D', 'E'))

    def calc_spec(self, mode='mid', npad=1):
        '''
        calculates the on-axis spectrum at every position along the undulator and writes it into "spec" attirube
        
        if mode = "mid" then on-axis power is used for calculation
        if mode = "int" then transversely integrated power is used
        npad (integer) if > 1 pads the power with zeros in order to increase resolution of spectrum.
        '''
        if self.nSlices == 1:
            raise AssertionError('Cannot calculate spectrum from steady-state simulation')
        
        if (npad%1 is not 0) or npad < 1:
            raise ValueError('npad should be integer larger than zero')
            
        if mode == 'mid':
            power = self.p_mid
        elif mode == 'int':
            power = self.p_int
        else:
            raise ValueError('mode should be either "mid" or "int"')
            
        print ('      calculating spectrum')
        power = power / (2 * self.leng / self('ncar'))**2
        phi_mid = self.phi_mid
        
        zeros = np.zeros((self.nSlices*npad,self.nZ))
        power = np.vstack((power, zeros))
        phi_mid = np.vstack((phi_mid, zeros))
        
        spec = abs(np.fft.fft(np.sqrt(np.array(power)) * np.exp(1.j * np.array(phi_mid)), axis=0))**2 * self.dt**2 * 1e10
        e_0 = h_eV_s * speed_of_light / self('xlamds')
        freq_ev = h_eV_s * np.fft.fftfreq(len(spec), d=self('zsep') * self('xlamds') * self('ishsty') / speed_of_light) + e_0
        
        spec = np.fft.fftshift(spec, axes=0)
        freq_ev = np.fft.fftshift(freq_ev, axes=0)
        freq_lamd = h_eV_s * speed_of_light * 1e9 / freq_ev
        
        self.spec = spec
        self.freq_ev = freq_ev
        self.freq_lamd = freq_lamd
        self.spec_mode = mode
        self.sliceKeys_used.append('spec')
        
        sum_spec = np.sum(self.spec, axis=0)
        sum_spec[sum_spec == 0] = np.inf
        
<<<<<<< HEAD
        self.freq_ev_mean = np.sum(self.freq_ev[:,newaxis]*self.spec, axis=0) / sum_spec
=======
        self.freq_ev_mean = np.sum(self.freq_ev[:,np.newaxis]*self.spec, axis=0) / sum_spec
>>>>>>> e3eee739
        self.freq_ev_mean[self.freq_ev_mean == 0] = np.inf
        
        self.n_photons = self.pulse_energy / q_e / self.freq_ev_mean
        
        self.spec_phot_density = calc_ph_sp_dens(self.spec, self.freq_ev, self.n_photons)
        # self.sliceKeys_used.append('spec_phot_density')
        # print ('        done')
        
    def phase_fix(self, wav=None, s=None):
        '''
        the way to display the phase, without constant slope caused by different radiation wavelength from xlamds. phase is set to 0 at maximum power slice
        '''
        print ('      fixing phase display')
        
        if 'spec' not in self.sliceKeys_used:
            raise AssertionError('first spectrum should be calculated')
        
        self.phi_mid_disp = deepcopy(self.phi_mid)
        
        if wav == None:
            spec_idx = np.argmax(self.spec[:, -1])
        else:
            spec_idx = find_nearest_idx(self.freq_lamd,wav)
        
        if s == None:
            pow_idx = np.argmax(self.power[:, -1])
        else:
            pow_idx = find_nearest_idx(self.s,s)
            
        for zi in range(shape(self.phi_mid_disp)[1]):
            # if debug > 1:
                # print ('      fixing phase display: ' + str(zi) + ' of ' + str(range(shape(self.phi_mid_disp)[1])))

            maxspectrum_wavelength = self.freq_lamd[spec_idx] * 1e-9
            phase = np.unwrap(self.phi_mid[:, zi])
            phase_cor = np.arange(self.nSlices) * (maxspectrum_wavelength - self('xlamds')) / self('xlamds') * self('zsep') * 2 * pi
            phase_fixed = phase + phase_cor
            phase_fixed -= phase_fixed[pow_idx]
            n = 1
            phase_fixed = (phase_fixed + n * pi) % (2 * n * pi) - n * pi
            self.phi_mid_disp[:, zi] = phase_fixed
        self.sliceKeys_used.append('phi_mid_disp')
        # print ('        done')
        
    def calc_radsize(self, weigh_transv=1):
        '''
        weigh_transv = True to average the transverse radiation size over slices with radiation power as a weight
        '''
        if weigh_transv and self.nSlices != 1:
            print('      averaging the radiation size')
            if np.amax(self.power) > 0:
                weight = self.power + np.amin(self.power[self.power != 0]) / 1e6
            else:
                weight = np.ones_like(self.power)
            self.rad_t_size_weighted = np.average(self.r_size * 1e6, weights=weight, axis=0)
            self.sliceKeys_used.append('rad_t_size_weighted')
        # print ('        done')
        
    def wig(self,z=inf):
        return wigner_out(self, z=z, method='mp', debug=1)


class GenStatOutput:
    '''
    Genesis statistical output storage object
    '''
    def __init__(self):
        return

    def zi(self, z):
        if z > np.amax(self.z):
            z = np.amax(self.z)
        return np.where(self.z >= z)[0][0]

    def si(self, s):
        if s > np.amax(self.s):
            s = np.amax(self.s)
        return np.where(self.s >= s)[0][0]

    def fi(self, f):
        if f > np.amax(self.f):
            f = np.amax(self.f)
        return np.where(self.f >= f)[0][0]


class GenesisParticlesDump:
    '''
    Genesis particle *.dpa files storage object
    Each particle record in z starts with the energy of all particles 
    followed by the output of the particle phases, 
    positions in x and y and the momenta in x and y. 
    The momenta are normalized to mc
    '''

    def __init__(self):
        self.e = []
        self.ph = []
        self.x = []
        self.y = []
        self.px = []
        self.py = []

        # self.fileName = ''
        self.filePath = ''

    def fileName(self):
        return filename_from_path(self.filePath)


class GenesisElectronDist:
    '''
    Genesis electron beam distribution *.dat files storage object
    GENESIS follows the rule that the longitudinal position 
    is reversed if a time is specified by the T column. 
    In this case smaller numbers correspond to particle 
    in the tail of the distribution.
    '''

    def __init__(self):

        self.x = []  # position in x in meters
        self.y = []  # position in y in meters
        self.xp = []  # divergence in x ### (xprime == angle)
        self.yp = []  # divergence in y
        self.t = []  # longitudinal position in seconds
        self.g = []  # gamma (total energy, normalized mc2) #rename to g?
        self.part_charge = []  # charge per particle
        self.filePath = ''

    def charge(self):  # full charge
        return self.part_charge * self.len()

    def fileName(self):
        return filename_from_path(self.filePath)

    def len(self):
        return len(self.t)

    def center(self):
        edist_out = deepcopy(self)
        edist_out.x -= np.mean(edist_out.x)
        edist_out.y -= np.mean(edist_out.y)
        edist_out.xp -= np.mean(edist_out.xp)
        edist_out.yp -= np.mean(edist_out.yp)
        return edist_out

    def twiss(self):
        tws = Twiss()

        x = self.x
        y = self.y
        xp = self.xp
        yp = self.yp

        mean_x2 = mean(x**2)
        mean_y2 = mean(y**2)
        mean_px2 = mean(xp**2)
        mean_py2 = mean(yp**2)
        mean_xpx = mean(x * xp)
        mean_ypy = mean(y * yp)
        mean_g = mean(self.g)

        tws.emit_x = mean_g * (mean_x2 * mean_px2 - mean_xpx**2)**0.5 / mean_g
        tws.emit_y = mean_g * (mean_y2 * mean_py2 - mean_ypy**2)**0.5 / mean_g
        tws.beta_x = mean_g * mean_x2 / tws.emit_x
        tws.beta_y = mean_g * mean_y2 / tws.emit_y
        tws.alpha_x = -mean_g * mean_xpx / tws.emit_x
        tws.alpha_y = -mean_g * mean_ypy / tws.emit_y
        tws.E = mean_g * m_e_GeV

        return tws


def parray2edist(p_array):
    
    edist = GenesisElectronDist()
    
    e0 = p_array.E * 1e9 #[eV]
    p0 = sqrt( (e0**2 - m_e_eV**2) / speed_of_light**2 )
    
    p_oc = p_array.rparticles[5] # deltaE / average_impulse / speed_of_light
    edist.g = (p_oc * p0 * speed_of_light + e0) / m_e_eV
    edist.x = p_array.rparticles[0]  # position in x in meters
    edist.y = p_array.rparticles[2]  # position in y in meters
    edist.xp = p_array.rparticles[1]  # divergence in x
    edist.yp = p_array.rparticles[3]  # divergence in y
    edist.t = -1 * p_array.rparticles[4] / speed_of_light  # longitudinal position in seconds
<<<<<<< HEAD

=======
    
>>>>>>> e3eee739
    edist.part_charge = p_array.q_array[0] #fix for general case  # charge per particle
    edist.filePath = ''
    
    return edist
    
def edist2parray(edist):

    p_array = ParticleArray()
    p_array.rparticles = np.zeros((6,edist.len()))
    p_array.q_array = np.ones(edist.len()) * edist.part_charge
    
    g0 = np.mean(edist.g) # average gamma
    e0 = g0 * m_e_eV
    p0 = sqrt(g0**2-1) * m_e_eV / speed_of_light # average impulse
#    p0 = sqrt( (e0**2 - m_e_eV**2) / speed_of_light**2 ) # average impulse
    p_array.E = g0 * m_e_GeV # average energy in GeV
    
    p_array.rparticles[0] = edist.x # position in x in meters
    p_array.rparticles[1] = edist.xp  # divergence in x
    p_array.rparticles[2] = edist.y # position in x in meters
    p_array.rparticles[3] = edist.yp  # divergence in x
    p_array.rparticles[4] = -1 * edist.t * speed_of_light
    p_array.rparticles[5] = (edist.g - g0) * m_e_eV / p0 / speed_of_light
    
    return p_array
    
    
        
        # def twiss(self):#not tested!!!
        # from ocelot.cpbd.beam import Twiss
        # tws=Twiss()
        # tws.x=mean(self.x)
        # tws.y=mean(self.y)
        # tws.px=mean(self.px)
        # tws.py=mean(self.py)
        # self=self.center()

        # self.px = self.px*(1.-0.5*self.px**2 - 0.5*self.py**2)
        # self.py = self.py*(1.-0.5*self.px**2 - 0.5*self.py**2)

        # tws.xx=mean(self.x**2)
        # tws.yy=mean(self.y**2)
        # tws.pxpx=mean(self.px**2)
        # tws.pypy=mean(self.py**2)
        # tws.xpx=mean(self.x*self.px)
        # tws.ypy=mean(self.y*self.py)
        # # mean_g=mean(self.e)
        # tws.E=mean(self.e)*m_e_GeV

        # tws.emit_x= sqrt(tws.x*tws.pxpx-tws.xpx**2)
        # tws.emit_y= sqrt(tws.y*tws.pypy-tws.ypy**2)
        # tws.beta_x=tws.x/tws.emit_x
        # tws.beta_y=tws.y/tws.emit_y
        # tws.alpha_x=-tws.xpx/tws.emit_x
        # tws.alpha_y=-tws.ypy/tws.emit_y

        # return tws


# class GenesisBeam():
    # '''
    # Genesis analytical radiation input files storage object?
    # '''

    # def __init__(self):
        # self.columns = []
        # self.column_values = {}
        # self.fileName = ''
        # # self.filePath=''

    # def fileName(self):
        # return filename_from_path(self.filePath)

    # def len(self):
        # return len(self.z)

    # def idx_max_refresh(self):
        # self.idx_max = np.argmax(self.I)

    # def __delitem__(self, indarr):
        # self.z = np.delete(self.z, indarr)
        # if hasattr(self, 'I'):
            # self.I = np.delete(self.I, indarr)
        # if hasattr(self, 'g0'):
            # self.g0 = np.delete(self.g0, indarr)
        # if hasattr(self, 'dg'):
            # self.dg = np.delete(self.dg, indarr)
        # if hasattr(self, 'x'):
            # self.x = np.delete(self.x, indarr)
        # if hasattr(self, 'y'):
            # self.y = np.delete(self.y, indarr)
        # if hasattr(self, 'px'):
            # self.px = np.delete(self.px, indarr)
        # if hasattr(self, 'py'):
            # self.py = np.delete(self.py, indarr)
        # if hasattr(self, 'ex'):
            # self.ex = np.delete(self.ex, indarr)
        # if hasattr(self, 'ey'):
            # self.ey = np.delete(self.ey, indarr)
        # if hasattr(self, 'betax'):
            # self.betax = np.delete(self.betax, indarr)
        # if hasattr(self, 'betay'):
            # self.betay = np.delete(self.betay, indarr)
        # if hasattr(self, 'alphax'):
            # self.alphax = np.delete(self.alphax, indarr)
        # if hasattr(self, 'alphay'):
            # self.alphay = np.delete(self.alphay, indarr)
        # return self
    
    # def getitemold(self,index):
        
        # b_slice = deepcopy(self)
        # if index > b_slice.len():
            # raise IndexError('slice index out of range')
        
        # b_slice.z = b_slice.z[index]
        # if hasattr(b_slice, 'I'):
            # b_slice.I = b_slice.I[index]
        # if hasattr(b_slice, 'g0'):
            # b_slice.g0 = b_slice.g0[index]
        # if hasattr(b_slice, 'dg'):
            # b_slice.dg = b_slice.dg[index]
        # if hasattr(b_slice, 'x'):
            # b_slice.x = b_slice.x[index]
        # if hasattr(b_slice, 'y'):
            # b_slice.y = b_slice.y[index]
        # if hasattr(b_slice, 'px'):
            # b_slice.px = b_slice.px[index]
        # if hasattr(b_slice, 'py'):
            # b_slice.py = b_slice.py[index]
        # if hasattr(b_slice, 'ex'):
            # b_slice.ex = b_slice.ex[index]
        # if hasattr(b_slice, 'ey'):
            # b_slice.ey = b_slice.ey[index]
        # if hasattr(b_slice, 'betax'):
            # b_slice.betax = b_slice.betax[index]
        # if hasattr(b_slice, 'betay'):
            # b_slice.betay = b_slice.betay[index]
        # if hasattr(b_slice, 'alphax'):
            # b_slice.alphax = b_slice.alphax[index]
        # if hasattr(b_slice, 'alphay'):
            # b_slice.alphay = b_slice.alphay[index]
        
        # return b_slice


    # def __getitem__(self,index):
        
        # b_slice = deepcopy(self)
        # if index > b_slice.len():
            # raise IndexError('slice index out of range')
        
        # beam_slice = GenesisBeam()
        # l = self.len()
        # for attr in dir(self):
            # if attr.startswith('__'):
                # continue
            # value = getattr(self,attr)
            # if np.size(value) == l:
                # setattr(beam_slice,attr,value[index])
            # else:
                # setattr(beam_slice,attr,value)
        
        # return beam_slice


class GenesisRad():
    '''
    Genesis analytical radiation input files storage object?
    '''

    def __init__(self):
        self.columns = []
        self.column_values = {}

class WaistScanResults():

    def __init__(self):
        self.filePath = ''
        self.xlamds = None
        self.z_pos = np.array([])
        self.phdens_max = np.array([])
        self.phdens_onaxis = np.array([])
        self.fwhm_x = np.array([])
        self.fwhm_y = np.array([])
        self.std_x = np.array([])
        self.std_y = np.array([])
        self.z_maxint = None

    def fileName(self):
        return filename_from_path(self.filePath)


'''
    Genesis control
'''



def run_genesis(inp, launcher, read_level=2, assembly_ver='pyt', debug=1):
    '''
    Main function for executing Genesis code
    inp               - GenesisInput() object with genesis input parameters
    launcher          - MpiLauncher() object obtained via get_genesis_launcher() function
    read_level           - Parameter to read and calculate values from the output:
                     -1 - do not read
                      0 - read input only (header)
                      1 - read input and current profile
                      2 - read all values
    dfl_slipage_incl  - whether to dedicate time in order to keep the dfl slices, slipped out of the simulation window. if zero, reduces assembly time by ~30%
    assembly_ver      - version of the assembly script: 'sys' - system based, 'pyt' - python based
    '''

    # create experimental directory
    if inp.run_dir == None and inp.exp_dir == None:
        raise ValueError('run_dir and exp_dir are not specified!')

    if inp.run_dir == None:
        if inp.exp_dir[-1]!=os.path.sep:
            inp.exp_dir+=os.path.sep
        inp.run_dir = inp.exp_dir + 'run_' + str(inp.runid) + '/'

    try:
        os.makedirs(inp.run_dir)
    except OSError as exc:
        if exc.errno == errno.EEXIST and os.path.isdir(inp.run_dir):
            pass
        else:
            raise

    if inp.stageid == None:
        inp_path = inp.run_dir + 'run.' + str(inp.runid) + '.inp'
        out_path = inp.run_dir + 'run.' + str(inp.runid) + '.gout'
    else:
        inp_path = inp.run_dir + 'run.' + str(inp.runid) + '.s' + str(inp.stageid) + '.inp'
        out_path = inp.run_dir + 'run.' + str(inp.runid) + '.s' + str(inp.stageid) + '.gout'

    inp_file = filename_from_path(inp_path)
    out_file = filename_from_path(out_path)

    # cleaning directory
    if debug > 0:
        print ('    removing old files')
    os.system('rm -rf ' + inp.run_dir + 'run.' + str(inp.runid) + '.s' + str(inp.stageid) + '*')  # to make sure all stage files are cleaned
    # os.system('rm -rf ' + out_path+'*') # to make sure out files are cleaned
    # os.system('rm -rf ' + inp_path+'*') # to make sure inp files are cleaned
    os.system('rm -rf ' + inp.run_dir + 'tmp.cmd')

    # create and fill necessary input files
    if inp.latticefile == None:
        if inp.lat != None:
            if debug > 1:
                print ('    writing ' + inp_file + '.lat')
<<<<<<< HEAD
            open(inp_path + '.lat', 'w').write(generate_lattice(inp.lat, unit=inp.xlamd*inp.delz, energy=inp.gamma0 * m_e_GeV, debug = debug))
=======
            open(inp_path + '.lat', 'w').write(generate_lattice(inp.lat, unit=inp.xlamd*inp.delz, energy=inp.gamma0 * m_e_GeV, debug = debug, min_phsh = False))
>>>>>>> e3eee739
            inp.latticefile = inp_file + '.lat'

    if inp.beamfile == None:
        if inp.beam != None:
            if debug > 1:
                print ('    writing ' + inp_file + '.beam')
            open(inp_path + '.beam', 'w').write(beam_file_str(inp.beam))
            inp.beamfile = inp_file + '.beam'

    if inp.edistfile == None:
        if inp.edist != None:
            if debug > 1:
                print ('    writing ' + inp_file + '.edist')
            write_edist_file(inp.edist, inp_path + '.edist', debug=1)
            inp.edistfile = inp_file + '.edist'

    if inp.partfile == None:
        if inp.dpa != None:
            if debug > 1:
                print ('    writing ' + inp_file + '.dpa')
            # print ('!!!!!!! no write_particle_file() function')
            write_dpa_file(inp.dpa, inp_path + '.dpa', debug=1)
            inp.partfile = inp_file + '.dpa'

    if inp.fieldfile == None:
        if inp.dfl != None:
            if debug > 1:
                print ('    writing ' + inp_file + '.dfl')
            write_dfl_file(inp.dfl, inp_path + '.dfl', debug=1)
            inp.fieldfile = inp_file + '.dfl'

    if inp.radfile == None:
        if inp.rad != None:
            if debug > 1:
                print ('    writing ' + inp_file + '.rad')
            open(inp_path + '.rad', 'w').write(rad_file_str(inp.rad))
            inp.radfile = inp_file + '.rad'

    if inp.outputfile == None:
        inp.outputfile = out_file
    open(inp_path, 'w').write(inp.input())
    open(inp.run_dir + 'tmp.cmd', 'w').write(inp_file + '\n')

    launcher.dir = inp.run_dir
    launcher.prepare()
    if debug > 1:
        print(inp.input())
    # RUNNING GENESIS ###
    launcher.launch()
    # RUNNING GENESIS ###

    # genesis output slices assembly
    if debug > 1:
        print (' ')
    if debug > 0:
        print ('    assembling slices')
    assembly_time = time.time()

    dfl_slipage_incl = True
    if assembly_ver == 'sys':

        if debug > 0:
            print ('      assembling *.out file')
        start_time = time.time()
        os.system('cat ' + out_path + '.slice* >> ' + out_path)
        os.system('rm ' + out_path + '.slice* 2>/dev/null')
        if debug > 1:
            print ('        done in %.2f seconds' % (time.time() - start_time))

        if debug > 0: # no dfln (n-harmonic) support yet
            print ('      assembling *.dfl file')
        start_time = time.time()
        if dfl_slipage_incl:
            os.system('cat ' + out_path + '.dfl.slice*  >> ' + out_path + '.dfl.tmp')
            #bytes=os.path.getsize(out_path +'.dfl.tmp')
            command = 'dd if=' + out_path + '.dfl.tmp of=' + out_path + '.dfl conv=notrunc conv=notrunc 2>/dev/null'  # obs='+str(bytes)+' skip=1
            os.system(command)
        else:
            os.system('cat ' + out_path + '.dfl.slice*  > ' + out_path + '.dfl')
        os.system('rm ' + out_path + '.dfl.slice* 2>/dev/null')
        os.system('rm ' + out_path + '.dfl.tmp 2>/dev/null')
        if debug > 1:
            print ('        done in %.2f seconds' % (time.time() - start_time))

        if debug > 0:
            print ('      assembling *.dpa file')
        start_time = time.time()
        os.system('cat ' + out_path + '.dpa.slice* >> ' + out_path + '.dpa')
        os.system('rm ' + out_path + '.dpa.slice* 2>/dev/null')
        if debug > 1:
            print ('        done in %.2f seconds' % (time.time() - start_time))
        
        if debug > 0:
            print ('      assembling *.fld file')
        start_time = time.time()
        if dfl_slipage_incl:
            os.system('cat ' + out_path + '.fld.slice*  >> ' + out_path + '.fld.tmp')
            #bytes=os.path.getsize(out_path +'.fld.tmp')
            command = 'dd if=' + out_path + '.fld.tmp of=' + out_path + '.fld conv=notrunc conv=notrunc 2>/dev/null'  # obs='+str(bytes)+' skip=1
            os.system(command)
        else:
            os.system('cat ' + out_path + '.fld.slice*  > ' + out_path + '.fld')
        os.system('rm ' + out_path + '.fld.slice* 2>/dev/null')
        os.system('rm ' + out_path + '.fld.tmp 2>/dev/null')
        if debug > 1:
            print ('        done in %.2f seconds' % (time.time() - start_time))

        if debug > 0:
            print ('      assembling *.par file')
        start_time = time.time()
        os.system('cat ' + out_path + '.par.slice* >> ' + out_path + '.par')
        os.system('rm ' + out_path + '.par.slice* 2>/dev/null')
        if debug > 1:
            print ('        done in %.2f seconds' % (time.time() - start_time))

    elif assembly_ver == 'pyt':
        # there is a bug with dfl assembly
        import glob
        ram = 1

        if debug > 0:
            print ('      assembling *.out file')
        start_time = time.time()
        assemble(out_path, ram=ram, debug=debug)
        os.system('rm ' + out_path + '.slice* 2>/dev/null')
        if debug > 1:
            print ('        done in %.2f seconds' % (time.time() - start_time))
        
        for i in range(10):        #read all possible harmonics (up to 10 now)
            ii=str(i)
            if ii=='0': ii=''
            if os.path.isfile(str(out_path + '.dfl' + ii)):
                if debug > 0:
                    print ('      assembling *.dfl'+ii+' file')
                start_time = time.time()
                assemble(out_path + '.dfl'+ii, overwrite=dfl_slipage_incl, ram=ram, debug=debug)
                os.system('rm ' + out_path + '.dfl'+ii+'.slice* 2>/dev/null')
                os.system('rm ' + out_path + '.dfl'+ii+'.tmp 2>/dev/null')
                if debug > 1:
                    print ('        done in %.2f seconds' % (time.time() - start_time))

        if os.path.isfile(str(out_path + '.dpa')):
            if debug > 0:
                print ('      assembling *.dpa file')
            start_time = time.time()
            assemble(out_path + '.dpa', ram=ram, debug=debug)
            os.system('rm ' + out_path + '.dpa.slice* 2>/dev/null')
            if debug > 1:
                print ('        done in %.2f seconds' % (time.time() - start_time))
                
        if os.path.isfile(str(out_path + '.fld')):
            if debug > 0:
                print ('      assembling *.fld file')
            start_time = time.time()
            assemble(out_path + '.fld', overwrite=dfl_slipage_incl, ram=ram, debug=debug)
            os.system('rm ' + out_path + '.fld.slice* 2>/dev/null')
            os.system('rm ' + out_path + '.fld.tmp 2>/dev/null')
            if debug > 1:
                print ('        done in %.2f seconds' % (time.time() - start_time))

        if os.path.isfile(str(out_path + '.par')):
            if debug > 0:
                print ('      assembling *.par file')
            start_time = time.time()
            assemble(out_path + '.par', ram=ram, debug=debug)
            os.system('rm ' + out_path + '.par.slice* 2>/dev/null')
            if debug > 1:
                print ('        done in %.2f seconds' % (time.time() - start_time))

    else:
        raise ValueError('assembly_ver should be either "sys" or "pyt"')
    # start_time = time.time()

    # print ('        done in %.2f seconds' % (time.time() - start_time))
    if debug > 0:
        print ('      total time %.2f seconds' % (time.time() - assembly_time))

    if read_level >= 0:
        out = read_out_file(out_path, read_level=read_level)
        return out
    else:
        return None


def assemble(fileName, remove=1, overwrite=0, ram=1, debug=1):
    '''
    assembles the fileName.slice* files into fileName
    remove - delete *.slice* files
    overwrite - writes *.slice* files on top of fileName.slice* starting from the beginning. Applicable for genesis dfl file assembly
    ram - store the *.slice* files in ram simultaneously
    '''
    import glob
    import sys
    # try:
        # if overwrite:
        # os.rename(fileName,fileName+'.slice999999')

    fins = glob.glob(fileName + '.slice*')
    fins.sort()

    if overwrite:
        fout = open(fileName, 'r+b')
    else:
        fout = open(fileName, 'ab')
    # else:
    #    fout = file(fileName,'a')
    N = len(fins)
    if ram == 1:
        idata = ''
        data = bytearray()
        if debug > 1:
            print('        reading ' + str(N) + ' slices to RAM...')
        index = 10
        for i, n in enumerate(fins):
            # if i/N>=index:
                # sys.stdout.write(str(index)+'%.')
                # index +=10
            fin = open(n, 'rb')
            while True:
                idata = fin.read(65536)
                if not idata:
                    break
                else:
                    data += idata
        if debug > 1:
            print('        writing...')
        fout.write(data)
        try:
            fin.close()
        except:
            pass

        if remove:
            os.system('rm ' + fileName + '.slice* 2>/dev/null')
            # os.remove(fins)
    else:
        for i, n in enumerate(fins):
            if debug > 1:
                tot = size(fins)
                print(i, 'of', tot)
            # if i/N>=index:
                # sys.stdout.write(str(index)+'%.')
                # index +=10
            fin = open(n, 'rb')
            while True:
                data = fin.read(65536)
                if not data:
                    break
                fout.write(data)
            fin.close()
            if remove:
                os.remove(fin.name)

    fout.close()
    # except:
    # print('        could not assemble '+fileName)


def create_exp_dir(exp_dir, run_ids):
    '''
    creates the folder structure nested in exp_dir folder.
    run_ids is a list of run numbers.
    resulting folder structure would be
    ..
    ---exp_dir\
    ------run_1\
    ------run_2\
    ------run_3\
    ------...
    '''
    if exp_dir[-1]!=os.path.sep:
        exp_dir+=os.path.sep
    for run_id in run_ids:

        try:
            run_dir = exp_dir + 'run_' + str(run_id) + '/'
            os.makedirs(run_dir)
        except OSError as exc:
            if exc.errno == errno.EEXIST and os.path.isdir(run_dir):
                pass
            else:
                raise

    try:
        res_dir = exp_dir + 'results'
        os.makedirs(res_dir)
    except OSError as exc:
        if exc.errno == errno.EEXIST and os.path.isdir(res_dir):
            pass
        else:
            raise


def generate_input(undulator, beam, xlamds = None, itdp=True):
    
    '''
    Create Genesis inp object with default input parameters
    '''
    inp = GenesisInput()
    
    # Next line added by GG 27.05.2016: it was in script


    #beam.emit_xn, beam.emit_yn = beam.emit[beam.C]
    #beam.gamma_rel = beam.E / (0.511e-3)
    #beam.emit_x = beam.emit_xn / beam.gamma_rel
    #beam.emit_y = beam.emit_yn / beam.gamma_rel
    
    if undulator.__class__ == UndulatorParameters:
        inp.xlamd = undulator.lw
        inp.aw0 = undulator.K / np.sqrt(2)
    elif undulator.__class__ == MagneticLattice:
        # from ocelot.cpbd.elements import Undulator
        lat = undulator
        indx_u = lat.find_indices(Undulator)
        und = [lat.sequence[i] for i in indx_u if lat.sequence[i].Kx != 0][0] #first undulator can be opened
        inp.xlamd = und.lperiod
        inp.aw0 = und.Kx / np.sqrt(2)
        inp.lat = lat
        
    if beam.len() > 1:
        inp.beam = beam
        tpulse = np.abs(beam.s[-1] - beam.s[0]) / speed_of_light * 1e15 / 6
        beam = beam.pk()
        beam.tpulse = tpulse
    
    inp.magin = 1
    #inp.zstop = 50
    #inp.nsec = 20


    inp.awd = inp.aw0
    inp.delgam = beam.sigma_E / m_e_GeV
    inp.gamma0 = beam.E / m_e_GeV
    
    inp.betax = beam.beta_x
    inp.betay = beam.beta_y
    
    # inp.rxbeam = np.sqrt(beam.emit_x * beam.beta_x)
    # inp.rybeam = np.sqrt(beam.emit_y * beam.beta_y)

    inp.alphax = beam.alpha_x
    inp.alphay = beam.alpha_y

    inp.curpeak = beam.I

    inp.xbeam = beam.x
    inp.ybeam = beam.y
    inp.pxbeam = beam.xp
    inp.pybeam = beam.yp

    inp.emitx = beam.emit_xn
    inp.emity = beam.emit_yn

    felParameters = calculateFelParameters(inp)
    printFelParameters(felParameters)
    if xlamds is None:
        inp.xlamds = felParameters.lambda0
    else:
        inp.xlamds = xlamds
    
    if itdp:
        inp.prad0 = 0
    else:
        inp.prad0 = felParameters.P_sn
    
    inp.fbess0 = felParameters.fc
    inp.zrayl = felParameters.zr

    if itdp:
        inp.type = "tdp"
        # inp.DUMP_FIELDS = 1
        inp.ipseed = 132
        inp.ncar = 151
        #inp.nslice = 300
        
        inp.zsep = int(math.ceil(0.25 / (4 * pi * felParameters.rho3)))  # 0.25 is the additional factor to be "on the safe side"

        # print('zsep = ',inp.zsep)
        # print('xlamds = ',inp.xlamds)
        # inp.zsep = 8 * int(inp.curlen  / inp.nslice / inp.xlamds )
        if not hasattr(inp,'beam'):
            inp.curlen = beam.tpulse * speed_of_light / 1e15
            inp.nslice = 8 * int(inp.curlen / inp.zsep / inp.xlamds)
        else:
            inp.curlen = 0
            inp.nslice = 0
            
            

    # inp.ntail = - int ( inp.nslice / 2 )
    inp.ntail = 0
    inp.npart = 2048
    inp.rmax0 = 9

    inp.delz = 1

    # print out FEL parameter estimates
    # printFelParameters(inp)
    return inp


def get_genesis_launcher(launcher_program=None):
    '''
    Returns MpiLauncher() object for given program
    '''
    host = socket.gethostname()

    launcher = MpiLauncher()
    if launcher_program != None:
        launcher.program = launcher_program
    else:

        if host.startswith('kolmogorov'):
            launcher.program = '/home/iagapov/workspace/xcode/codes/genesis/genesis < tmp.cmd | tee log'
        if host.startswith('max'):
            launcher.program = '/data/netapp/xfel/products/genesis/genesis < tmp.cmd | tee log'
        launcher.mpiParameters = '-x PATH -x MPI_PYTHON_SITEARCH -x PYTHONPATH'  # added -n
    #launcher.nproc = nproc
    return launcher

def get_genesis_new_launcher(launcher_program=None, mpi_mode=True):
    '''
    tmp for moga, to be solved in the future
    '''
    host = socket.gethostname()

    launcher = NewLauncher()
    
    if launcher_program != None:
        launcher.program = launcher_program
    else:
        if mpi_mode == True:
            launcher.program = "mpirun" + ' -x PATH -x MPI_PYTHON_SITEARCH -x PYTHONPATH ' + '/data/netapp/xfel/products/genesis/genesis < tmp.cmd | tee log'
        else:
            launcher.program = '/data/netapp/xfel/products/genesis_noparall/genesis_single < tmp.cmd | tee log'

    return launcher

''' 
   I/O functions
'''

''' 
   OUT
'''


def read_out_file(filePath, read_level=2, precision=float, debug=1):
    '''
    reads Genesis output from *.out file.
    returns GenesisOutput() object
    thanks gods Genesis3 out will be in hdf5!

    read_level -    0 = only header is processed. Very fast
                    1 = slice values are not processed. Current information is obtained, ~2x faster
                    2 = all contents are read
                    3 = additional attributed are calculated, like spectrum, transversely averaged radiation size, etc.
    precision - precision of stored values precision
    debug -     0 = no messages printed in console
                1 = basic info and execution time is printed
                2 = most detailed info is printed (real debug)
    '''
    import re
    out = GenesisOutput()
    out.filePath = filePath
    # out.fileName = filename_from_path(filePath)

    if debug > 0:
        print('    reading output file "' + out.fileName() + '"')
#    print '        - reading from ', fileName

    chunk = ''
    output_unsorted = []
    nSlice = 0

    wait_attempt = 6
    wait_time = 10
    while os.path.isfile(out.filePath) != True:
        print('!     waiting for "' + out.fileName() + '" ' + str(wait_time) + 's [' + str(wait_attempt) + ']')
        time.sleep(wait_time)  # wait for the .out file to be assembled
        wait_attempt -= 1
        if wait_attempt == 0:
            raise Exception('File ' + out.fileName() + ' not found')

    start_time = time.time()
    f = open(out.filePath, 'r')

    null = f.readline()
    for line in f:
        tokens = line.strip().split()

        if len(tokens) < 1:
            continue

        if tokens[0] == '**********':
            if read_level == 0:
                break
            chunk = 'slices'
            nSlice = int(tokens[3])
            if debug > 1:
                print ('      reading slice # ' + str(nSlice))

        if tokens[0] == 'power':
            chunk = 'slice'
            if len(out.sliceKeys) == 0:  # to record the first instance
                out.sliceKeys = list(copy(tokens))
                if debug > 0:
                    print ('      reading slice values ')
            continue

        if tokens[0] == '$newrun':
            chunk = 'input1'
            if debug > 0:
                print ('      reading input parameters')
            continue

        if tokens[0] == '$end':
            chunk = 'input2'
            continue

        if tokens == ['z[m]', 'aw', 'qfld']:
            chunk = 'magnetic optics'
            if debug > 0:
                print ('      reading magnetic optics ')
            continue

        if chunk == 'magnetic optics':
            z, aw, qfld = list(map(precision, tokens))
            out.z.append(z)
            out.aw.append(aw)
            out.qfld.append(qfld)

        if chunk == 'input1':
            tokens = line.replace('=', '').strip().split()
            out.parameters[tokens[0]] = tokens[1:]
            #out.parameters[tokens[0]] = tokens[0:]
            # print 'input:', tokens
        if chunk == 'input2':
            tokens = line.replace('=', '').strip().split()
            out.parameters['_'.join(tokens[1:])] = [tokens[0]]
            #out.parameters[tokens[0]] = tokens[0:]
            # print 'input:', tokens
#
        if chunk == 'slice' and read_level >= 2:

            # tokens_fixed=re.sub(r'([0-9])\-([0-9])',r'\g<1>E-\g<2>',' '.join(tokens))
            # tokens_fixed=re.sub(r'([0-9])\+([0-9])',r'\g<1>E+\g<2>',tokens_fixed)
            # tokens=tokens_fixed.split()
            try:
                vals = list(map(precision, tokens))
            except ValueError:
                tokens_fixed = re.sub(r'([0-9])\-([0-9])', r'\g<1>E-\g<2>', ' '.join(tokens))
                tokens_fixed = re.sub(r'([0-9])\+([0-9])', r'\g<1>E+\g<2>', tokens_fixed)
                tokens_fixed = tokens_fixed.split()
                vals = list(map(precision, tokens_fixed))

            output_unsorted.append(vals)

        if chunk == 'slices':
            if len(tokens) == 2 and tokens[1] == 'current':
                # print tokens[1]
                out.I.append(float(tokens[0]))
                out.n.append(nSlice)
            elif len(tokens) == 3 and tokens[1] == 'scan':
                out.I.append(float(tokens[0]))
                out.n.append(nSlice)

    for parm in ['z', 'aw', 'qfld', 'I', 'n']:
        exec('out.' + parm + ' = np.array(out.' + parm + ')')

    if out('dgrid') == 0:
        rbeam = sqrt(out('rxbeam')**2 + out('rybeam')**2)
        ray = sqrt(out('zrayl') * out('xlamds') / np.pi * (1 + (out('zwaist') / out('zrayl'))**2))
        out.leng = out('rmax0') * (rbeam + ray)
    else:
        out.leng = 2 * out('dgrid')
    out.ncar = int(out('ncar'))  # number of mesh points
    
    #universal solution?
    out.leng=out('meshsize')*(out.ncar-1)


    if read_level == 0:
        print ('      returning *.out header')
        if debug > 0:
            print('      done in %.2f seconds' % (time.time() - start_time))
        return out

    out.nSlices = len(out.n)
    # int(out('history_records'))#number of slices in the output
    # print(nSlice)
    # print(out.nSlices)
    # if out.nSlices
    assert out('entries_per_record') != None, '.out header is missing!'
    out.nZ = int(out('entries_per_record'))  # number of records along the undulator

    if debug > 1:
        print ('        nSlices ' + str(out.nSlices))
    if debug > 1:
        print ('        nZ ' + str(out.nZ))

    assert nSlice != 0, '.out is empty!'

    assert(out.n[-1] - out.n[0]) == (len(out.n) - 1) * out('ishsty'), '.out is missing at least ' + str((out.n[-1] - out.n[0]) - (len(out.n) - 1) * out('ishsty')) + ' slices!'


    if read_level >= 2:
        output_unsorted = np.array(output_unsorted)  # .astype(precision)
        # print out.sliceKeys
        for i in range(len(out.sliceKeys)):
            key = out.sliceKeys[int(i)]
            if key[0].isdigit():
                key='h'+key
            if debug > 1: 
                print ('      assembling',key.replace('-', '_').replace('<', '').replace('>', '')) 
            command = 'out.' + key.replace('-', '_').replace('<', '').replace('>', '') + ' = output_unsorted[:,' + str(i) + '].reshape((' + str(int(out.nSlices)) + ',' + str(int(out.nZ)) + '))'
            # print(command)
            exec(command)
        if hasattr(out, 'energy'):
            out.energy += out('gamma0')
        out.power_z = np.max(out.power, 0)
        out.sliceKeys_used = out.sliceKeys

    if out('itdp') == True:
        out.s = out('zsep') * out('xlamds') * (out.n - out.n[0])  # np.arange(0,out.nSlices)
        out.t = out.s / speed_of_light * 1.e+15
        out.dt = (out.t[1] - out.t[0]) * 1.e-15
        # out.dt=out('zsep') * out('xlamds') / speed_of_light
        out.beam_charge = np.sum(out.I * out.dt)
        out.sn_Imax = np.argmax(out.I)  # slice number with maximum current
        
        if read_level >= 2:
            out.pulse_energy = np.sum(out.power * out.dt, axis=0)
        
        if read_level >= 3:
            out.calc_spec(npad=2)
            # out.phase_fix()
            # out.calc_radsize(weigh_transv=1)
            
    else:
        out.s = [0]
    
    if out('iscan') != 0:
        out.scv = out.I  # scan value
        out.I = np.linspace(1, 1, len(out.scv))  # because used as a weight
    
    # tmp for back_compatibility
    if read_level >= 2:
        out.power_int = out.power[:, -1]  # remove?
        out.max_power = np.amax(out.power_int)  # remove?
        for parm in [['power', 'p_int'],
                     ['energy', 'el_energy'],
                     ['e_spread', 'el_e_spread'],
                     ]:
            if hasattr(out, parm[0]):
                setattr(out, parm[1], getattr(out, parm[0]))
            for index, parm_key in enumerate(out.sliceKeys_used):
                if parm_key == parm[0]:
                    out.sliceKeys_used[index] = parm[1]
    #             delattr(out,parm[0])
        out.power = out.p_mid[:, -1]
        out.phi = out.phi_mid[:, -1]
    
    if debug > 0:
        print('      done in %.2f seconds' % (time.time() - start_time))
    return out


def read_out_file_stat(proj_dir, stage, run_inp=[], param_inp=[], debug=1):
    '''
    reads statistical info of Genesis simulations,
    returns GenStatOutput() object

    proj_dir - project directory of the following structure:
    proj_dir/run_<run_number>/run.<run_number>.s<stage_number>.gout*
    run_inp - list of genesis runs to be looked for [0:1000] by default
    param_inp - list of genesis output parameters to be processed
    debug - see read_out_file()
    '''
    if debug > 0:
        print ('    reading stat genesis output')
    start_time = time.time()

    if proj_dir[-1] != '/':
        proj_dir += '/'

    outlist = [GenesisOutput() for i in range(1000)]

    if run_inp == []:
        run_range = range(1000)
    else:
        run_range = run_inp

    run_range_good = []

    for irun in run_range:
        out_file = proj_dir + 'run_' + str(irun) + '/run.' + str(irun) + '.s' + str(stage) + '.gout'
        if os.path.isfile(out_file):
            if debug > 0:
                print ('      reading run', irun)
            outlist[irun] = read_out_file(out_file, read_level=2, debug=1)
            run_range_good.append(irun)
            # except:
    run_range = run_range_good
    
    # check if all gout have the same number of slices nSlice and history records nZ
    for irun in run_range[1:]:
        if outlist[irun].nSlices != outlist[run_range[0]].nSlices or outlist[irun].nZ != outlist[run_range[0]].nZ:
            raise ValueError('Non-uniform out objects (run %s)' %(irun))
    
    if debug: print(run_range)

    if param_inp == []:
        if debug > 1:
            print(outlist[run_range[0]].sliceKeys_used)
        param_range = outlist[run_range[0]].sliceKeys_used
    else:
        param_range = param_inp

    out_stat = GenStatOutput()
    for param in param_range:
        param_matrix = []
        for irun in run_range:
            if not hasattr(outlist[irun], param):
                continue
            else:
                param_matrix.append(deepcopy(getattr(outlist[irun], param)))

        param_matrix = np.array(param_matrix)
        if np.ndim(param_matrix) == 3:
            param_matrix = np.swapaxes(param_matrix, 0, 2)
        elif np.ndim(param_matrix) == 2 and shape(param_matrix)[1] == outlist[irun].nZ:
            param_matrix = np.swapaxes(param_matrix, 0, 1)[:, np.newaxis, :]
        else:
            pass
        setattr(out_stat, param, param_matrix)

    out_stat.stage = stage
    out_stat.dir = proj_dir
    out_stat.run = run_range
    out_stat.z = outlist[irun].z
    out_stat.s = outlist[irun].s
    out_stat.f = outlist[irun].freq_lamd
    out_stat.t = outlist[irun].t
    out_stat.dt = outlist[irun].dt
    
    out_stat.xlamds=outlist[irun]('xlamds')
    out_stat.filePath=proj_dir

    if debug > 0:
        print('      done in %.2f seconds' % (time.time() - start_time))
    return out_stat

def read_out_file_stat_u(file_tamplate, run_inp=[], param_inp=[], debug=1):
    '''
    reads statistical info of Genesis simulations,
    universal function for non-standard exp. folder structure
    returns GenStatOutput() object

    file_tamplate = template of the .out file path with # denoting run number
    run_inp - list of genesis runs to be looked for [0:1000] by default
    param_inp - list of genesis output parameters to be processed
    debug - see read_out_file()
    '''
    if debug > 0:
        print ('    reading stat genesis output')
    start_time = time.time()

    # if proj_dir[-1] != '/':
        # proj_dir += '/'

    outlist = [GenesisOutput() for i in range(1000)]

    if run_inp == []:
        run_range = range(1000)
    else:
        run_range = run_inp

    run_range_good = []

    for irun in run_range:
        out_file = file_tamplate.replace('#',str(irun))
        if os.path.isfile(out_file):
            if debug > 0:
                print ('      reading run', irun)
            outlist[irun] = read_out_file(out_file, read_level=2, debug=1)
            run_range_good.append(irun)
            # except:
    run_range = run_range_good
    
    # check if all gout have the same number of slices nSlice and history records nZ
    for irun in run_range[1:]:
        if outlist[irun].nSlices != outlist[run_range[0]].nSlices or outlist[irun].nZ != outlist[run_range[0]].nZ:
            raise ValueError('Non-uniform out objects (run %s)' %(irun))
    
    if debug>0: print(run_range)

    if param_inp == []:
        if debug > 1:
            print('      ',outlist[run_range[0]].sliceKeys_used)
        param_range = outlist[run_range[0]].sliceKeys_used
    else:
        param_range = param_inp

    out_stat = GenStatOutput()
    for param in param_range:
        param_matrix = []
        for irun in run_range:
            if not hasattr(outlist[irun], param):
                continue
            else:
                param_matrix.append(deepcopy(getattr(outlist[irun], param)))

        param_matrix = np.array(param_matrix)
        if np.ndim(param_matrix) == 3:
            param_matrix = np.swapaxes(param_matrix, 0, 2)
        elif np.ndim(param_matrix) == 2 and shape(param_matrix)[1] == outlist[irun].nZ:
            param_matrix = np.swapaxes(param_matrix, 0, 1)[:, np.newaxis, :]
        else:
            pass
        setattr(out_stat, param, param_matrix)

    out_stat.stage = stage
    out_stat.dir = proj_dir
    out_stat.run = run_range
    out_stat.z = outlist[irun].z
    out_stat.s = outlist[irun].s
    out_stat.f = outlist[irun].freq_lamd
    out_stat.t = outlist[irun].t
    out_stat.dt = outlist[irun].dt
    
    out_stat.xlamds=outlist[irun]('xlamds')
    out_stat.filePath=proj_dir

    if debug > 0:
        print('      done in %.2f seconds' % (time.time() - start_time))
    return out_stat
    
'''
    DFL
'''


def read_dfl_file_out(out, filePath=None, debug=1):
    '''
    More compact function than read_dfl_file() to read the file generated with known .out file
    Returns RadiationField object
    No need to pass all parameters (Nxy, Lxy, Lz, zsep, xlamds), they are read from GenesisOutput object
    out     - The relevant GenesisOutput object or path to it
    filePath- Path to *.dfl file.
        if = None, then it is assumed to be *.out.dfl
    '''
    if os.path.isfile(str(out)):
        out = read_out_file(out, read_level=0, debug=0)
    if not isinstance(out, GenesisOutput):
        raise ValueError('out is neither GenesisOutput() nor a valid path')

    if filePath == None:
        filePath = out.filePath + '.dfl'
    dfl = read_dfl_file(filePath, Nxy=out.ncar, Lxy=out.leng, zsep=out('zsep'), xlamds=out('xlamds'), debug=debug)
    return dfl


def read_dfl_file(filePath, Nxy, Lxy=None, zsep=None, xlamds=None, hist_rec=1, vartype=complex, debug=1):
    '''
    Function to read the Genesis output radiation file "dfl".
    Returns RadiationField() object
    filePath - path to *.dfl file
    Nxy - transverse mesh size, e.g. for 151*151 mesh, Nxy=151
    Lxy - transverse mesh size (2*dgrid)
    zsep - separation between slices in terms of wavelengths 
    xlamds  - wavelength of the radiation
    hist_rec - number of dfl records withinb in a single file (*.fld case), not finished!
    '''
    
    if debug > 0:
        print ('    reading radiation file')
    start_time = time.time()
    
    assert (Nxy % 1 == 0), 'Nxy nust be an integer'
    Nxy = int(Nxy)

    if not os.path.isfile(filePath):
        if debug:
            raise IOError('      ! dfl file ' + filePath + ' not found !')
        else:
            print ('      ! dfl file ' + filePath + ' not found !')
    else:
        if debug > 1:
            print ('        - reading from ' + filePath)

        b = np.fromfile(filePath, dtype=complex).astype(vartype)
        Nz = b.shape[0] / Nxy / Nxy / hist_rec
        assert (Nz % 1 == 0), 'Wrong Nxy or corrupted file'
        Nz = int(Nz)
        
        dfl = RadiationField()
        if hist_rec > 1:
            dfl.fld = b.reshape(hist_rec, Nz, Nxy, Nxy)
            dfl.fld = np.rollaxis(dfl.fld, 0, 4)
            print(dfl.shape())
        else:
            dfl.fld = b.reshape(Nz, Nxy, Nxy)
        dfl.dx = Lxy / dfl.Nx()
        dfl.dy = Lxy / dfl.Ny()
        dfl.dz = xlamds * zsep
        dfl.xlamds = xlamds
        dfl.filePath = filePath
        

        
        if debug > 0:
            print('      done in %.2f sec' % (time.time() - start_time))


        return dfl



def write_dfl_file(dfl, filePath=None, debug=1):
    '''
    Function to write the RadiationField object into filePath file
    dfl RadiationField object
    filePath - path top write the file
        if None then filePath = dfl.filePath
    '''
    if debug > 0:
        print ('    writing radiation file')
    start_time = time.time()

    if filePath == None:
        filePath = dfl.filePath
        
    if dfl.__class__ != RadiationField:
        raise ValueError('wrong radiation object: should be RadiationField')

    d = dfl.fld.flatten().astype(complex128)
    d.tofile(filePath, format='complex')

    if debug > 0:
        print('      done in %.2f sec' % (time.time() - start_time))


'''
    DPA
'''


def read_dpa_file_out(out, filePath=None, debug=1):
    '''
    simplifies running the read_dpa_file() function
    reads GenesisOutput() object
    returns GenesisParticlesDump() object
    no need to set nbins and npart parameters as well as file_path (may be overrun)
    all automatically picked up from GenesisOutput() object
    '''

    if os.path.isfile(str(out)):
        out = read_out_file(out, read_level=0, debug=0)
    if not isinstance(out, GenesisOutput):
        raise ValueError('out is neither GenesisOutput() nor a valid path')

    if filePath == None:
        filePath = out.filePath + '.dpa'
    return read_dpa_file(filePath, nbins=out('nbins'), npart=out('npart'), debug=debug)


def read_dpa_file(filePath, nbins=4, npart=None, debug=1):
    '''
    reads genesis particle dump file *.dpa
    returns GenesisParticlesDump() object
    '''
    
    if not os.path.isfile(filePath):
        if debug:
            raise IOError('      ! dpa file ' + filePath + ' not found !')
        else:
            print ('      ! dpa file ' + filePath + ' not found !')
    else:
        if debug > 0:
            print ('    reading particle file')
            # print ('        - reading from ' + filePath)

    
    # if debug > 0:
        # print ('    reading particle file')
    dpa = GenesisParticlesDump()

    start_time = time.time()
    
    if os.path.isfile(filePath):
        b = np.fromfile(filePath, dtype=float)
    else:
        raise IOError('No such file: ' + filePath)
    # if debug: print("     read Particles in %s sec" % (time.time() - start_time))
    assert npart != None, 'number of particles per bin is not defined'
    npart = int(npart)
    nslice = int(len(b) / npart / 6)
    nbins = int(nbins)

    if debug > 1:
        print ('        nslice' + str(nslice))
        print ('        npart' + str(npart))
        print ('        nbins' + str(nbins))
    # print 'b=',nslice*npart*6
    b = b.reshape(nslice, 6, nbins, int(npart / nbins))
    dpa.e = b[:, 0, :, :]  # gamma
    dpa.ph = b[:, 1, :, :]
    dpa.x = b[:, 2, :, :]
    dpa.y = b[:, 3, :, :]
    dpa.px = b[:, 4, :, :]
    dpa.py = b[:, 5, :, :]
    dpa.filePath = filePath
    # dpa.fileName = filename_from_path(filePath)

    if debug > 0:
        print('      done in %.2f sec' % (time.time() - start_time))

    return dpa
    
def write_dpa_file(dpa, filePath=None, debug=1):
    
    if debug > 0:
        print ('    writing particle file')
    start_time = time.time()
    
    if dpa.__class__ != GenesisParticlesDump:
        raise ValueError('wrong particles object: should be GenesisParticlesDump')
    
    if filePath == None:
        filePath = dpa.filePath
        
    nslice,nbins,npart = dpa.e.shape
    b = np.zeros((nslice,6,nbins,npart))
    
    b[:, 0, :, :] = dpa.e
    b[:, 1, :, :] = dpa.ph
    b[:, 2, :, :] = dpa.x
    b[:, 3, :, :] = dpa.y
    b[:, 4, :, :] = dpa.px
    b[:, 5, :, :] = dpa.py
    b = b.flatten()
    b.tofile(filePath)
    
    if debug > 0:
        print('      done in %.2f sec' % (time.time() - start_time))



def max_dpa_dens(out, dpa, slice_pos=None, slice_num=None, repeat=1, bins=(50,50), debug=1):
    y_bins = bins[0]
    z_bins = bins[1]
    if slice_pos == slice_num == None:
        raise ValueError('specify either slice_pos or slice_num')

    if slice_num == None and out.nSlices > 1:
        if type(slice_pos) == str:
            if slice_pos == 'max_I':
                slice_num = np.argmax(out.I)
            elif slice_pos == 'max_P':
                slice_num = np.argmax(out.power)
            elif slice_pos == 'max_B':
                slice_num = np.argmax(out.bunching[:,-1])
            else:
                raise ValueError('slice_pos text should be "max_I" or "max_P"')
        else:
            if slice_pos < np.amin(out.s) or slice_pos > np.amax(out.s):
                raise ValueError('slice_pos outside out.s range')
            else:
                slice_num = np.where(out.s > slice_pos)[0][0]
    else:
        slice_num = 0
    nbins = shape(dpa.ph)[1]
    phase = deepcopy(dpa.ph[slice_num, :, :])
    gamma = deepcopy(dpa.e[slice_num, :, :])
    phase_flat=phase.flatten()
    gamma_flat=gamma.flatten()
    for irep in range(repeat-1):
        phase_flat=np.append(phase_flat,phase.flatten() + 2 * np.pi * (irep+1))
        gamma_flat=np.append(gamma_flat,gamma.flatten())
    # gamma_flat = energy_flat / m_e_eV
    
    hist, phase_scale, gamma_scale = np.histogram2d(phase_flat, gamma_flat, bins=bins)
    hist_max = np.amax(hist)
    gamma_idx = np.where(hist == hist_max)
    gamma_max = gamma_scale[gamma_idx[1]]
    return gamma_max[0], slice_num

def dpa2edist(out, dpa, num_part=1e5, smear=1, debug=1):
    '''
    Convert dpa to edist objects
    reads GenesisParticlesDump() object
    returns GenesisElectronDist() object
    num_part - desired approximate number of particles in edist
    smear - whether to shuffle macroparticles smearing microbunching
    '''
    import random
    start_time = time.time()
    if debug > 0:
        print ('    transforming particle to distribution file')

    assert out('itdp') == True, '! steadystate Genesis simulation, dpa2dist() not implemented yet!'

    npart = int(out('npart'))
    # nslice=int(out('nslice'))
    nslice = int(out.nSlices * out('ishsty'))
    nbins = int(out('nbins'))
    xlamds = out('xlamds')
    zsep = int(out('zsep'))
    gen_I = out.I
    gen_t = out.t
    num_part = int(num_part)

    if (npart / nbins) % 1 != 0:
        raise ValueError('non-integer number of particles per bin')
    else:
        npart_per_bin = int(npart / nbins)

    m = np.arange(nslice)
    m = np.tile(m, (nbins, npart_per_bin, 1))
    m = np.rollaxis(m, 2, 0)
    # print('shape_m='+str(shape(m)))
    
    if smear:
        z = dpa.ph * xlamds / 2 / pi + m * xlamds * zsep + xlamds * zsep * (1 - np.random.random((nslice, nbins, npart_per_bin)))
    else:
        z = dpa.ph * xlamds / 2 / pi + m * xlamds * zsep

    t = np.array(z / speed_of_light)

    t_scale = np.linspace(0, nslice * zsep * xlamds / speed_of_light * 1e15, nslice)

    pick_n = np.interp(t_scale, gen_t, gen_I)
    if debug > 1:
        print('sum pick_n = ' + str(sum(pick_n)))
    if debug > 1:
        print('npart = ' + str(npart))
    if debug > 1:
        print('num_part = ' + str(num_part))
    pick_n = pick_n / sum(pick_n) * num_part
    if max(pick_n) > npart:
        pick_n = pick_n / max(pick_n) * npart
    pick_n = pick_n.astype(int)
    # ratio=ceil(num_part/np.sum(pick_n))
    ratio = 1

    t = np.reshape(t, (nslice, npart))
    e = np.reshape(dpa.e, (nslice, npart))
    x = np.reshape(dpa.x, (nslice, npart))
    y = np.reshape(dpa.y, (nslice, npart))
    px = np.reshape(dpa.px, (nslice, npart))
    py = np.reshape(dpa.py, (nslice, npart))

    edist = GenesisElectronDist()
    for i in np.arange(nslice):
        for ii in np.arange(int(ratio)):
            pick_i = random.sample(range(npart), pick_n[i])
            edist.t = append(edist.t, t[i, pick_i])
            edist.g = append(edist.g, e[i, pick_i])
            edist.x = append(edist.x, x[i, pick_i])
            edist.y = append(edist.y, y[i, pick_i])
            edist.xp = append(edist.xp, px[i, pick_i])
            edist.yp = append(edist.yp, py[i, pick_i])

    edist.t = edist.t * (-1) + max(edist.t)
    edist.xp /= edist.g
    edist.yp /= edist.g

    edist.x = np.flipud(edist.x)
    edist.y = np.flipud(edist.y)
    edist.xp = np.flipud(edist.xp)
    edist.yp = np.flipud(edist.yp)
    edist.t = np.flipud(edist.t)
    edist.g = np.flipud(edist.g)

    edist.part_charge = out.beam_charge / edist.len()
    if debug > 1:
        print('edist.len() = ' + str(edist.len()))
    # edist.charge=out.beam_charge
    edist.filePath = dpa.filePath + '.edist'
    if debug > 1:
        print('edist.filePath = ' + edist.filePath)
    # print 'max_y_out', np.amax(t_out)
    # print 'e_out', np.amax(e_out),np.amin(e_out)

    if debug > 0:
        print('      done in %.2f sec' % (time.time() - start_time))

    return edist


'''
    EDIST
'''


def read_edist_file_out(out, debug=1):
    return read_dist_file(out.filePath + '.edist', debug=debug)


def read_edist_file(filePath, debug=1):
    '''
    reads particle distribution file (distfile in genesis input)
    returns GenesisElectronDist() 
    '''
    edist = GenesisElectronDist()
    edist.filePath = filePath

    if debug > 0:
        print ('    reading particle distribution file')

    if not os.path.isfile(filePath):
        if debug:
            raise IOError('      ! edist file ' + filePath + ' not found !')
        else:
            print ('      ! edist file ' + filePath + ' not found !')
    else:
        if debug > 1:
            print ('        - reading from ' + filePath)

    start_time = time.time()

    dist_column_values = {}
    f = open(filePath, 'r')
    null = f.readline()
    for line in f:
        tokens = line.strip().split()

        if len(tokens) < 2:
            continue

        if tokens[0] == "?" and tokens[1] == "CHARGE":
            charge = float(tokens[3])

        if tokens[0] == "?" and tokens[1] == "COLUMNS":
            dist_columns = tokens[2:]
            for col in dist_columns:
                dist_column_values[col] = []
            if debug > 1:
                print(''.join(str(i) + ' ' for i in dist_columns))

        if tokens[0] != "?":
            for i in range(0, len(tokens)):
                dist_column_values[dist_columns[i]].append(float(tokens[i]))

    edist.x = np.array(dist_column_values['X'])
    edist.y = np.array(dist_column_values['Y'])
    edist.xp = np.array(dist_column_values['XPRIME'])
    edist.yp = np.array(dist_column_values['YPRIME'])
    edist.t = np.array(dist_column_values['T'])
    edist.g = np.array(dist_column_values['P'])

    edist.x = np.flipud(edist.x)
    edist.y = np.flipud(edist.y)
    edist.xp = np.flipud(edist.xp)
    edist.yp = np.flipud(edist.yp)
    edist.t = np.flipud(edist.t)
    edist.g = np.flipud(edist.g)

    edist.part_charge = charge / edist.len()

    if debug > 0:
        print('      done in %.2f sec' % (time.time() - start_time))

    return edist


def cut_edist(edist,
              t_lim=(-inf, inf),
              g_lim=(-inf, inf),
              x_lim=(-inf, inf),
              xp_lim=(-inf, inf),
              y_lim=(-inf, inf),
              yp_lim=(-inf, inf), 
              s_lim=None, debug=1):
    '''
    cuts GenesisElectronDist() in phase space
    '''

    from numpy import logical_or

    if debug > 0:
        print ('    cutting particle distribution file')
    start_time = time.time()
    
    if s_lim is not None:
        index_t = logical_or(edist.t < s_lim[0]/speed_of_light, edist.t > s_lim[1]/speed_of_light)
    else:
        index_t = logical_or(edist.t < t_lim[0], edist.t > t_lim[1])
    index_e = logical_or(edist.g < g_lim[0], edist.g > g_lim[1])
    index_x = logical_or(edist.x < x_lim[0], edist.x > x_lim[1])
    index_y = logical_or(edist.y < y_lim[0], edist.y > y_lim[1])
    index_px = logical_or(edist.xp < xp_lim[0], edist.xp > xp_lim[1])
    index_py = logical_or(edist.yp < yp_lim[0], edist.yp > yp_lim[1])

    index = np.logical_or.reduce((index_t, index_e, index_x, index_y, index_px, index_py))
    index = np.where(index)

    edist_f = deepcopy(edist)

    for parm in ['t', 'g', 'xp', 'yp', 'x', 'y']:
        if hasattr(edist_f, parm):
            setattr(edist_f, parm, np.delete(getattr(edist_f, parm), index))

    if debug > 0:
        print('      %.2f percent cut' % ((edist.charge() - edist_f.charge()) / edist.charge() * 100))
    if debug > 0:
        print('      done in %.2f sec' % (time.time() - start_time))

    return edist_f


def set_edist_energy(edist, E_GeV, debug=1):
    '''
    adds energy to the electron beam so that new average energy is E_GeV in [GeV]
    '''
    if debug > 0:
        print('    scaling particle distribution file energy to ', E_GeV, ' GeV')
    if not isinstance(edist, GenesisElectronDist):
        raise ValueError('out is neither GenesisOutput() nor a valid path')
    
    edist_out = deepcopy(edist)
    edist_out.g -= np.mean(edist_out.g)
    edist_out.g += E_GeV * 1e9 / m_e_eV
    
    return edist_out
    
def disperse_edist(edist, R56, debug=1):
    '''
    Introduces dispersion (good for simulating weak chicanes)
    delays or advances time coordinate of the particles depending on ther energy with respect to the averaged energy
    '''
    if debug > 0:
        print('    introducing dispersion to particle distribution file with R56 ', R56, ' m')
    if not isinstance(edist, GenesisElectronDist):
        raise ValueError('out is neither GenesisOutput() nor a valid path')
    
    edist_out = deepcopy(edist)
    edist_out.t += R56 * (edist_out.g - np.mean(edist_out.g)) / edist_out.g / speed_of_light
    
    return edist_out
<<<<<<< HEAD
    
    
    
=======
    
    
    
>>>>>>> e3eee739
def repeat_edist(edist, repeats, smear=1):
    '''
    dublicates the GenesisElectronDist() by given factor
    repeats  - the number of repetitions
    smear - smear new particles by 1e-3 of standard deviation of parameter
    '''
    if not isinstance(edist, GenesisElectronDist):
        raise ValueError('out is neither GenesisOutput() nor a valid path')
        
    if repeats < 1:
        raise ValueError('repeats cannot be smaller that 1')
        
    edist_out = GenesisElectronDist()
    edist_out.filePath = edist.filePath

    edist_out.x = np.repeat(edist.x, repeats)
    edist_out.y = np.repeat(edist.y, repeats)
    edist_out.xp = np.repeat(edist.xp, repeats)
    edist_out.yp = np.repeat(edist.yp, repeats)
    edist_out.t = np.repeat(edist.t, repeats)
    edist_out.g = np.repeat(edist.g, repeats)
    edist_out.part_charge = edist.part_charge / repeats

    if smear:
        n_par = edist_out.len()
        smear_factor = 1e-3  # smear new particles by smear_factor of standard deviation of parameter

        edist_out.x += np.random.normal(scale=np.std(edist_out.x) * smear_factor, size=n_par)
        edist_out.y += np.random.normal(scale=np.std(edist_out.y) * smear_factor, size=n_par)
        edist_out.xp += np.random.normal(scale=np.std(edist_out.xp) * smear_factor, size=n_par)
        edist_out.yp += np.random.normal(scale=np.std(edist_out.yp) * smear_factor, size=n_par)
        edist_out.t += np.random.normal(scale=np.std(edist_out.t) * smear_factor, size=n_par)
        edist_out.g += np.random.normal(scale=np.std(edist_out.g) * smear_factor, size=n_par)

    return edist_out


def write_edist_file(edist, filePath=None, debug=1):
    '''
    writes GenesisElectronDist() into filePath folder
    '''
    # REQUIRES NUMPY 1.7
    # header='? VERSION = 1.0 \n? SIZE = %s \n? CHARGE = %E \n? COLUMNS X XPRIME Y YPRIME T P'%(len(edist.x),charge)
    # np.savetxt(filePath_write, np.c_[edist.x,edist.xp,edist.y,edist.yp,edist.t,edist.g],header=header,fmt="%E", newline='\n',comments='')

    if debug > 0:
        print ('    writing particle distribution file')
    start_time = time.time()

    if filePath == None:
        filePath = edist.filePath

    header = '? VERSION = 1.0 \n? SIZE = %s \n? CHARGE = %E \n? COLUMNS X XPRIME Y YPRIME T P\n' % (edist.len(), edist.charge())
    f = open(filePath, 'w')
    f.write(header)
    f.close()
    f = open(filePath, 'ab')
    np.savetxt(f, np.c_[edist.x, edist.xp, edist.y, edist.yp, edist.t, edist.g], fmt="%e", newline='\n')
    f.close()

    if debug > 0:
        print('      done in %.2f sec' % (time.time() - start_time))


def edist2beam(edist, step=1e-7):
    '''
    reads GenesisElectronDist()
    returns BeamArray()
    step [m] - long. size ob bin to calculate distribution parameters
    '''

    from numpy import mean, sum

    part_c = edist.part_charge
    t_step = step / speed_of_light
    t_min = min(edist.t)
    t_max = max(edist.t)
    dist_t_window = t_max - t_min
    npoints = int(dist_t_window / t_step)
    t_step = dist_t_window / npoints
    beam = BeamArray()
    for parm in ['I',
                 's',
                 'emit_x',
                 'emit_y',
                 'beta_x',
                 'beta_y',
                 'alpha_x',
                 'alpha_y',
                 'x',
                 'y',
                 'xp',
                 'yp',
                 'E',
                 'sigma_E',
                 ]:
        setattr(beam, parm, np.zeros((npoints - 1)))

    for i in range(npoints - 1):
        indices = (edist.t > t_min + t_step * i) * (edist.t < t_min + t_step * (i + 1))
        beam.s[i] = (t_min + t_step * (i + 0.5)) * speed_of_light
        print(sum(indices))
        if sum(indices) > 2:
            dist_g = edist.g[indices]
            dist_x = edist.x[indices]
            dist_y = edist.y[indices]
            dist_px = edist.xp[indices]
            dist_py = edist.yp[indices]

            beam.I[i] = sum(indices) * part_c / t_step
            beam.g[i] = mean(dist_g)
            beam.dg[i] = np.std(dist_g)
            beam.x[i] = mean(dist_x)
            beam.y[i] = mean(dist_y)
            beam.px[i] = mean(dist_px)
            beam.py[i] = mean(dist_py)
            beam.emit_x[i] = (mean(dist_x**2) * mean(dist_px**2) - mean(dist_x * dist_px)**2)**0.5
            # if beam.ex[i]==0: beam.ey[i]=1e-10
            beam.emit_y[i] = (mean(dist_y**2) * mean(dist_py**2) - mean(dist_y * dist_py)**2)**0.5
            # if beam.ey[i]==0: beam.ey[i]=1e-10
            beam.beta_x[i] = mean(dist_x**2) / beam.emit_x[i]
            beam.beta_y[i] = mean(dist_y**2) / beam.emit_y[i]
            beam.alpha_x[i] = -mean(dist_x * dist_px) / beam.emit_x[i]
            beam.alpha_y[i] = -mean(dist_y * dist_py) / beam.emit_y[i]

    idx = np.where(np.logical_or.reduce((beam.I == 0, beam.E == 0)))
    del beam[idx]

    if hasattr(edist,'filePath'):
        beam.filePath = edist.filePath + '.beam'

        return(beam)


'''
    BEAM
'''


# def read_beam_file_out(out, debug=1):
    # return read_beam_file(out.filePath, debug=debug)

def read_beam_file(filePath, debug=1):
    '''
    reads beam file from filePath folder
    returns BeamArray()
    '''
    if debug > 0:
        print ('    reading beam file')
    start_time = time.time()

    beam = BeamArray()
    beam.columns = []
    beam.column_values = {}

    f = open(filePath, 'r')
    null = f.readline()
    for line in f:
        tokens = line.strip().split()

        if len(tokens) < 2:
            continue

        # print tokens[0:2]

        if tokens[0] == "?" and tokens[1] == "COLUMNS":
            beam.columns = tokens[2:]
            for col in beam.columns:
                beam.column_values[col] = []

            print (beam.columns)

        if tokens[0] != "?":
            # print tokens
            for i in range(0, len(tokens)):
                beam.column_values[beam.columns[i]].append(float(tokens[i]))

    # print beam.columns

    beam.s = np.array(beam.column_values['ZPOS'])
    beam.I = np.array(beam.column_values['CURPEAK'])

    for parm in [['g', 'GAMMA0'],
                 ['x', 'XBEAM'],
                 ['y', 'YBEAM'],
                 ['px', 'PXBEAM'],
                 ['py', 'PYBEAM'],
                 ['dg', 'DELGAM'],
                 ['emit_xn', 'EMITX'],
                 ['emit_yn', 'EMITY'],
                 ['beta_x', 'BETAX'],
                 ['beta_y', 'BETAY'],
                 ['alpha_x', 'ALPHAX'],
                 ['alpha_y', 'ALPHAY'],
                 ]:
        if parm[1] in beam.column_values.keys():
            setattr(beam, parm[0], np.array(beam.column_values[parm[1]]))
        else:
            setattr(beam, parm[0], np.zeros_like(beam.s))

    try:
        beam.eloss = np.array(beam.column_values['ELOSS'])
    except:
        beam.eloss = np.zeros_like(beam.I)

    beam.filePath = filePath
    del(beam.column_values, beam.columns)

    if debug > 0:
        print('      done in %.2f sec' % (time.time() - start_time))

    return beam


def beam_file_str(beam):
    '''
    reads BeamArray()
    returns string of electron beam file, suitable for Genesis
    
    '''
    
    dict = {'s' : 'ZPOS',
             'I': 'CURPEAK',
             'emit_xn': 'EMITX',
             'emit_yn': 'EMITY',
             'beta_x': 'BETAX',
             'beta_y': 'BETAY',
             'alpha_x': 'ALPHAX',
             'alpha_y': 'ALPHAY',
             'x': 'XBEAM',
             'y': 'YBEAM',
             'px': 'PXBEAM',
             'py': 'PYBEAM',
             'g': 'GAMMA0',
             'dg': 'DELGAM',
             'eloss': 'ELOSS'}
    
    l = beam.len()    
    attrs=beam.params()
    
    f_str = "# \n? VERSION = 1.0\n? SIZE =" + str(l) + "\n? COLUMNS"
    
    for attr in attrs:
        if attr in dict:
            f_str = f_str + " " + dict[attr]
    f_str += "\n"

    for parm in [['s', 'ZPOS'],
                 ['I', 'CURPEAK'],
                 ['emit_xn', 'EMITX'],
                 ['emit_yn', 'EMITY'],
                 ['beta_x', 'BETAX'],
                 ['beta_y', 'BETAY'],
                 ['alpha_x', 'ALPHAX'],
                 ['alpha_y', 'ALPHAY'],
                 ['x', 'XBEAM'],
                 ['y', 'YBEAM'],
                 ['px', 'PXBEAM'],
                 ['py', 'PYBEAM'],
                 ['g', 'GAMMA0'],
                 ['dg', 'DELGAM'],
                 ['eloss', 'ELOSS'],
                 ]:
        try:
            beam.column_values[parm[1]] = getattr(beam, parm[0])
        except:
            pass

    for i in range(beam.len()):
        for attr in attrs:
            if attr in dict:
                buf = str(getattr(beam,attr)[i])
                f_str = f_str + buf + ' '
        f_str = f_str.rstrip() + '\n'

    return f_str

# def add_wake_to_beamf(beamf, new_beamf):
    # beam = read_beam_file(beamf)
    # s, bunch, wake = w.xfel_pipe_wake(s=array(beam.z), current=array(beam.I))
    # print ('read ' + str(len(wake)) + ' slice values')
    # beam.eloss = wake[::-1]

    # f = open(new_beamf, 'w')
    # f.write(beam_file_str(beam))
    # f.close()


def zero_wake_at_ipk(beam):
    '''
    reads BeamArray()
    shifts the wake pforile so that 
    at maximum current slice wake is zero
    returns GenesisBeam()
    
    allows to account for wake losses without 
    additional linear undulator tapering
    '''
    if 'eloss' in beam.params():
        beam_new = deepcopy(beam)
        # beamf_new.idx_max_refresh()
        beam_new.eloss -= beam_new.eloss[beam_new.idx_max()]
        return beamf_new
    else:
        return beam


def set_beam_energy(beam, E_GeV_new):
    '''
    reads BeamArray()
    returns BeamArray()
    sets the beam energy with peak current to E_GeV_new
    '''
    beam_new = deepcopy(beam)
    idx = beam_new.idx_max()
    beam_new.E += (E_GeV_new - beam_new.E[idx])
    
    return beam_new


<<<<<<< HEAD
def transform_beam_twiss(beam, s=None, transform=None):
=======
def transform_beam_twiss(beam, transform=None, s=None):
>>>>>>> e3eee739
    # transform = [[beta_x,alpha_x],[beta_y, alpha_y]] or Twiss()
    if transform == None:
        return beam
    else:
        if s == None:
            idx = beam.idx_max()
        else:
            idx = find_nearest_idx(beam.s, s)

        g1x = np.matrix([[beam.beta_x[idx], beam.alpha_x[idx]],
                         [beam.alpha_x[idx], (1 + beam.alpha_x[idx]**2) / beam.beta_x[idx]]])

        g1y = np.matrix([[beam.beta_y[idx], beam.alpha_y[idx]],
                         [beam.alpha_y[idx], (1 + beam.alpha_y[idx]**2) / beam.beta_y[idx]]])
        
        # temporary legacy support
        if transform.__class__.__name__ == 'Twiss':
            b2x = transform.beta_x
            b2y = transform.beta_y
            a2x = transform.alpha_x
            a2y = transform.alpha_y
        else:
            b2x = transform[0][0]
            a2x = transform[0][1]
            b2y = transform[1][0]
            a2y = transform[1][1]

        g2x = np.matrix([[b2x, a2x],
                         [a2x, (1 + a2x**2) / b2x]])

        g2y = np.matrix([[b2y, a2y],
                         [a2y, (1 + a2y**2) / b2y]])

        Mix, Mx = find_transform(g1x, g2x)
        Miy, My = find_transform(g1y, g2y)

        # print Mi

        betax_new = []
        alphax_new = []
        betay_new = []
        alphay_new = []

        for i in range(beam.len()):
            g1x = np.matrix([[beam.beta_x[i], beam.alpha_x[i]],
                             [beam.alpha_x[i], (1 + beam.alpha_x[i]**2) / beam.beta_x[i]]])

            gx = Mix.T * g1x * Mix

            g1y = np.matrix([[beam.beta_y[i], beam.alpha_y[i]],
                             [beam.alpha_y[i], (1 + beam.alpha_y[i]**2) / beam.beta_y[i]]])

            gy = Miy.T * g1y * Miy

            # print i, gx[0,1], g1x[0,1]

            betax_new.append(gx[0, 0])
            alphax_new.append(gx[0, 1])
            betay_new.append(gy[0, 0])
            alphay_new.append(gy[0, 1])

        beam.beta_x = betax_new
        beam.beta_y = betay_new
        beam.alpha_x = alphax_new
        beam.alpha_y = alphay_new

def cut_beam(beam=None, cut_s=[-inf, inf]):
    '''
    cuts BeamArray() object longitudinally
    cut_z [m] - limits of the cut
    '''
    beam_new = deepcopy(beam)
    beam_new.sort()
    idxl, idxr = find_nearest_idx(beam_new.s, cut_s[0]), find_nearest_idx(beam_new.s, cut_s[1])
    return beam_new[idxl:idxr]


def get_beam_s(beam, s=0):
    '''
    obtains values of the beam at s position
    '''
    idx = find_nearest_idx(beam.s,s)
    return(beam[idx])

def get_beam_peak(beam):
    '''
    obtains values of the beam at s position
    '''
    idx = beam.idx_max()
    return beam[idx]
    

def find_transform(g1, g2):
    '''
    find transform from twiss matrix g1 to g2: x -> M x, g -> Mi.T g M
    '''
    l1, u1 = np.linalg.eig(g1)
    l2, u2 = np.linalg.eig(g2)

    M1 = np.matrix([[u1[0, 0], u1[1, 0]],
                    [-u1[1, 0], u1[0, 0]]])

    d = sqrt(l1[0] / l2[0])

    M2 = np.matrix([[d, 0],
                    [0, 1.0 / d]])

    M2d = np.matrix([[1. / d, 0],
                     [0, d]])

    M3 = np.matrix([[u2[0, 0], -u2[1, 0]],
                    [u2[1, 0], u2[0, 0]]])

    return np.linalg.inv(M3 * M2 * M1), M3 * M2d * M1


def write_beam_file(filePath, beam, debug=0):
    if debug > 0:
        print ('    writing beam file')
    start_time = time.time()

    fd = open(filePath, 'w')
    fd.write(beam_file_str_new(beam))
    fd.close()

    if debug > 0:
        print('      done in %.2f sec' % (time.time() - start_time))

# def write_beam_file(filePath, beam, debug=0):
    # if debug > 0:
        # print ('    writing beam file')
    # start_time = time.time()

    # fd = open(filePath, 'w')
    # fd.write(beam_file_str(beam))
    # fd.close()

    # if debug > 0:
        # print('      done in %.2f sec' % (time.time() - start_time))


'''
    RAD
'''


def create_rad_file(p_duration_s=None, p_intensity=None, beam=None, offset=None, out_file='tmp.rad'):

    def rad_file_str2(beam):
        # header = "# \n? VERSION = 1.0\n? SIZE = "+str(len(beam.z))+"\n? OFFSET = "+str(beam.offset)+"\n? COLUMNS ZPOS PRAD0 \n"
        # header = "# \n? VERSION = 1.0\n? SIZE = "+str(len(beam.z))+"\n? OFFSET = "+str(beam.offset2)+"\n? COLUMNS ZPOS PRAD0 \n"
        header = "? VERSION = 1.0\n? SIZE = " + str(len(beam.z)) + "\n? OFFSET = " + str(beam.offset2) + "\n? COLUMNS ZPOS PRAD0 \n"
        f_str = header

        for i in range(len(beam.z)):
            f_str_tmp = str(beam.z[i]) + ' ' + str(beam.prad0[i]) + '\n'
            f_str += f_str_tmp

        return f_str

    temporal_delay = offset
    extention_twindow = 2
    start = beam.z[0] - extention_twindow * (beam.z[math.floor(len(beam.z) / 2)] - beam.z[0])
    stop = beam.z[len(beam.z) - 1] + extention_twindow * (beam.z[len(beam.z) - 1] - beam.z[math.ceil(len(beam.z) / 2)])
    num = len(beam.z) * (1 + extention_twindow)
    intensity = np.empty(num)
    p_duration_m = p_duration_s * speed_of_light

    class radfileparams:
        offset = temporal_delay
        offset2 = start
        z = np.linspace(start, stop, num)
        for i in range(num):
            intensity[i] = p_intensity * math.exp(-(z[i] - offset)**2 / (2 * p_duration_m**2))
            if intensity[i] < 1e-50:
                intensity[i] = 0
        prad0 = intensity

    rad = radfileparams()
    f = open(out_file, 'w')
    f.write(rad_file_str2(rad))
    f.close()


def read_rad_file(filePath):
    '''
    reads analyticall radiation seed file from Genesis?
    '''
    beam = GenesisBeam()

    f = open(filePath, 'r')
    null = f.readline()
    for line in f:
        tokens = line.strip().split()

        if len(tokens) < 2:
            continue

        # print tokens[0:2]

        if tokens[0] == "?" and tokens[1] == "COLUMNS":
            beam.columns = tokens[2:]
            for col in beam.columns:
                beam.column_values[col] = []

            print (beam.columns)

        if tokens[0] != "?":
            # print tokens
            for i in range(0, len(tokens)):
                beam.column_values[beam.columns[i]].append(float(tokens[i]))

    #print (beam.columns)

    beam.z = beam.column_values['ZPOS']
    beam.prad0 = np.array(beam.column_values['PRAD0'])

    return beam


def adapt_rad_file(beam=None, rad_file=None, out_file='tmp.rad'):

    rad = read_rad_file(rad_file)
    rad.prad0 = np.interp(beam.z, rad.z, rad.prad0)
    rad.z = beam.z

    # print rad.z[301]
    # print beam.z[301]
    open(out_file, 'w').write(rad_file_str(rad))


def rad_file_str(rad):
    # header = "# \n? VERSION = 1.0\n? SIZE ="+str(len(rad.column_values['ZPOS']))+"\n? COLUMNS ZPOS GAMMA0 DELGAM EMITX EMITY BETAX BETAY XBEAM YBEAM PXBEAM PYBEAM ALPHAX ALPHAY CURPEAK ELOSS\n"
    header = "# \n? VERSION = 1.0\n? SIZE =" + str(len(rad.z)) + "\n? COLUMNS"
    # ZPOS GAMMA0 DELGAM EMITX EMITY BETAX BETAY XBEAM YBEAM PXBEAM PYBEAM ALPHAX ALPHAY CURPEAK ELOSS\n"
    for col in rad.columns:
        header = header + " " + col
    header += "\n"

    f_str = header

    rad.column_values['ZPOS'] = rad.z
    rad.column_values['PRAD0'] = rad.prad0

    for i in range(len(rad.z)):
        for col in rad.columns:
            buf = str(rad.column_values[col][i])
            f_str = f_str + buf + ' '
        f_str = f_str.rstrip() + '\n'

    return f_str


'''
    OTHER
'''


def generate_lattice(lattice, unit=1.0, energy=None, debug=1, min_phsh = False):
    if debug > 0:
        print ('generating lattice file...')
    if debug > 1:
        print('minimum phase shift = ',min_phsh)

    lat = '# header is included\n? VERSION= 1.00  including new format\n? UNITLENGTH= ' + str(unit) + ' :unit length in header\n'
    undLat = ''
    quadLat = ''
    driftLat = ''

    prevPos = 0
    prevLen = 0
    prevPosQ = 0
    prevLenQ = 0

    pos = 0

    drifts = []
    quads = []
    
    gamma = energy / m_e_GeV

    for e in lattice.sequence:
        
        if debug > 1:
            print(e.__class__)
        
        l = float(e.l)

        # print e.type, pos, prevPos
        if e.__class__ == Undulator:
            l = float(e.nperiods) * float(e.lperiod)

            undLat += 'AW' + '    ' + str(e.Kx * np.sqrt(0.5)) + '   ' + str(round(l / unit, 2)) + '  ' + str(round((pos - prevPos - prevLen) / unit, 2)) + '\n'

            if debug > 1:
                print ('added und ' + 'pos=' + str(pos) + ' prevPos=' + str(prevPos) + ' prevLen=' + str(prevLen))
            
            if prevLen <= 0:
                
                K_rms = e.Kx * np.sqrt(0.5)
                
            else:
                #drifts.append([str( (pos - prevPos ) / unit ), str(prevLen / unit)])
                if debug > 1:
                    print ('appending drift' + str((prevLen) / unit))
                L = pos - prevPos - prevLen #intersection length [m]
                
                if min_phsh:
                    xlamds = e.lperiod * (1 + K_rms**2) / (2 * gamma**2)
                    slip=(L / gamma**2) / 2 #free space radiation slippage [m]
                    add_slip = xlamds - slip % xlamds #free-space slippage to compensate with undulator K to bring it to integer number of wavelengths
                    K_rms_add = sqrt(2 * add_slip * gamma**2 / L) #compensational K
                    # driftLat += 'AD' + '    ' + str(e.Kx * np.sqrt(0.5)) + '   ' + str(round((pos - prevPos - prevLen) / unit, 2)) + '  ' + str(round(prevLen / unit, 2)) + '\n'
                    driftLat += 'AD' + '    ' + str(K_rms_add) + '   ' + str(round((L) / unit, 2)) + '  ' + str(round(prevLen / unit, 2)) + '\n'
                else:
                    driftLat += 'AD' + '    ' + str(K_rms) + '   ' + str(round((L) / unit, 2)) + '  ' + str(round(prevLen / unit, 2)) + '\n'
                
                K_rms = e.Kx * np.sqrt(0.5)
                
            prevPos = pos
            prevLen = l

        elif e.__class__ in [RBend, SBend, Drift]:
            pass

        elif e.__class__ == Quadrupole:
            #k = energy/0.2998 * float(e.k1) *  ( e.l / unit - int(e.l / unit) )
            # k = float(energy) * float(e.k1) / e.l #*  (1 +  e.l / unit - int(e.l / unit) )
            # k = float(energy) * float(e.k1) * 0.2998 / e.l #*  (1 +  e.l / unit - int(e.l / unit) )
            k = float(energy) * float(e.k1) / speed_of_light * 1e9
            if debug > 1:
                print ('DEBUG' + str(e.k1) + ' ' + str(k) + ' ' + str(energy))
            quadLat += 'QF' + '    ' + str(k) + '   ' + str(round(e.l / unit, 2)) + '  ' + str(round((pos - prevPosQ - prevLenQ) / unit, 2)) + '\n'
            prevPosQ = pos
            prevLenQ = l
            # pass

        pos = pos + l

    return lat + undLat + driftLat + quadLat


def next_run_id(dir='.'):
    run_ids = []
    for f in os.listdir(dir):
        if f.startswith('run_'):
            run_ids.append(int(f.replace('run_', '')))

    if len(run_ids) > 0:
        return np.max(run_ids) + 1
    return 0


''' 
   standrard post-processing functions

'''

'''
    remove?
'''







def get_spectrum(power, phase, smax=1.0):
    ''' pulse spectrum in eV '''

    spec = np.fft.fft(np.sqrt(power) * np.exp(1.j * phase))
    spec = np.sqrt(spec * np.conj(spec))
    spec = np.real(np.roll(spec, len(spec) / 2))

    tmax = smax / speed_of_light
    freq = h_eV_s * (np.arange(1, len(spec) + 1) / tmax - 0.5 * len(spec) / tmax)
    return freq, spec

# def get_spectrum_n(power,phase, smax = 1.0):
    # spec = abs(np.fft.fft(np.sqrt(np.array(power)) * np.exp( 1.j* np.array(out.phase) ) , axis=0))**2
    # spec = spec / sqrt(out.nSlices)/(2*out.leng/out('ncar'))**2/1e10
    # xlamds=smax /
    # e_0=1239.8/out('xlamds')/1e9
    # out.freq_ev = h_eV_s * np.fft.fftfreq(len(out.spec), d=out('zsep') * out('xlamds') / speed_of_light)+e_0# d=out.dt


def get_power_exit(g):

    xlamds = g('xlamds')
    zsep = g('zsep')

    power = np.zeros(len(g.sliceValues.keys()))
    #phase = np.zeros(len(g.sliceValues.keys()))

    for i in g.sliceValues.keys():
        power[i - 1] = g.sliceValues[i]['power'][-1]
        #phase[i-1] = g.sliceValues[i]['phi_mid'][iZ]

    t = 1.0e+15 * zsep * xlamds / speed_of_light * np.arange(0, len(power))

    return power, t


def get_power_z(g):
    #nslice = int(g('nslice'))
    nslice = len(g.sliceValues.keys())
    nz = len(g.sliceValues[g.sliceValues.keys()[0]]['power'])
    power_z = np.zeros(nz)
    for i in range(nz):
        for j in range(nslice):
            power_z[i] += g.sliceValues[g.sliceValues.keys()[j]]['power'][i]

    return power_z / nslice












def transform_beam_file(beam_file=None, out_file='tmp.beam', s=None, transform=[[25.0, 0.1], [21.0, -0.1]], energy_scale=1, energy_new=None, emit_scale=1, n_interp=None):
    if beam_file.__class__ == str:
        beam = read_beam_file(beam_file)
    elif beam_file.__class__ == GenesisBeam or beam_file.__class__ == Beam:
        beam = beam_file
    else:
        print('Wrong beam input!')



    zmax, Imax = peaks(beam.z, beam.I, n=1)
    if s == None:
        idx = np.where(beam.z == zmax)[0][0]
        beam.idx_max = idx
    else:
        idx = np.where(beam.z > s)[0][0]
        beam.idx_max = idx
    print ('matching to slice ' + str(idx))

    #if plot: plot_beam(plt.figure(), beam)

    if transform:

        # if 'alphax' not in beam.keys() or if 'alphay' not in beam.keys():

        print ('transforming')
        g1x = np.matrix([[beam.betax[idx], beam.alphax[idx]],
                         [beam.alphax[idx], (1 + beam.alphax[idx]**2) / beam.betax[idx]]])

        g1y = np.matrix([[beam.betay[idx], beam.alphay[idx]],
                         [beam.alphay[idx], (1 + beam.alphay[idx]**2) / beam.betay[idx]]])

        b2x = transform[0][0]
        a2x = transform[0][1]

        b2y = transform[1][0]
        a2y = transform[1][1]

        g2x = np.matrix([[b2x, a2x],
                         [a2x, (1 + a2x**2) / b2x]])

        g2y = np.matrix([[b2y, a2y],
                         [a2y, (1 + a2y**2) / b2y]])

        Mix, Mx = find_transform(g1x, g2x)
        Miy, My = find_transform(g1y, g2y)

        # print Mi

        betax_new = []
        alphax_new = []

        betay_new = []
        alphay_new = []

        x_new = []
        px_new = []

        y_new = []
        py_new = []

        for i in range(len(beam.z)):
            g1x = np.matrix([[beam.betax[i], beam.alphax[i]],
                             [beam.alphax[i], (1 + beam.alphax[i]**2) / beam.betax[i]]])

            gx = Mix.T * g1x * Mix

            g1y = np.matrix([[beam.betay[i], beam.alphay[i]],
                             [beam.alphay[i], (1 + beam.alphay[i]**2) / beam.betay[i]]])

            gy = Miy.T * g1y * Miy

            # print i, gx[0,1], g1x[0,1]

            betax_new.append(gx[0, 0])
            alphax_new.append(gx[0, 1])

            betay_new.append(gy[0, 0])
            alphay_new.append(gy[0, 1])

            '''
            zx = np.matrix([beam.x[i], beam.px[i]])
            zx = Mix * zx
            x_new.appned(zx[0]) 
            px_new.appned(zx[1])

            zy = np.matrix([beam.y[i], beam.py[i]])
            zy = Miy * zy
            y_new.appned(zy[0]) 
            py_new.appned(zy[1])
            '''

        # print betax_new
        beam_new = Beam()
        beam_new.column_values = beam.column_values
        beam_new.columns = beam.columns
        # for parm in ['filePath']:
        # if hasattr(beam,parm):
        # setattr(beam_new,parm,getattr(beam,parm))
        beam_new.filePath = beam.filePath

        if energy_new != None:
            gamma_new = energy_new / m_e_GeV
            energy_scale = gamma_new / np.mean(np.array(beam.g0))

        if n_interp == None:

            beam_new.idx_max = idx
            beam_new.ex = beam.ex * emit_scale
            beam_new.ey = beam.ey * emit_scale
            beam_new.zsep = beam.zsep
            beam_new.z = beam.z
            beam_new.I = beam.I
            beam_new.g0 = np.array(beam.g0) * energy_scale
            beam_new.dg = np.array(beam.dg)

            beam_new.eloss = beam.eloss

            beam_new.betax = betax_new
            beam_new.betay = betay_new
            beam_new.alphax = alphax_new
            beam_new.alphay = alphay_new

            try:
                beam_new.x = np.array(beam.x) * 0
                beam_new.px = np.array(beam.px) * 0
                beam_new.y = np.array(beam.y) * 0
                beam_new.py = np.array(beam.py) * 0
            except:
                pass
        else:

            beam_new.z = np.linspace(beam.z[0], beam.z[-1], n_interp)
            beam_new.I = np.interp(beam_new.z, beam.z, beam.I)

            zmax, Imax = peaks(beam_new.z, beam_new.I, n=1)
            beam_new.idx_max = np.where(beam_new.z == zmax)[0][0]

            beam_new.ex = np.interp(beam_new.z, beam.z, beam.ex) * emit_scale
            beam_new.ey = np.interp(beam_new.z, beam.z, beam.ey) * emit_scale
            beam_new.zsep = beam.zsep * len(beam.z) / len(beam_new.z)
            beam_new.g0 = np.interp(beam_new.z, beam.z, beam.g0) * energy_scale
            beam_new.dg = np.interp(beam_new.z, beam.z, beam.dg)

            beam_new.eloss = np.interp(beam_new.z, beam.z, beam.eloss)

            beam_new.betax = np.interp(beam_new.z, beam.z, betax_new)
            beam_new.betay = np.interp(beam_new.z, beam.z, betay_new)
            beam_new.alphax = np.interp(beam_new.z, beam.z, alphax_new)
            beam_new.alphay = np.interp(beam_new.z, beam.z, alphay_new)

            beam_new.x = np.interp(beam_new.z, beam.z, beam.x)
            beam_new.px = np.interp(beam_new.z, beam.z, beam.px)
            beam_new.y = np.interp(beam_new.z, beam.z, beam.y)
            beam_new.py = np.interp(beam_new.z, beam.z, beam.py)

        # if plot:
        #    plot_beam(plt.figure(), beam_new)
        #    plt.show()

    if transform != None:
        beam_new.f_str = beam_file_str(beam_new)

    return beam_new


def test_beam_transform(beta1=10.0, alpha1=-0.1, beta2=20, alpha2=2.2):

    ex = 1.0

    g1 = np.matrix([[beta1, alpha1],
                    [alpha1, (1 + alpha1**2) / beta1]])

    g2 = np.matrix([[beta2, alpha2],
                    [alpha2, (1 + alpha2**2) / beta2]])

    Mi, M = find_transform(g1, g2)

    g = Mi.T * g1 * Mi

    print ('g1=' + str(g1))
    print ('g2=' + str(g2))
    print ('g=' + str(g))

    x = []
    xp = []

    x2 = []
    xp2 = []

    x3 = []
    xp3 = []

    for i in range(5000):
        x_, xp_ = gaussFromTwiss(ex, beta1, alpha1)
        x.append(x_)
        xp.append(xp_)

        u = M * np.matrix([[x_, xp_]]).T

        x3.append(u[0, 0])
        xp3.append(u[1, 0])

        x_, xp_ = gaussFromTwiss(ex, beta2, alpha2)
        x2.append(x_)
        xp2.append(xp_)

    fig = plt.figure()
    ax = fig.add_subplot(111)

    plt.plot(x, xp, 'r.', alpha=0.2)
    plt.plot(x2, xp2, 'g.', alpha=0.2)
    plt.plot(x3, xp3, 'b.', alpha=0.2)
    plt.grid()

    l1, u1 = np.linalg.eig(g1)
    l2, u2 = np.linalg.eig(g2)

    plt.plot([0, u1[0, 0] * np.sqrt(l1[0])], [0, u1[1, 0] * np.sqrt(l1[0])], 'b--', lw=3)
    plt.plot([0, u1[0, 1] * np.sqrt(l1[1])], [0, u1[1, 1] * np.sqrt(l1[1])], 'b--', lw=3)

    plt.plot([0, u2[0, 0] * np.sqrt(l2[0])], [0, u2[1, 0] * np.sqrt(l2[0])], 'b--', lw=3)
    plt.plot([0, u2[0, 1] * np.sqrt(l2[1])], [0, u2[1, 1] * np.sqrt(l2[1])], 'b--', lw=3)










    z1 = M * u1[:, 0] * sqrt(l1[0])
    z2 = M * u1[:, 1] * sqrt(l1[1])

    plt.plot([0, z1[0]], [0, z1[1]], color='#000000', lw=5, alpha=0.2)
    plt.plot([0, z2[0]], [0, z2[1]], color='#000000', lw=5, alpha=0.2)


    plt.show()

    # 49.8131287015 1.12127199531 39.9184728466 -0.897874127701


#import argparse
#parser = argparse.ArgumentParser(description='Data plotting program.')
#parser.add_argument('--type', choices=["trajectory","intensity", "spectrum"], help='sum the integers (default: find the max)')
#parser.add_argument('input', help='input file')
#args = parser.parse_args()


def read_astra_dist(fileName):
    '''
    reading astra distribution parameters Parameter x y z px py pz clock macro_charge particle_index status_flag
    with units m m m eV/c eV/c eV/c ns nC
    returns numpy array?
    '''
    
    adist = np.loadtxt(fileName)
    adist[1:] = adist[1:] + adist[0]  # normalze to reference particle located at 1-st line
    return adist


def astra2edist(adist, center=1):
    '''
    converts astra particle distribution into GenesisElectronDist() object
    center - centers the distribution transversely
    '''
    edist = GenesisElectronDist()
    edist.x = adist[:, 0]
    edist.y = adist[:, 1]
    edist.t = (adist[:, 2] - np.mean(adist[:, 2])) / speed_of_light  # long position normalized to 0 and converted to time
    edist.xp = adist[:, 3] / adist[:, 5]  # angle of particles in x
    edist.yp = adist[:, 4] / adist[:, 5]  # angle of particles in y
    p_tot = sqrt(adist[:, 3]**2 + adist[:, 4]**2 + adist[:, 5]**2)
    edist.g = p_tot / m_e_eV  # energy to Gamma
    edist.part_charge = abs(adist[0][7]) * 1e-9  # charge of particle from nC

    if center:
        edist.x -= np.mean(edist.x)
        edist.y -= np.mean(edist.y)
        edist.xp -= np.mean(edist.xp)
        edist.yp -= np.mean(edist.yp)
    return edist


def astra2edist_ext(fileName_in, fileName_out='', center=1):
    if fileName_out == '':
        fileName_out = fileName_in + '.edist'
    adist = read_astra_dist(fileName_in)
    edist = astra2edist(adist, center=center)
    write_edist_file(edist, fileName_out, debug=0)

def rematch_edist(edist, tws):

    from numpy import mean

    betax_n = tws.beta_x
    betay_n = tws.beta_y
    alphax_n = tws.alpha_x
    alphay_n = tws.alpha_y

    edist_out = deepcopy(edist)
    edist_out = edist_out.center()

    x = edist_out.x
    y = edist_out.y
    xp = edist_out.xp
    yp = edist_out.yp

    mean_x2 = mean(x**2)
    mean_y2 = mean(y**2)
    mean_px2 = mean(xp**2)
    mean_py2 = mean(yp**2)
    mean_xpx = mean(x * xp)
    mean_ypy = mean(y * yp)
    mean_g = mean(edist_out.g)

    emitx = mean_g * (mean_x2 * mean_px2 - mean_xpx**2)**0.5
    emity = mean_g * (mean_y2 * mean_py2 - mean_ypy**2)**0.5
    betax = mean_g * mean_x2 / emitx
    betay = mean_g * mean_y2 / emity
    alphax = -mean_g * mean_xpx / emitx
    alphay = -mean_g * mean_ypy / emity

    # remove correlation
    xp = xp + x * alphax / betax
    yp = yp + y * alphay / betay

    # scale beam
    x = x * sqrt(betax_n / betax)
    y = y * sqrt(betay_n / betay)
    xp = xp * sqrt(betax / betax_n)
    yp = yp * sqrt(betay / betay_n)

    # add new correlation
    xp = xp - alphax_n * x / betax_n
    yp = yp - alphay_n * y / betay_n

    edist_out.x = x
    edist_out.y = y
    edist_out.xp = xp
    edist_out.yp = yp

    return edist_out


def cut_lattice(lat, n_cells, elem_in_cell=4):
    '''
    reads MagneticLattice()
    returns MagneticLattice() without first n_cells*elem_in_cell elements
    '''
    n_cells=np.ceil(n_cells).astype(np.int)
    lat_new = deepcopy(lat)
    del lat_new.sequence[0:elem_in_cell * (n_cells)]
    return lat_new
    # returns lattice with #cells elements removed



'''
Scheduled for removal
'''


def getAverageUndulatorParameter(lattice, unit=1.0, energy=17.5):
    positions = sorted(lattice.lattice.keys())

    prevPos = 0

    ks = []
    ls = []

    for pos in positions:
        if lattice.elements[lattice.lattice[pos].id].type == 'undulator':
            e = lattice.elements[lattice.lattice[pos].id]
            l = float(e.params['nperiods']) * float(e.params['lperiod'])

            ks.append(float(e.params['K']))
            ls.append(l / unit)

            #lat += 'AW' +'    '+ e.params['K'] + '   ' + str( l  / unit ) + '  ' + str( (pos - prevPos) / unit ) + '\n'

            # if prevPos>0:
            #    drifts.append([str( (pos - prevPos ) / unit ), str(prevLen / unit)])

            #prevPos = pos + l
            #prevLen = l

    return np.mean(ks)<|MERGE_RESOLUTION|>--- conflicted
+++ resolved
@@ -567,11 +567,7 @@
         sum_spec = np.sum(self.spec, axis=0)
         sum_spec[sum_spec == 0] = np.inf
         
-<<<<<<< HEAD
-        self.freq_ev_mean = np.sum(self.freq_ev[:,newaxis]*self.spec, axis=0) / sum_spec
-=======
         self.freq_ev_mean = np.sum(self.freq_ev[:,np.newaxis]*self.spec, axis=0) / sum_spec
->>>>>>> e3eee739
         self.freq_ev_mean[self.freq_ev_mean == 0] = np.inf
         
         self.n_photons = self.pulse_energy / q_e / self.freq_ev_mean
@@ -759,11 +755,7 @@
     edist.xp = p_array.rparticles[1]  # divergence in x
     edist.yp = p_array.rparticles[3]  # divergence in y
     edist.t = -1 * p_array.rparticles[4] / speed_of_light  # longitudinal position in seconds
-<<<<<<< HEAD
-
-=======
-    
->>>>>>> e3eee739
+    
     edist.part_charge = p_array.q_array[0] #fix for general case  # charge per particle
     edist.filePath = ''
     
@@ -1017,11 +1009,7 @@
         if inp.lat != None:
             if debug > 1:
                 print ('    writing ' + inp_file + '.lat')
-<<<<<<< HEAD
-            open(inp_path + '.lat', 'w').write(generate_lattice(inp.lat, unit=inp.xlamd*inp.delz, energy=inp.gamma0 * m_e_GeV, debug = debug))
-=======
             open(inp_path + '.lat', 'w').write(generate_lattice(inp.lat, unit=inp.xlamd*inp.delz, energy=inp.gamma0 * m_e_GeV, debug = debug, min_phsh = False))
->>>>>>> e3eee739
             inp.latticefile = inp_file + '.lat'
 
     if inp.beamfile == None:
@@ -2364,15 +2352,9 @@
     edist_out.t += R56 * (edist_out.g - np.mean(edist_out.g)) / edist_out.g / speed_of_light
     
     return edist_out
-<<<<<<< HEAD
-    
-    
-    
-=======
-    
-    
-    
->>>>>>> e3eee739
+    
+    
+    
 def repeat_edist(edist, repeats, smear=1):
     '''
     dublicates the GenesisElectronDist() by given factor
@@ -2693,11 +2675,7 @@
     return beam_new
 
 
-<<<<<<< HEAD
-def transform_beam_twiss(beam, s=None, transform=None):
-=======
 def transform_beam_twiss(beam, transform=None, s=None):
->>>>>>> e3eee739
     # transform = [[beta_x,alpha_x],[beta_y, alpha_y]] or Twiss()
     if transform == None:
         return beam
