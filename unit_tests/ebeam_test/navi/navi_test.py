"""Test of the demo file demos/ebeam/csr_ex.py"""

import os
import sys
import copy
import time

FILE_DIR = os.path.dirname(os.path.abspath(__file__))
REF_RES_DIR = FILE_DIR + '/ref_results/'

from unit_tests.params import *
from navi_conf import *


def test_generate_parray(lattice, p_array, parameter=None, update_ref_values=False):
    """ func generate_parray testing """

    result = check_matrix(p_array.rparticles, np.zeros((6, 10)), tolerance=TOL, assert_info=' rparticles - ')
    assert check_result(result)


def test_navi_wo_procs(lattice, p_array, parameter=None, update_ref_values=False):
    """
    test kick physProc with the same thick element
    """

    p_array_track = copy.deepcopy(p_array)
    lat = MagneticLattice(lattice.sequence)

    navi = Navigator(lat)

    tws_track_wo, p_array_wo = track(lat, p_array_track, navi, calc_tws=False)
    tws_track = obj2dict(tws_track_wo)
    p = obj2dict(p_array_wo)

    if update_ref_values:
        return {'tws_track': tws_track, 'p_array': p}

    tws_track_p_array_ref = json_read(REF_RES_DIR + sys._getframe().f_code.co_name + '.json')

    result1 = check_dict(tws_track, tws_track_p_array_ref['tws_track'], TOL, assert_info=' tws_track - ')
    result2 = check_dict(p, tws_track_p_array_ref['p_array'], TOL, assert_info=' p - ')

    assert check_result(result1 + result2)


def test_navi_wo_procs_reset_pos(lattice, p_array, parameter=None, update_ref_values=False):
    """
    test kick physProc with the same thick element
    """

    p_array_track = copy.deepcopy(p_array)
    lat = MagneticLattice(lattice.sequence)

    navi = Navigator(lat)

    tws_1, p_array_1 = track(lat, p_array_track, navi, calc_tws=False)

    tws_o_1 = obj2dict(tws_1)
    p_o_1 = obj2dict(p_array_1)

    navi.reset_position()
    p_array_track_2 = copy.deepcopy(p_array)

    tws_2, p_array_2 = track(lat, p_array_track_2, navi, calc_tws=False)

    tws_o_2 = obj2dict(tws_2)
    p_o_2 = obj2dict(p_array_2)

    result1 = check_dict(tws_o_1, tws_o_2, TOL, assert_info=' tws_track - ')
    result2 = check_dict(p_o_1, p_o_2, TOL, assert_info=' p - ')

    assert check_result(result1 + result2)


def test_kick_marker(lattice, p_array, parameter=None, update_ref_values=False):
    """
    testing applying one marker as start ans stop
    """

    p_array_track = copy.deepcopy(p_array)


    navi = Navigator(lattice)
    navi.unit_step = 0.05

    t = LogProc()

    navi.add_physics_proc(t, m_kick, m_kick)

    tws_track_wo, p_array_wo = track(lattice, p_array_track, navi, calc_tws=False)



    result0 = check_value(t.totalLen, 1.45, tolerance=TOL, assert_info=' totalLen - ')
    result1 = check_matrix(np.array(t.dz_list), np.array([0]), tolerance=TOL, assert_info=' dz - ')
    result2 = check_matrix(np.array(t.L_list), np.array([0]), tolerance=TOL, assert_info=' L - ')
    result3 = check_matrix(np.array(t.s_list), np.array([0.3]), tolerance=TOL, assert_info=' p.s - ')
    result4 = check_matrix(np.array(t.s_stop_list), np.array([0.3]), tolerance=TOL, assert_info=' s_stop - ')
    result5 = check_matrix(np.array(t.s_start_list), np.array([0.3]), tolerance=TOL, assert_info=' s_start - ')


    assert check_result([result0] + result1 + result2 + result3 + result4 + result5)


def test_two_markers(lattice, p_array, parameter=None, update_ref_values=False):
    """
    test physProc between two markers - standard case
    """

    p_array_track = copy.deepcopy(p_array)


    navi = Navigator(lattice)
    navi.unit_step = 0.1

    t = LogProc()
    navi.add_physics_proc(t, m1, m2)

    tws_track_wo, p_array_wo = track(lattice, p_array_track, navi, calc_tws=False)


    result0 = check_value(t.totalLen, 1.45, tolerance=TOL, assert_info=' totalLen - ')
    result1 = check_matrix(np.array(t.dz_list), np.ones(5)*0.1, tolerance=TOL, assert_info=' dz - ')
    result2 = check_matrix(np.array(t.L_list), np.ones(5)*0.5, tolerance=TOL, assert_info=' L - ')
    result3 = check_matrix(np.array(t.s_list), np.arange(1.05, 1.55, 0.1), tolerance=TOL, assert_info=' p.s - ')
    result4 = check_matrix(np.array(t.s_stop_list), np.ones(5)*1.45, tolerance=TOL, assert_info=' s_stop - ')
    result5 = check_matrix(np.array(t.s_start_list), np.ones(5)*0.95, tolerance=TOL, assert_info=' s_start - ')
    assert check_result([result0] + result1 + result2 + result3 + result4 + result5)


def test_two_elements(lattice, p_array, parameter=None, update_ref_values=False):
    """
    test physProc between two elements with non zero length
    """

    p_array_track = copy.deepcopy(p_array)


    navi = Navigator(lattice)
    navi.unit_step = 0.1

    t = LogProc()
    navi.add_physics_proc(t, B, D1)

    tws_track_wo, p_array_wo = track(lattice, p_array_track, navi, calc_tws=False)


    result0 = check_value(t.totalLen, 1.45, tolerance=TOL, assert_info=' totalLen - ')
    result1 = check_matrix(np.array(t.dz_list), np.array([0.1, 0.1, 0.05]), tolerance=TOL, assert_info=' dz - ')
    result2 = check_matrix(np.array(t.L_list), np.ones(3)*0.25, tolerance=TOL, assert_info=' L - ')
    result3 = check_matrix(np.array(t.s_list), np.array([0.4, 0.5, 0.55]), tolerance=TOL, assert_info=' p.s - ')
    result4 = check_matrix(np.array(t.s_stop_list), np.ones(3)*0.55, tolerance=TOL, assert_info=' s_stop - ')
    result5 = check_matrix(np.array(t.s_start_list), np.ones(3)*0.3, tolerance=TOL, assert_info=' s_start - ')
    assert check_result([result0] + result1 + result2 + result3 + result4 + result5)

def test_two_markers2(lattice, p_array, parameter=None, update_ref_values=False):
    """
    test physProc between two markers but non equal steps - standard case
    """

    p_array_track = copy.deepcopy(p_array)


    navi = Navigator(lattice)
    navi.unit_step = 0.2

    t = LogProc()
    navi.add_physics_proc(t, m1, m2)

    tws_track_wo, p_array_wo = track(lattice, p_array_track, navi, calc_tws=False)


    result0 = check_value(t.totalLen, 1.45, tolerance=TOL, assert_info=' totalLen - ')
    result1 = check_matrix(np.array(t.dz_list), np.array([0.2, 0.2, 0.1]), tolerance=TOL, assert_info=' dz - ')
    result2 = check_matrix(np.array(t.L_list), np.ones(3)*0.5, tolerance=TOL, assert_info=' L - ')
    result3 = check_matrix(np.array(t.s_list),  np.array([1.15, 1.35, 1.45]), tolerance=TOL, assert_info=' p.s - ')
    result4 = check_matrix(np.array(t.s_stop_list), np.ones(3)*1.45, tolerance=TOL, assert_info=' s_stop - ')
    result5 = check_matrix(np.array(t.s_start_list), np.ones(3)*0.95, tolerance=TOL, assert_info=' s_start - ')
    assert check_result([result0] + result1 + result2 + result3 + result4 + result5)


def test_start_stop(lattice, p_array, parameter=None, update_ref_values=False):
    """
    testing PhysProc between two markers at the ends of lattice
    """

    p_array_track = copy.deepcopy(p_array)


    navi = Navigator(lattice)
    navi.unit_step = 0.2

    t = LogProc()
    navi.add_physics_proc(t, lattice.sequence[0], lattice.sequence[-1])

    tws_track_wo, p_array_wo = track(lattice, p_array_track, navi, calc_tws=False)


    result0 = check_value(t.totalLen, 1.45, tolerance=TOL, assert_info=' totalLen - ')
    result1 = check_matrix(np.array(t.dz_list), np.array([0.2, 0.2, 0.2, 0.2, 0.2, 0.2, 0.2, 0.05]), tolerance=TOL, assert_info=' dz - ')
    result2 = check_matrix(np.array(t.L_list), np.ones(8)*1.45, tolerance=TOL, assert_info=' L - ')
    result3 = check_matrix(np.array(t.s_list),  np.cumsum(np.array([0.2, 0.2, 0.2, 0.2, 0.2, 0.2, 0.2, 0.05])), tolerance=TOL, assert_info=' p.s - ')
    result4 = check_matrix(np.array(t.s_stop_list), np.ones(8)*1.45, tolerance=TOL, assert_info=' s_stop - ')
    result5 = check_matrix(np.array(t.s_start_list), np.ones(8)*0.0, tolerance=TOL, assert_info=' s_start - ')
    assert check_result([result0] + result1 + result2 + result3 + result4 + result5)


def test_ss_and_markers(lattice, p_array, parameter=None, update_ref_values=False):
    """
    Testing two PhysProc one inside another
    """

    p_array_track = copy.deepcopy(p_array)


    navi = Navigator(lattice)
    navi.unit_step = 0.2

    t = LogProc()
    navi.add_physics_proc(t, lattice.sequence[0], lattice.sequence[-1])

    t2 = LogProc()
    navi.add_physics_proc(t2, m1, m2)

    tws_track_wo, p_array_wo = track(lattice, p_array_track, navi, calc_tws=False)


    result0 = check_value(t.totalLen, 1.45, tolerance=TOL, assert_info=' totalLen - ')
    result1 = check_matrix(np.array(t.dz_list), np.array([0.2, 0.2, 0.2, 0.2, 0.15, 0.2, 0.2, 0.1]), tolerance=TOL, assert_info=' dz - ')
    result2 = check_matrix(np.array(t.L_list), np.ones(8)*1.45, tolerance=TOL, assert_info=' L - ')
    result3 = check_matrix(np.array(t.s_list),  np.cumsum(np.array([0.2, 0.2, 0.2, 0.2, 0.15, 0.2, 0.2, 0.1])), tolerance=TOL, assert_info=' p.s - ')
    result4 = check_matrix(np.array(t.s_stop_list), np.ones(8)*1.45, tolerance=TOL, assert_info=' s_stop - ')
    result5 = check_matrix(np.array(t.s_start_list), np.ones(8)*0.0, tolerance=TOL, assert_info=' s_start - ')
    assert check_result([result0] + result1 + result2 + result3 + result4 + result5)

    result02 = check_value(t2.totalLen, 1.45, tolerance=TOL, assert_info=' totalLen2 - ')
    result12 = check_matrix(np.array(t2.dz_list), np.array([0.2, 0.2, 0.1]), tolerance=TOL, assert_info=' dz2 - ')
    result22 = check_matrix(np.array(t2.L_list), np.ones(3)*0.5, tolerance=TOL, assert_info=' L2 - ')
    result32 = check_matrix(np.array(t2.s_list),  np.array([1.15, 1.35, 1.45]), tolerance=TOL, assert_info=' p.s2 - ')
    result42 = check_matrix(np.array(t2.s_stop_list), np.ones(3)*1.45, tolerance=TOL, assert_info=' s_stop2 - ')
    result52 = check_matrix(np.array(t2.s_start_list), np.ones(3)*0.95, tolerance=TOL, assert_info=' s_start2 - ')
    assert check_result([result02] + result12 + result22 + result32 + result42 + result52)


def test_ss_and_markers_steps(lattice, p_array, parameter=None, update_ref_values=False):
    """
    Testing two PhysProc one inside another but different step size (1 and 2)
    """

    p_array_track = copy.deepcopy(p_array)


    navi = Navigator(lattice)
    navi.unit_step = 0.1

    t = LogProc()
    t.step = 2

    navi.add_physics_proc(t, lattice.sequence[0], lattice.sequence[-1])


    t2 = LogProc()


    navi.add_physics_proc(t2, m1, m2)

    tws_track_wo, p_array_wo = track(lattice, p_array_track, navi, calc_tws=False)


    result0 = check_value(t.totalLen, 1.45, tolerance=TOL, assert_info=' totalLen - ')
    result1 = check_matrix(np.array(t.dz_list), np.array([0.2, 0.2, 0.2, 0.2, 0.15, 0.2, 0.2, 0.1]), tolerance=TOL, assert_info=' dz - ')
    result2 = check_matrix(np.array(t.L_list), np.ones(8)*1.45, tolerance=TOL, assert_info=' L - ')
    result3 = check_matrix(np.array(t.s_list),  np.cumsum(np.array([0.2, 0.2, 0.2, 0.2, 0.15, 0.2, 0.2, 0.1])), tolerance=TOL, assert_info=' p.s - ')
    result4 = check_matrix(np.array(t.s_stop_list), np.ones(8)*1.45, tolerance=TOL, assert_info=' s_stop - ')
    result5 = check_matrix(np.array(t.s_start_list), np.ones(8)*0.0, tolerance=TOL, assert_info=' s_start - ')
    assert check_result([result0] + result1 + result2 + result3 + result4 + result5)

    result02 = check_value(t2.totalLen, 1.45, tolerance=TOL, assert_info=' totalLen2 - ')
    result12 = check_matrix(np.array(t2.dz_list), np.ones(5)*0.1, tolerance=TOL, assert_info=' dz2 - ')
    result22 = check_matrix(np.array(t2.L_list), np.ones(5)*0.5, tolerance=TOL, assert_info=' L2 - ')
    result32 = check_matrix(np.array(t2.s_list), np.arange(1.05, 1.55, 0.1), tolerance=TOL, assert_info=' p.s2 - ')
    result42 = check_matrix(np.array(t2.s_stop_list), np.ones(5)*1.45, tolerance=TOL, assert_info=' s_stop2 - ')
    result52 = check_matrix(np.array(t2.s_start_list), np.ones(5)*0.95, tolerance=TOL, assert_info=' s_start2 - ')
    assert check_result([result02] + result12 + result22 + result32 + result42 + result52)


def test_ends_markers(lattice, p_array, parameter=None, update_ref_values=False):
    """
    Testing Kick PhysProcs at the ends of lattice with other PhhysProces
    """

    p_array_track = copy.deepcopy(p_array)


    navi = Navigator(lattice)
    navi.unit_step = 0.1

    t = LogProc()
    t.step = 2

    navi.add_physics_proc(t, lattice.sequence[0], lattice.sequence[-1])


    t2 = LogProc()

    navi.add_physics_proc(t2, m1, m2)

    t3 = LogProc()

    navi.add_physics_proc(t3, start, m_extra1)

    t4 = LogProc()

    navi.add_physics_proc(t4, m_extra2, stop)

    tws_track_wo, p_array_wo = track(lattice, p_array_track, navi, calc_tws=False)


    result0 = check_value(t.totalLen, 1.45, tolerance=TOL, assert_info=' totalLen - ')
    result1 = check_matrix(np.array(t.dz_list), np.array([0, 0.2, 0.2, 0.2, 0.2, 0.15, 0.2, 0.2, 0.1]), tolerance=TOL, assert_info=' dz - ')
    result2 = check_matrix(np.array(t.L_list), np.ones(9)*1.45, tolerance=TOL, assert_info=' L - ')
    result3 = check_matrix(np.array(t.s_list),  np.cumsum(np.array([0, 0.2, 0.2, 0.2, 0.2, 0.15, 0.2, 0.2, 0.1])), tolerance=TOL, assert_info=' p.s - ')
    result4 = check_matrix(np.array(t.s_stop_list), np.ones(9)*1.45, tolerance=TOL, assert_info=' s_stop - ')
    result5 = check_matrix(np.array(t.s_start_list), np.ones(9)*0.0, tolerance=TOL, assert_info=' s_start - ')
    assert check_result([result0] + result1 + result2 + result3 + result4 + result5)

    result02 = check_value(t2.totalLen, 1.45, tolerance=TOL, assert_info=' totalLen2 - ')
    result12 = check_matrix(np.array(t2.dz_list), np.ones(5)*0.1, tolerance=TOL, assert_info=' dz2 - ')
    result22 = check_matrix(np.array(t2.L_list), np.ones(5)*0.5, tolerance=TOL, assert_info=' L2 - ')
    result32 = check_matrix(np.array(t2.s_list), np.arange(1.05, 1.55, 0.1), tolerance=TOL, assert_info=' p.s2 - ')
    result42 = check_matrix(np.array(t2.s_stop_list), np.ones(5)*1.45, tolerance=TOL, assert_info=' s_stop2 - ')
    result52 = check_matrix(np.array(t2.s_start_list), np.ones(5)*0.95, tolerance=TOL, assert_info=' s_start2 - ')
    assert check_result([result02] + result12 + result22 + result32 + result42 + result52)

    result03 = check_value(t3.totalLen, 1.45, tolerance=TOL, assert_info=' totalLen3 - ')
    result13 = check_matrix(np.array(t3.dz_list), np.ones(1)*0., tolerance=TOL, assert_info=' dz3 - ')
    result23 = check_matrix(np.array(t3.L_list), np.ones(1)*0., tolerance=TOL, assert_info=' L3 - ')
    result33 = check_matrix(np.array(t3.s_list), np.array(0.), tolerance=TOL, assert_info=' p.s3 - ')
    result43 = check_matrix(np.array(t3.s_stop_list), np.ones(1)*0., tolerance=TOL, assert_info=' s_stop3 - ')
    result53 = check_matrix(np.array(t3.s_start_list), np.ones(1)*0.0, tolerance=TOL, assert_info=' s_start3 - ')
    assert check_result([result03] + result13 + result23 + result33 + result43 + result53)

    result04 = check_value(t4.totalLen, 1.45, tolerance=TOL, assert_info=' totalLen4 - ')
    result14 = check_matrix(np.array(t4.dz_list), np.ones(1)*0., tolerance=TOL, assert_info=' dz4 - ')
    result24 = check_matrix(np.array(t4.L_list), np.ones(1)*0., tolerance=TOL, assert_info=' L4 - ')
    result34 = check_matrix(np.array(t4.s_list), np.array(1.45), tolerance=TOL, assert_info=' p.s4 - ')
    result44 = check_matrix(np.array(t4.s_stop_list), np.ones(1)*1.45, tolerance=TOL, assert_info=' s_stop4 - ')
    result54 = check_matrix(np.array(t4.s_start_list), np.ones(1)*1.45, tolerance=TOL, assert_info=' s_start4 - ')
    assert check_result([result04] + result14 + result24 + result34 + result44 + result54)


def test_kick_start(lattice, p_array, parameter=None, update_ref_values=False):
    """
    Testing different kick PhysProces applied to the same markers
    """

    p_array_track = copy.deepcopy(p_array)


    navi = Navigator(lattice)
    navi.unit_step = 0.1

    t = LogProc()
    t.step = 2

    navi.add_physics_proc(t, start, start)

    t2 = LogProc()

    navi.add_physics_proc(t2, start, m_extra1)


    t3 = LogProc()
    t3.step = 1
    navi.add_physics_proc(t3, start, m_kick)

    tws_track_wo, p_array_wo = track(lattice, p_array_track, navi, calc_tws=False)

    dz_list = np.array([ 0.])
    result0 = check_value(t.totalLen, 1.45, tolerance=TOL, assert_info=' totalLen - ')
    result1 = check_matrix(np.array(t.dz_list), dz_list, tolerance=TOL, assert_info=' dz - ')
    result2 = check_matrix(np.array(t.L_list), np.ones(len(dz_list))*0.0, tolerance=TOL, assert_info=' L - ')
    result3 = check_matrix(np.array(t.s_list),  np.cumsum(dz_list), tolerance=TOL, assert_info=' p.s - ')
    result4 = check_matrix(np.array(t.s_stop_list), np.ones(len(dz_list))*0.0, tolerance=TOL, assert_info=' s_stop - ')
    result5 = check_matrix(np.array(t.s_start_list), np.ones(len(dz_list))*0.0, tolerance=TOL, assert_info=' s_start - ')
    assert check_result([result0] + result1 + result2 + result3 + result4 + result5)

    dz_list = np.array([ 0.])
    result02 = check_value(t2.totalLen, 1.45, tolerance=TOL, assert_info=' totalLen - ')
    result12 = check_matrix(np.array(t2.dz_list), dz_list, tolerance=TOL, assert_info=' dz - ')
    result22 = check_matrix(np.array(t2.L_list), np.ones(len(dz_list))*0.0, tolerance=TOL, assert_info=' L - ')
    result32 = check_matrix(np.array(t2.s_list),  np.cumsum(dz_list), tolerance=TOL, assert_info=' p.s - ')
    result42 = check_matrix(np.array(t2.s_stop_list), np.ones(len(dz_list))*0.0, tolerance=TOL, assert_info=' s_stop - ')
    result52 = check_matrix(np.array(t2.s_start_list), np.ones(len(dz_list))*0.0, tolerance=TOL, assert_info=' s_start - ')
    assert check_result([result02] + result12 + result22 + result32 + result42 + result52)

    dz_list = np.array([ 0, 0.1, 0.1, 0.1])
    result03 = check_value(t3.totalLen, 1.45, tolerance=TOL, assert_info=' totalLen3 - ')
    result13 = check_matrix(np.array(t3.dz_list), dz_list, tolerance=TOL, assert_info=' dz3 - ')
    result23 = check_matrix(np.array(t3.L_list), np.ones(len(dz_list))*0.3, tolerance=TOL, assert_info=' L3 - ')
    result33 = check_matrix(np.array(t3.s_list), np.cumsum(dz_list)+0, tolerance=TOL, assert_info=' p.s3 - ')
    result43 = check_matrix(np.array(t3.s_stop_list), np.ones(len(dz_list))*0.3, tolerance=TOL, assert_info=' s_stop3 - ')
    result53 = check_matrix(np.array(t3.s_start_list), np.ones(len(dz_list))*0., tolerance=TOL, assert_info=' s_start3 - ')
    assert check_result([result03] + result13 + result23 + result33 + result43 + result53)

def test_two_dist_elems(lattice, p_array, parameter=None, update_ref_values=False):
    """
    test physProc between two markers but non equal steps - standard case
    """

    p_array_track = copy.deepcopy(p_array)


    navi = Navigator(lattice)
    navi.unit_step = 0.2

    t = LogProc()
    navi.add_physics_proc(t, B, D2)

    tws_track_wo, p_array_wo = track(lattice, p_array_track, navi, calc_tws=False)

    dz_list = np.array([0.2, 0.2, 0.2, 0.05])
    result0 = check_value(t.totalLen, 1.45, tolerance=TOL, assert_info=' totalLen - ')
    result1 = check_matrix(np.array(t.dz_list), dz_list, tolerance=TOL, assert_info=' dz - ')
    result2 = check_matrix(np.array(t.L_list), np.ones(len(dz_list))*0.65, tolerance=TOL, assert_info=' L - ')
    result3 = check_matrix(np.array(t.s_list),  np.cumsum(dz_list) + 0.3, tolerance=TOL, assert_info=' p.s - ')
    result4 = check_matrix(np.array(t.s_stop_list), np.ones(len(dz_list))*0.95, tolerance=TOL, assert_info=' s_stop - ')
    result5 = check_matrix(np.array(t.s_start_list), np.ones(len(dz_list))*0.3, tolerance=TOL, assert_info=' s_start - ')
    assert check_result([result0] + result1 + result2 + result3 + result4 + result5)

def test_kick_with_one_elem(lattice, p_array, parameter=None, update_ref_values=False):
    """
    test kick physProc with the same thick element
    """

    p_array_track = copy.deepcopy(p_array)


    navi = Navigator(lattice)
    navi.unit_step = 0.2

    t = LogProc()
    navi.add_physics_proc(t, B, B)

    tws_track_wo, p_array_wo = track(lattice, p_array_track, navi, calc_tws=False)

    dz_list = np.array([0.0])
    result0 = check_value(t.totalLen, 1.45, tolerance=TOL, assert_info=' totalLen - ')
    result1 = check_matrix(np.array(t.dz_list), dz_list, tolerance=TOL, assert_info=' dz - ')
    result2 = check_matrix(np.array(t.L_list), np.ones(len(dz_list))*0., tolerance=TOL, assert_info=' L - ')
    result3 = check_matrix(np.array(t.s_list),  np.cumsum(dz_list) + 0.3, tolerance=TOL, assert_info=' p.s - ')
    result4 = check_matrix(np.array(t.s_stop_list), np.ones(len(dz_list))*0.3, tolerance=TOL, assert_info=' s_stop - ')
    result5 = check_matrix(np.array(t.s_start_list), np.ones(len(dz_list))*0.3, tolerance=TOL, assert_info=' s_start - ')
    assert check_result([result0] + result1 + result2 + result3 + result4 + result5)


def test_kick_with_thick_elem(lattice, p_array, parameter=None, update_ref_values=False):
    """
    test kick physProc with the same thick element
    """

    p_array_track = copy.deepcopy(p_array)
    lat = MagneticLattice(lattice.sequence, start=B)

    navi = Navigator(lat)
    navi.unit_step = 0.2

    t = LogProc()
    t2 = LogProc()
    navi.add_physics_proc(t, B, B)
    navi.add_physics_proc(t2, B, B)

    tws_track_wo, p_array_wo = track(lat, p_array_track, navi, calc_tws=False)

    dz_list = np.array([0.0])
    result0 = check_value(t.totalLen, 1.15, tolerance=TOL, assert_info=' totalLen - ')
    result1 = check_matrix(np.array(t.dz_list), dz_list, tolerance=TOL, assert_info=' dz t1 - ')
    result2 = check_matrix(np.array(t2.dz_list), dz_list, tolerance=TOL, assert_info=' dz t2 - ')
    #result2 = check_matrix(np.array(t.L_list), np.ones(len(dz_list))*0., tolerance=TOL, assert_info=' L - ')
    result3 = check_matrix(np.array(t.s_list),  np.cumsum(dz_list) , tolerance=TOL, assert_info=' p.s t1- ')
    result4 = check_matrix(np.array(t2.s_list),  np.cumsum(dz_list) , tolerance=TOL, assert_info=' p.s t2- ')

    #result4 = check_matrix(np.array(t.s_stop_list), np.ones(len(dz_list))*0.3, tolerance=TOL, assert_info=' s_stop - ')
    #result5 = check_matrix(np.array(t.s_start_list), np.ones(len(dz_list))*0.3, tolerance=TOL, assert_info=' s_start - ')
    assert check_result([result0] + result1 + result2 + result3 + result4)


<<<<<<< HEAD
=======


>>>>>>> 672f693b
def setup_module(module):

    f = open(pytest.TEST_RESULTS_FILE, 'a')
    f.write('### PHYS PROC START ###\n\n')
    f.close()


def teardown_module(module):

    f = open(pytest.TEST_RESULTS_FILE, 'a')
    f.write('### PHYS PROC END ###\n\n\n')
    f.close()


def setup_function(function):
    
    f = open(pytest.TEST_RESULTS_FILE, 'a')
    f.write(function.__name__)
    f.close()

    pytest.t_start = time.time()


def teardown_function(function):
    f = open(pytest.TEST_RESULTS_FILE, 'a')
    f.write(' execution time is ' + '{:.3f}'.format(time.time() - pytest.t_start) + ' sec\n\n')
    f.close()
    

@pytest.mark.update
def test_update_ref_values(lattice, p_array, cmdopt):
    
    update_functions = []
    update_functions.append('test_navi_wo_procs')
    #update_functions.append('test_kick_marker')

    update_function_parameters = {}
    #update_function_parameters['test_track_smooth'] = [0, 1]

    parameter = update_function_parameters[cmdopt] if cmdopt in update_function_parameters.keys() else ['']

    if cmdopt in update_functions:
        for p in parameter:
            p_arr = copy.deepcopy(p_array)
            result = eval(cmdopt)(lattice, p_arr, p, True)
        
            if os.path.isfile(REF_RES_DIR + cmdopt + str(p) + '.json'):
                os.rename(REF_RES_DIR + cmdopt + str(p) + '.json', REF_RES_DIR + cmdopt + str(p) + '.old')
            
            json_save(result, REF_RES_DIR + cmdopt + str(p) + '.json')<|MERGE_RESOLUTION|>--- conflicted
+++ resolved
@@ -486,11 +486,8 @@
     assert check_result([result0] + result1 + result2 + result3 + result4)
 
 
-<<<<<<< HEAD
-=======
-
-
->>>>>>> 672f693b
+
+
 def setup_module(module):
 
     f = open(pytest.TEST_RESULTS_FILE, 'a')
